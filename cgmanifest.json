--- conflicted
+++ resolved
@@ -419,13 +419,8 @@
             },
             "comments": "used by onnxruntime"
          }
-<<<<<<< HEAD
-     },
-     {
-=======
-      },
-      {
->>>>>>> 4fc5b00f
+      },
+      {
          "component": {
             "git": {
                "commitHash": "d83dd68e496e024ae0f1f0c19ac2ab0d27330330",

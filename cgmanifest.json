--- conflicted
+++ resolved
@@ -419,17 +419,6 @@
             },
             "comments": "used by onnxruntime"
          }
-<<<<<<< HEAD
-     },
-     {  
-         "component": {  
-            "type":"other",
-            "Other": {  
-               "Name":"Go",
-               "Version":"1.12.6",
-               "DownloadUrl":"https://dl.google.com/go/go1.12.6.linux-amd64.tar.gz"
-            }
-         }
       },
       {
          "component": {
@@ -439,8 +428,6 @@
             },
             "type": "git"
          }
-=======
->>>>>>> fc1c9971
       }
    ],
    "Version": 1

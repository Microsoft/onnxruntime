// Copyright (c) Microsoft Corporation. All rights reserved.
// Licensed under the MIT License.
#include "onnxruntime/core/session/onnxruntime_c_api.h"
#include "providers.h"
#include <stdio.h>
#include <assert.h>
#include <png.h>
#ifdef _WIN32
#include <objbase.h>
#endif

<<<<<<< HEAD
#ifdef _WIN32
  #define tcscmp wcscmp
#else
  #define tcscmp strcmp
#endif

const OrtApi* g_ort = OrtGetApi(ORT_API_VERSION);
=======
const OrtApi* g_ort = OrtGetApiBase()->GetApi(ORT_API_VERSION);
>>>>>>> 50faab30

#define ORT_ABORT_ON_ERROR(expr)                             \
  do {                                                       \
    OrtStatus* onnx_status = (expr);                         \
    if (onnx_status != NULL) {                               \
      const char* msg = g_ort->GetErrorMessage(onnx_status); \
      fprintf(stderr, "%s\n", msg);                          \
      g_ort->ReleaseStatus(onnx_status);                     \
      abort();                                               \
    }                                                        \
  } while (0);

/**
 * convert input from HWC format to CHW format
 * \param input A single image. The byte array has length of 3*h*w
 * \param h image height
 * \param w image width
 * \param output A float array. should be freed by caller after use
 * \param output_count Array length of the `output` param
 */
static void hwc_to_chw(const png_byte* input, size_t h, size_t w, float** output, size_t* output_count) {
  size_t stride = h * w;
  *output_count = stride * 3;
  float* output_data = (float*)malloc(*output_count * sizeof(float));
  for (size_t i = 0; i != stride; ++i) {
    for (size_t c = 0; c != 3; ++c) {
      output_data[c * stride + i] = input[i * 3 + c];
    }
  }
  *output = output_data;
}

/**
 * convert input from CHW format to HWC format
 * \param input A single image. This float array has length of 3*h*w
 * \param h image height
 * \param w image width
 * \param output A byte array. should be freed by caller after use
 */
static void chw_to_hwc(const float* input, size_t h, size_t w, png_bytep* output) {
  size_t stride = h * w;
  png_bytep output_data = (png_bytep)malloc(stride * 3);
  for (int c = 0; c != 3; ++c) {
    size_t t = c * stride;
    for (size_t i = 0; i != stride; ++i) {
      float f = input[t + i];
      if (f < 0.f || f > 255.0f) f = 0;
      output_data[i * 3 + c] = (png_byte)f;
    }
  }
  *output = output_data;
}

/**
 * \param out should be freed by caller after use
 * \param output_count Array length of the `out` param
 */
static int read_png_file(const char* input_file, size_t* height, size_t* width, float** out, size_t* output_count) {
  png_image image; /* The control structure used by libpng */
  /* Initialize the 'png_image' structure. */
  memset(&image, 0, (sizeof image));
  image.version = PNG_IMAGE_VERSION;
  if (png_image_begin_read_from_file(&image, input_file) == 0) {
    return -1;
  }
  png_bytep buffer;
  image.format = PNG_FORMAT_BGR;
  size_t input_data_length = PNG_IMAGE_SIZE(image);
  if (input_data_length != 720 * 720 * 3) {
    printf("input_data_length:%zd\n", input_data_length);
    return -1;
  }
  buffer = (png_bytep)malloc(input_data_length);
  memset(buffer, 0, input_data_length);
  if (png_image_finish_read(&image, NULL /*background*/, buffer, 0 /*row_stride*/, NULL /*colormap*/) == 0) {
    return -1;
  }
  hwc_to_chw(buffer, image.height, image.width, out, output_count);
  free(buffer);
  *width = image.width;
  *height = image.height;
  return 0;
}

/**
 * \param tensor should be a float tensor in [N,C,H,W] format
 */
static int write_tensor_to_png_file(OrtValue* tensor, const char* output_file) {
  struct OrtTensorTypeAndShapeInfo* shape_info;
  ORT_ABORT_ON_ERROR(g_ort->GetTensorTypeAndShape(tensor, &shape_info));
  size_t dim_count;
  ORT_ABORT_ON_ERROR(g_ort->GetDimensionsCount(shape_info, &dim_count));
  if (dim_count != 4) {
    printf("output tensor must have 4 dimensions");
    return -1;
  }
  int64_t dims[4];
  ORT_ABORT_ON_ERROR(g_ort->GetDimensions(shape_info, dims, sizeof(dims) / sizeof(dims[0])));
  if (dims[0] != 1 || dims[1] != 3) {
    printf("output tensor shape error");
    return -1;
  }
  float* f;
  ORT_ABORT_ON_ERROR(g_ort->GetTensorMutableData(tensor, (void**)&f));
  png_bytep model_output_bytes;
  png_image image;
  memset(&image, 0, (sizeof image));
  image.version = PNG_IMAGE_VERSION;
  image.format = PNG_FORMAT_BGR;
  image.height = dims[2];
  image.width = dims[3];
  chw_to_hwc(f, image.height, image.width, &model_output_bytes);
  int ret = 0;
  if (png_image_write_to_file(&image, output_file, 0 /*convert_to_8bit*/, model_output_bytes, 0 /*row_stride*/,
                              NULL /*colormap*/) == 0) {
    printf("write to '%s' failed:%s\n", output_file, image.message);
    ret = -1;
  }
  free(model_output_bytes);
  return ret;
}

static void usage() { printf("usage: <model_path> <input_file> <output_file> [cpu|cuda|dml] \n"); }

static char* convert_string(const wchar_t* input) {
  size_t src_len = wcslen(input) + 1;
  if (src_len > INT_MAX) {
    printf("size overflow\n");
    abort();
  }
  const int len = WideCharToMultiByte(CP_ACP, 0, input, (int)src_len, NULL, 0, NULL, NULL);
  assert(len > 0);
  char* ret = (char*)malloc(len);
  assert(ret != NULL);
  const int r = WideCharToMultiByte(CP_ACP, 0, input, (int)src_len, ret, len, NULL, NULL);
  assert(len == r);
  return ret;
}

int run_inference(OrtSession* session, const ORTCHAR_T* input_file, const ORTCHAR_T* output_file) {
  size_t input_height;
  size_t input_width;
  float* model_input;
  size_t model_input_ele_count;
#ifdef _WIN32
  char* output_file_p = convert_string(output_file);
  char* input_file_p = convert_string(input_file);
#else
  char* input_file_p = input_file;
#endif
  if (read_png_file(input_file_p, &input_height, &input_width, &model_input, &model_input_ele_count) != 0) {
    return -1;
  }
  if (input_height != 720 || input_width != 720) {
    printf("please resize to image to 720x720\n");
    free(model_input);
    return -1;
  }
  OrtMemoryInfo* memory_info;
  ORT_ABORT_ON_ERROR(g_ort->CreateCpuMemoryInfo(OrtArenaAllocator, OrtMemTypeDefault, &memory_info));
  const int64_t input_shape[] = {1, 3, 720, 720};
  const size_t input_shape_len = sizeof(input_shape) / sizeof(input_shape[0]);
  const size_t model_input_len = model_input_ele_count * sizeof(float);

  OrtValue* input_tensor = NULL;
  ORT_ABORT_ON_ERROR(g_ort->CreateTensorWithDataAsOrtValue(memory_info, model_input, model_input_len, input_shape,
                                                           input_shape_len, ONNX_TENSOR_ELEMENT_DATA_TYPE_FLOAT,
                                                           &input_tensor));
  assert(input_tensor != NULL);
  int is_tensor;
  ORT_ABORT_ON_ERROR(g_ort->IsTensor(input_tensor, &is_tensor));
  assert(is_tensor);
  g_ort->ReleaseMemoryInfo(memory_info);
  const char* input_names[] = {"inputImage"};
  const char* output_names[] = {"outputImage"};
  OrtValue* output_tensor = NULL;
  ORT_ABORT_ON_ERROR(
      g_ort->Run(session, NULL, input_names, (const OrtValue* const*)&input_tensor, 1, output_names, 1, &output_tensor));
  assert(output_tensor != NULL);
  ORT_ABORT_ON_ERROR(g_ort->IsTensor(output_tensor, &is_tensor));
  assert(is_tensor);
  int ret = 0;
  if (write_tensor_to_png_file(output_tensor, output_file_p) != 0) {
    ret = -1;
  }
  g_ort->ReleaseValue(output_tensor);
  g_ort->ReleaseValue(input_tensor);
  free(model_input);
#ifdef _WIN32
  free(input_file_p);
  free(output_file_p);
#endif  // _WIN32
  return ret;
}

void verify_input_output_count(OrtSession* session) {
  size_t count;
  ORT_ABORT_ON_ERROR(g_ort->SessionGetInputCount(session, &count));
  assert(count == 1);
  ORT_ABORT_ON_ERROR(g_ort->SessionGetOutputCount(session, &count));
  assert(count == 1);
}

#ifdef USE_CUDA
void enable_cuda(OrtSessionOptions* session_options) {
  ORT_ABORT_ON_ERROR(OrtSessionOptionsAppendExecutionProvider_CUDA(session_options, 0));
}
#endif

#ifdef USE_DML
void enable_dml(OrtSessionOptions* session_options) {
  ORT_ABORT_ON_ERROR(OrtSessionOptionsAppendExecutionProvider_DML(session_options, 0));
}
#endif

#ifdef _WIN32
int wmain(int argc, wchar_t* argv[]) {
#else
int main(int argc, char* argv[]) {
#endif
  if (argc < 4) {
    usage();
    return -1;
  }
#ifdef _WIN32
  //CoInitializeEx is only needed if Windows Image Component will be used in this program for image loading/saving.
  HRESULT hr = CoInitializeEx(NULL, COINIT_MULTITHREADED);
  if (!SUCCEEDED(hr)) return -1;
#endif
  ORTCHAR_T* model_path = argv[1];
  ORTCHAR_T* input_file = argv[2];
  ORTCHAR_T* output_file = argv[3];
  ORTCHAR_T* execution_provider = argc >= 5 ? argv[4] : nullptr;
  OrtEnv* env;
  ORT_ABORT_ON_ERROR(g_ort->CreateEnv(ORT_LOGGING_LEVEL_WARNING, "test", &env));
  OrtSessionOptions* session_options;
  ORT_ABORT_ON_ERROR(g_ort->CreateSessionOptions(&session_options));

  if (execution_provider)
  {
    if (tcscmp(execution_provider, ORT_TSTR("cpu"))) {
      // Nothing; this is the default
    } else if (tcscmp(execution_provider, ORT_TSTR("cuda"))) {
    #ifdef USE_CUDA
      enable_cuda(session_options);
    #else
      puts("CUDA is not enabled in this build.");
      return -1;
    #endif
    } else if (tcscmp(execution_provider, ORT_TSTR("dml"))) {
    #ifdef USE_DML
      enable_dml(session_options);
    #else
      puts("DirectML is not enabled in this build.");
      return -1;
    #endif
    } else {
      usage();
      puts("Invalid execution provider option.");
      return -1;
    }
  }

  OrtSession* session;
  ORT_ABORT_ON_ERROR(g_ort->CreateSession(env, model_path, session_options, &session));
  verify_input_output_count(session);
  int ret = run_inference(session, input_file, output_file);
  g_ort->ReleaseSessionOptions(session_options);
  g_ort->ReleaseSession(session);
  g_ort->ReleaseEnv(env);
  if (ret != 0) {
    fprintf(stderr, "fail\n");
  }
#ifdef _WIN32
  CoUninitialize();
#endif
  return ret;
}<|MERGE_RESOLUTION|>--- conflicted
+++ resolved
@@ -9,17 +9,13 @@
 #include <objbase.h>
 #endif
 
-<<<<<<< HEAD
 #ifdef _WIN32
   #define tcscmp wcscmp
 #else
   #define tcscmp strcmp
 #endif
 
-const OrtApi* g_ort = OrtGetApi(ORT_API_VERSION);
-=======
 const OrtApi* g_ort = OrtGetApiBase()->GetApi(ORT_API_VERSION);
->>>>>>> 50faab30
 
 #define ORT_ABORT_ON_ERROR(expr)                             \
   do {                                                       \

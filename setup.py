# -------------------------------------------------------------------------
# Copyright (c) Microsoft Corporation. All rights reserved.
# Licensed under the MIT License.
# --------------------------------------------------------------------------

from setuptools import setup, find_packages, Extension
from distutils import log as logger
from distutils.command.build_ext import build_ext as _build_ext
from glob import glob
from os import path, getcwd, environ, remove, walk, makedirs, listdir
from shutil import copyfile, copytree, rmtree
import platform
import subprocess
import sys
import datetime

nightly_build = False
featurizers_build = False
package_name = 'onnxruntime'
wheel_name_suffix = None

if '--use_tensorrt' in sys.argv:
    package_name = 'onnxruntime-gpu-tensorrt'
    sys.argv.remove('--use_tensorrt')
    if '--nightly_build' in sys.argv:
        package_name = 'ort-trt-nightly'
        nightly_build = True
        sys.argv.remove('--nightly_build')
elif '--use_cuda' in sys.argv:
    package_name = 'onnxruntime-gpu'
    sys.argv.remove('--use_cuda')
    if '--nightly_build' in sys.argv:
        package_name = 'ort-gpu-nightly'
        nightly_build = True
        sys.argv.remove('--nightly_build')
elif '--use_ngraph' in sys.argv:
    package_name = 'onnxruntime-ngraph'
    sys.argv.remove('--use_ngraph')

elif '--use_dnnl' in sys.argv:
    package_name = 'onnxruntime-dnnl'
    sys.argv.remove('--use_dnnl')
elif '--use_nuphar' in sys.argv:
    package_name = 'onnxruntime-nuphar'
    sys.argv.remove('--use_nuphar')
elif '--use_openvino' in sys.argv:
    package_name = 'onnxruntime-openvino'
    sys.argv.remove('--use_openvino')

elif '--use_featurizers' in sys.argv:
    featurizers_build = True
    sys.argv.remove('--use_featurizers')

if '--nightly_build' in sys.argv:
    package_name = 'ort-nightly'
    nightly_build = True
    sys.argv.remove('--nightly_build')

for arg in sys.argv[1:]:
    if arg.startswith("--wheel_name_suffix="):
        wheel_name_suffix = arg[len("--wheel_name_suffix="):]
        nightly_build = True

        sys.argv.remove(arg)

        break

is_manylinux1 = False
# PEP 513 defined manylinux1_x86_64 and manylinux1_i686
# PEP 571 defined manylinux2010_x86_64 and manylinux2010_i686
# PEP 599 defines the following platform tags:
# manylinux2014_x86_64
# manylinux2014_i686
# manylinux2014_aarch64
# manylinux2014_armv7l
# manylinux2014_ppc64
# manylinux2014_ppc64le
# manylinux2014_s390x

manylinux_tags = [
    'manylinux1_x86_64',
    'manylinux1_i686',
    'manylinux2010_x86_64',
    'manylinux2010_i686',
    'manylinux2014_x86_64',
    'manylinux2014_i686',
    'manylinux2014_aarch64',
    'manylinux2014_armv7l',
    'manylinux2014_ppc64',
    'manylinux2014_ppc64le',
    'manylinux2014_s390x']
ENV_AUDITWHEEL_PLAT = environ.get('AUDITWHEEL_PLAT', None)
if ENV_AUDITWHEEL_PLAT in manylinux_tags:
    is_manylinux1 = True

class build_ext(_build_ext):
    def build_extension(self, ext):
        dest_file = self.get_ext_fullpath(ext.name)
        logger.info('copying %s -> %s', ext.sources[0], dest_file)
        copyfile(ext.sources[0], dest_file)


try:
    from wheel.bdist_wheel import bdist_wheel as _bdist_wheel

    class bdist_wheel(_bdist_wheel):
        def finalize_options(self):
            _bdist_wheel.finalize_options(self)
            if not is_manylinux1:
                self.root_is_pure = False

        def _rewrite_ld_preload(self, to_preload):
            with open('onnxruntime/capi/_ld_preload.py', 'rt') as f:
                ld_preload = f.read().splitlines()
            with open('onnxruntime/capi/_ld_preload.py', 'wt') as f:
                for line in ld_preload:
                    f.write(line)
                    f.write('\n')
                    if 'LD_PRELOAD_BEGIN_MARK' in line:
                        break
                if len(to_preload) > 0:
                    f.write('from ctypes import CDLL, RTLD_GLOBAL\n')
                    for library in to_preload:
                        f.write('_{} = CDLL("{}", mode=RTLD_GLOBAL)\n'.format(
                            library.split('.')[0], library))

        def run(self):
            if is_manylinux1:
                source = 'onnxruntime/capi/onnxruntime_pybind11_state.so'
                dest = 'onnxruntime/capi/onnxruntime_pybind11_state_manylinux1.so'
                logger.info('copying %s -> %s', source, dest)
                copyfile(source, dest)
                result = subprocess.run(['patchelf', '--print-needed', dest],
                                        check=True, stdout=subprocess.PIPE, universal_newlines=True)
                cuda_dependencies = ['libcublas.so', 'libcudnn.so',
                                     'libcudart.so', 'libcurand.so', 'libcufft.so']
                to_preload = []
                args = ['patchelf', '--debug']
                for line in result.stdout.split('\n'):
                    for dependency in cuda_dependencies:
                        if dependency in line:
                            to_preload.append(line)
                            args.extend(['--remove-needed', line])
                args.append(dest)
                if len(to_preload) > 0:
                    subprocess.run(args, check=True, stdout=subprocess.PIPE)
                self._rewrite_ld_preload(to_preload)
            _bdist_wheel.run(self)
            if is_manylinux1:
                # The following part doesn't work in cross-compiling
                file = glob(path.join(self.dist_dir, '*linux*.whl'))[0]
                logger.info('repairing %s for manylinux1', file)
                try:
                    subprocess.run(['auditwheel', 'repair', '-w', self.dist_dir,
                                    file], check=True, stdout=subprocess.PIPE)
                finally:
                    logger.info('removing %s', file)
                    remove(file)

except ImportError as error:
    print("Error importing dependencies:")
    print(error)
    bdist_wheel = None

# Additional binaries
if platform.system() == 'Linux':
    libs = ['onnxruntime_pybind11_state.so', 'libdnnl.so.1',
            'libmklml_intel.so', 'libiomp5.so', 'mimalloc.so']
    # nGraph Libs
    libs.extend(['libngraph.so', 'libcodegen.so', 'libcpu_backend.so', 'libmkldnn.so',
                 'libtbb_debug.so', 'libtbb_debug.so.2', 'libtbb.so', 'libtbb.so.2'])
    # OpenVINO Libs
    if package_name == 'onnxruntime-openvino':
        if platform.system() == 'Linux':
            libs.extend(['libovep_ngraph.so'])
    # Nuphar Libs
    libs.extend(['libtvm.so.0.5.1'])
    if nightly_build:
        libs.extend(['libonnxruntime_pywrapper.so'])
elif platform.system() == "Darwin":
    # TODO add libmklml and libiomp5 later.
    libs = ['onnxruntime_pybind11_state.so', 'libdnnl.1.dylib', 'mimalloc.so']
    if nightly_build:
        libs.extend(['libonnxruntime_pywrapper.dylib'])
else:
    libs = ['onnxruntime_pybind11_state.pyd',
            'dnnl.dll', 'mklml.dll', 'libiomp5md.dll']
    libs.extend(['ngraph.dll', 'cpu_backend.dll', 'tbb.dll',
                 'mimalloc-override.dll', 'mimalloc-redirect.dll', 'mimalloc-redirect32.dll'])
    # Nuphar Libs
    libs.extend(['tvm.dll'])
    if nightly_build:
        libs.extend(['onnxruntime_pywrapper.dll'])

if is_manylinux1:
    data = ['capi/libonnxruntime_pywrapper.so'] if nightly_build else []
    ext_modules = [
        Extension(
            'onnxruntime.capi.onnxruntime_pybind11_state',
            ['onnxruntime/capi/onnxruntime_pybind11_state_manylinux1.so'],
        ),
    ]
else:
    data = [path.join('capi', x) for x in libs if path.isfile(
        path.join('onnxruntime', 'capi', x))]
    ext_modules = []


# Additional examples
examples_names = ["mul_1.onnx", "logreg_iris.onnx", "sigmoid.onnx"]
examples = [path.join('datasets', x) for x in examples_names]

# Extra files such as EULA and ThirdPartyNotices
extra = ["LICENSE", "ThirdPartyNotices.txt", "Privacy.md"]

# Description
README = path.join(getcwd(), "docs/python/README.rst")
if not path.exists(README):
    this = path.dirname(__file__)
    README = path.join(this, "docs/python/README.rst")
if not path.exists(README):
    raise FileNotFoundError("Unable to find 'README.rst'")
with open(README) as f:
    long_description = f.read()

packages = [
    'onnxruntime',
    'onnxruntime.backend',
    'onnxruntime.capi',
    'onnxruntime.datasets',
    'onnxruntime.tools',
]

package_data = {}
data_files = []

if package_name == 'onnxruntime-nuphar':
    packages += ["onnxruntime.nuphar"]
    extra += [path.join('nuphar', 'NUPHAR_CACHE_VERSION')]

if featurizers_build:
    # Copy the featurizer data from its current directory into the onnx runtime directory so that the
    # content can be included as module data.

    # Apparently, the root_dir is different based on how the script is invoked
    source_root_dir = None
    dest_root_dir = None

    for potential_source_prefix, potential_dest_prefix in [
        (getcwd(), getcwd()),
        (path.dirname(__file__), path.dirname(__file__)),
        (path.join(getcwd(), ".."), getcwd()),
    ]:
        potential_dir = path.join(potential_source_prefix, "external", "FeaturizersLibrary", "Data")
        if path.isdir(potential_dir):
            source_root_dir = potential_source_prefix
            dest_root_dir = potential_dest_prefix

            break

    if source_root_dir is None:
        raise Exception("Unable to find the build root dir")

    assert dest_root_dir is not None

    featurizer_source_dir = path.join(source_root_dir, "external", "FeaturizersLibrary", "Data")
    assert path.isdir(featurizer_source_dir), featurizer_source_dir

<<<<<<< HEAD
    featurizer_dest_dir = path.join(
        "onnxruntime", "FeaturizersLibrary", "Data")
=======
    featurizer_dest_dir = path.join(dest_root_dir, "onnxruntime", "FeaturizersLibrary", "Data")
>>>>>>> 1b7bf481
    if path.isdir(featurizer_dest_dir):
        rmtree(featurizer_dest_dir)

    for item in listdir(featurizer_source_dir):
        this_featurizer_source_fullpath = path.join(featurizer_source_dir)
        assert path.isdir(
            this_featurizer_source_fullpath), this_featurizer_source_fullpath

        copytree(this_featurizer_source_fullpath, featurizer_dest_dir)

<<<<<<< HEAD
        packages.append("{}.{}".format(
            featurizer_dest_dir.replace(path.sep, "."), item))
        package_data[packages[-1]
                     ] = listdir(path.join(featurizer_dest_dir, item))
=======
        packages.append("onnxruntime.FeaturizersLibrary.Data.{}".format(item))
        package_data[packages[-1]] = listdir(path.join(featurizer_dest_dir, item))
>>>>>>> 1b7bf481

package_data["onnxruntime"] = data + examples + extra

version_number = ''
with open('VERSION_NUMBER') as f:
    version_number = f.readline().strip()
if nightly_build:
    # https://docs.microsoft.com/en-us/azure/devops/pipelines/build/variables
    build_suffix = environ.get('BUILD_BUILDNUMBER')
    if build_suffix is None:
        # The following line is only for local testing
        build_suffix = str(datetime.datetime.now().date().strftime("%Y%m%d"))
    else:
        build_suffix = build_suffix.replace('.', '')

    version_number = version_number + ".dev" + build_suffix

if wheel_name_suffix:
    package_name = "{}_{}".format(package_name, wheel_name_suffix)

cmd_classes = {}
if bdist_wheel is not None:
    cmd_classes['bdist_wheel'] = bdist_wheel
cmd_classes['build_ext'] = build_ext

requirements_path = path.join(getcwd(), "requirements.txt")
if not path.exists(requirements_path):
    this = path.dirname(__file__)
    requirements_path = path.join(this, "requirements.txt")
if not path.exists(requirements_path):
    raise FileNotFoundError("Unable to find 'requirements.txt'")
with open(requirements_path) as f:
    install_requires = f.read().splitlines()

# Setup
setup(
    name=package_name,
    version=version_number,
    description='ONNX Runtime Python bindings',
    long_description=long_description,
    author='Microsoft Corporation',
    author_email='onnx@microsoft.com',
    cmdclass=cmd_classes,
    license="MIT License",
    packages=packages,
    ext_modules=ext_modules,
    package_data=package_data,
    data_files=data_files,
    install_requires=install_requires,
    entry_points={
        'console_scripts': [
            'onnxruntime_test = onnxruntime.tools.onnxruntime_test:main',
        ]
    },
    classifiers=[
        'Development Status :: 5 - Production/Stable',
        'Environment :: Console',
        'Intended Audience :: Developers',
        'License :: OSI Approved :: MIT License',
        'Operating System :: POSIX :: Linux',
        'Programming Language :: Python',
        'Programming Language :: Python :: 3 :: Only',
        'Programming Language :: Python :: 3.5',
        'Programming Language :: Python :: 3.6',
        'Programming Language :: Python :: 3.7',
        'Programming Language :: Python :: 3.8'],
)<|MERGE_RESOLUTION|>--- conflicted
+++ resolved
@@ -266,12 +266,7 @@
     featurizer_source_dir = path.join(source_root_dir, "external", "FeaturizersLibrary", "Data")
     assert path.isdir(featurizer_source_dir), featurizer_source_dir
 
-<<<<<<< HEAD
-    featurizer_dest_dir = path.join(
-        "onnxruntime", "FeaturizersLibrary", "Data")
-=======
     featurizer_dest_dir = path.join(dest_root_dir, "onnxruntime", "FeaturizersLibrary", "Data")
->>>>>>> 1b7bf481
     if path.isdir(featurizer_dest_dir):
         rmtree(featurizer_dest_dir)
 
@@ -282,15 +277,8 @@
 
         copytree(this_featurizer_source_fullpath, featurizer_dest_dir)
 
-<<<<<<< HEAD
-        packages.append("{}.{}".format(
-            featurizer_dest_dir.replace(path.sep, "."), item))
-        package_data[packages[-1]
-                     ] = listdir(path.join(featurizer_dest_dir, item))
-=======
         packages.append("onnxruntime.FeaturizersLibrary.Data.{}".format(item))
         package_data[packages[-1]] = listdir(path.join(featurizer_dest_dir, item))
->>>>>>> 1b7bf481
 
 package_data["onnxruntime"] = data + examples + extra
 

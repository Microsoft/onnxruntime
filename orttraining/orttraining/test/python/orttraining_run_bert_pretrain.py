from __future__ import absolute_import
from __future__ import division
from __future__ import print_function

# ==================
import os
import shutil
import logging
import random
import h5py
from tqdm import tqdm
import datetime
import numpy as np
import dataclasses
from dataclasses import dataclass, field
from typing import Optional, Any, Dict
import json
import collections

import unittest

import torch
from torch.utils.data import DataLoader, RandomSampler, Dataset
import torch.distributed as dist
from torch.utils.tensorboard import SummaryWriter

from transformers import BertForPreTraining, BertConfig, HfArgumentParser

from concurrent.futures import ProcessPoolExecutor

import onnxruntime as ort
from onnxruntime.training import amp, optim, orttrainer
from onnxruntime.training.optim import PolyWarmupLRScheduler, LinearWarmupLRScheduler
from onnxruntime.training.checkpoint import experimental_save_checkpoint, _list_checkpoint_files, _CombineZeroCheckpoint

# need to override torch.onnx.symbolic_opset12.nll_loss to handle ignore_index == -100 cases.
# the fix for ignore_index == -100 cases is already in pytorch master.
# however to use current torch master is causing computation changes in many tests.
# eventually we will use pytorch with fixed nll_loss once computation
# issues are understood and solved.
import onnxruntime.capi.pt_patch

# we cannot make full convergence run in nightly pipeling because of its timeout limit,
# max_steps is still needed to calculate learning rate. force_to_stop_max_steps is used to
# terminate the training before the pipeline run hit its timeout.
force_to_stop_max_steps = 2500

logging.basicConfig(format='%(asctime)s - %(levelname)s - %(name)s -   %(message)s',
                    datefmt='%m/%d/%Y %H:%M:%S',
                    level=logging.INFO)
logger = logging.getLogger(__name__)

def get_rank():
    if not dist.is_available():
        return 0
    if not dist.is_initialized():
        return 0
    return dist.get_rank()

def is_main_process(args):
    if hasattr(args, 'world_rank'):
        return args.world_rank in [-1, 0]
    else:
        return get_rank() == 0

def bert_model_description(config):
    vocab_size = config.vocab_size
    new_model_desc = {
        'inputs': [
            ('input_ids', ['batch', 'max_seq_len_in_batch'],),
            ('attention_mask', ['batch', 'max_seq_len_in_batch'],),
            ('token_type_ids', ['batch', 'max_seq_len_in_batch'],),
            ('masked_lm_labels', ['batch', 'max_seq_len_in_batch'],),
            ('next_sentence_label', ['batch', ],)],
        'outputs': [
            ('loss', [], True),
            ('prediction_scores', ['batch', 'max_seq_len_in_batch', vocab_size],),
            ('seq_relationship_scores', ['batch', 2],)
            ]}
    return new_model_desc


def create_pretraining_dataset(input_file, max_pred_length, args):

    train_data = pretraining_dataset(input_file=input_file, max_pred_length=max_pred_length)
    train_sampler = RandomSampler(train_data)
    train_dataloader = DataLoader(train_data, sampler=train_sampler,
                                  batch_size=args.train_batch_size * args.n_gpu, num_workers=0,
                                  pin_memory=True)
    return train_dataloader, input_file


class pretraining_dataset(Dataset):

    def __init__(self, input_file, max_pred_length):
        self.input_file = input_file
        self.max_pred_length = max_pred_length
        f = h5py.File(input_file, "r")
        keys = ['input_ids', 'input_mask', 'segment_ids', 'masked_lm_positions', 'masked_lm_ids',
                'next_sentence_labels']
        self.inputs = [np.asarray(f[key][:]) for key in keys]
        f.close()

    def __len__(self):
        'Denotes the total number of samples'
        return len(self.inputs[0])

    def __getitem__(self, index):
        [input_ids, input_mask, segment_ids, masked_lm_positions, masked_lm_ids, next_sentence_labels] = [
            torch.from_numpy(input[index].astype(np.int64)) if indice < 5 else torch.from_numpy(
                np.asarray(input[index].astype(np.int64))) for indice, input in enumerate(self.inputs)]

        # HF model use default ignore_index value (-100) for CrossEntropyLoss
        masked_lm_labels = torch.ones(input_ids.shape, dtype=torch.long) * -100
        index = self.max_pred_length
        # store number of  masked tokens in index
        padded_mask_indices = (masked_lm_positions == 0).nonzero()
        if len(padded_mask_indices) != 0:
            index = padded_mask_indices[0].item()
        masked_lm_labels[masked_lm_positions[:index]] = masked_lm_ids[:index]
        return [input_ids, segment_ids, input_mask,
                masked_lm_labels, next_sentence_labels]

import argparse
def parse_arguments():

    parser = argparse.ArgumentParser()

    # batch size test config parameters
    parser.add_argument("--enable_mixed_precision",
                        default=False,
                        action='store_true',
                        help="Whether to use 16-bit float precision instead of 32-bit")
    
    parser.add_argument("--sequence_length",
                        default=512,
                        type=int,
                        help="The maximum total input sequence length after WordPiece tokenization. \n"
                             "Sequences longer than this will be truncated, and sequences shorter \n"
                             "than this will be padded.")
    parser.add_argument("--max_predictions_per_seq",
                        default=80,
                        type=int,
                        help="The maximum total of masked tokens in input sequence")
    parser.add_argument("--max_batch_size",
                        default=32,
                        type=int,
                        help="Total batch size for training.")

    parser.add_argument("--gelu_recompute",
                        default=False,
                        action='store_true')

    parser.add_argument("--attn_dropout_recompute",
                        default=False,
                        action='store_true')

    parser.add_argument("--transformer_layer_recompute",
                        default=False,
                        action='store_true')

    args = parser.parse_args()
    return args

@dataclass
class PretrainArguments:
    """
    Arguments pertaining to which model/config/tokenizer we are going to fine-tune from.
    """

    input_dir: str = field(
        default=None, metadata={"help": "The input data dir. Should contain .hdf5 files  for the task"}
    )

    bert_model: str = field(
        default=None, metadata={"help": "Bert pre-trained model selected in the list: bert-base-uncased, \
            bert-large-uncased, bert-base-cased, bert-base-multilingual, bert-base-chinese."}
    )

    output_dir: str = field(
        default=None, metadata={"help": "The output directory where the model checkpoints will be written."}
    )

    cache_dir: str = field(
        default='/tmp/bert_pretrain/',
        metadata={"help": "The output directory where the model checkpoints will be written."}
    )
    max_seq_length: Optional[int] = field(
        default=512,
        metadata={"help": "The maximum total input sequence length after tokenization. Sequences longer \
            than this will be truncated, sequences shorter will be padded."}
    )

    max_predictions_per_seq: Optional[int] = field(
        default=80,
        metadata={"help": "The maximum total of masked tokens in input sequence."}
    )

    train_batch_size: Optional[int] = field(
        default=32,
        metadata={"help": "Batch size for training."}
    )

    learning_rate: Optional[float] = field(
        default=5e-5,
        metadata={"help": "The initial learning rate for Lamb."}
    )

    num_train_epochs: Optional[float] = field(
        default=3.0,
        metadata={"help": "Total number of training epochs to perform."}
    )

    max_steps: Optional[float] = field(
        default=1000,
        metadata={"help": "Total number of training steps to perform."}
    )

    warmup_proportion: Optional[float] = field(
        default=0.01,
        metadata={"help": "Proportion of training to perform linear learning rate warmup for. \
            E.g., 0.1 = 10%% of training."}
    )

    local_rank: Optional[int] = field(
        default=-1,
        metadata={"help": "local_rank for distributed training on gpus."}
    )

    world_rank: Optional[int] = field(
        default=-1
    )

    world_size: Optional[int] = field(
        default=1
    )

    seed: Optional[int] = field(
        default=42,
        metadata={"help": "random seed for initialization."}
    )

    gradient_accumulation_steps: Optional[int] = field(
        default=1,
        metadata={"help": "Number of updates steps to accumualte before performing a backward/update pass."}
    )

    fp16: bool = field(
        default=False,
        metadata={"help": "Whether to use 16-bit float precision instead of 32-bit."}
    )

    gelu_recompute: bool = field(
        default=False,
        metadata={"help": "Whether to enable recomputing Gelu activation output to save memory."}
    )
    attn_dropout_recompute: bool = field(
        default=False,
        metadata={"help": "Whether to enable recomputing attention dropout to save memory."}
    )
    transformer_layer_recompute: bool = field(
        default=False,
        metadata={"help": "Whether to enable recomputing transformer layerwise to save memory."}
    )

    loss_scale: Optional[float] = field(
        default=0.0,
        metadata={"help": "Loss scaling, positive power of 2 values can improve fp16 convergence."}
    )

    deepspeed_zero_stage: Optional[int] = field(
        default=0,
        metadata={"help": "Deepspeed Zero Stage. 0 => disabled"}
    )

    log_freq: Optional[float] = field(
        default=1.0,
        metadata={"help": "frequency of logging loss."}
    )

    checkpoint_activations: bool = field(
        default=False,
        metadata={"help": "Whether to use gradient checkpointing."}
    )

    resume_from_checkpoint: bool = field(
        default=False,
        metadata={"help": "Whether to resume training from checkpoint."}
    )

    resume_step: Optional[int] = field(
        default=-1,
        metadata={"help": "Step to resume training from."}
    )

    num_steps_per_checkpoint: Optional[int] = field(
        default=100,
        metadata={"help": "Number of update steps until a model checkpoint is saved to disk."}
    )

    save_checkpoint: Optional[bool] = field(
        default=False,
        metadata={"help": "Enable for saving a model checkpoint to disk."}
    )

    init_state_dict: Optional[dict] = field(
        default=None,
        metadata={"help": "State to load before training."}
    )

    phase2: bool = field(
        default=False,
        metadata={"help": "Whether to train with seq len 512."}
    )

    allreduce_post_accumulation: bool = field(
        default=False,
        metadata={"help": "Whether to do allreduces during gradient accumulation steps."}
    )

    allreduce_post_accumulation_fp16: bool = field(
        default=False,
        metadata={"help": "Whether to do fp16 allreduce post accumulation."}
    )

    accumulate_into_fp16: bool = field(
        default=False,
        metadata={"help": "Whether to use fp16 gradient accumulators."}
    )

    phase1_end_step: Optional[int] = field(
        default=7038,
        metadata={"help": "Whether to use fp16 gradient accumulators."}
    )

    tensorboard_dir: Optional[str] = field(
        default=None,
    )

    schedule: Optional[str] = field(
        default='warmup_poly',
    )

    # this argument is test specific. to run a full bert model will take too long to run. instead, we reduce
    # number of hidden layers so that it can show convergence to an extend to help detect any regression.
    force_num_hidden_layers: Optional[int] = field(
        default=None,
        metadata={"help": "Whether to use fp16 gradient accumulators."}
    )

    def to_json_string(self):
        """
        Serializes this instance to a JSON string.
        """
        return json.dumps(dataclasses.asdict(self), indent=2)

    def to_sanitized_dict(self) -> Dict[str, Any]:
        """
        Sanitized serialization to use with TensorBoard’s hparams
        """
        d = dataclasses.asdict(self)
        valid_types = [bool, int, float, str, torch.Tensor]
        return {k: v if type(v) in valid_types else str(v) for k, v in d.items()}


def setup_training(args):

    assert (torch.cuda.is_available())

    if args.local_rank == -1:
        args.local_rank = 0
        args.world_rank = 0

    print("args.local_rank: ", args.local_rank)
    torch.cuda.set_device(args.local_rank)
    device = torch.device("cuda", args.local_rank)
    args.n_gpu = 1

    if args.gradient_accumulation_steps < 1:
        raise ValueError("Invalid gradient_accumulation_steps parameter: {}, should be >= 1".format(
            args.gradient_accumulation_steps))
    if args.train_batch_size % args.gradient_accumulation_steps != 0:
        raise ValueError("Invalid gradient_accumulation_steps parameter: {}, batch size {} should be divisible".format(
            args.gradient_accumulation_steps, args.train_batch_size))

    # args.train_batch_size is per global step (optimization step) batch size
    # now make it a per gpu batch size
    args.train_batch_size = args.train_batch_size // args.gradient_accumulation_steps
    args.train_batch_size = args.train_batch_size // args.world_size

    logger.info("setup_training: args.train_batch_size = %d", args.train_batch_size)
    return device, args

def setup_torch_distributed(world_rank, world_size):
    os.environ['RANK'] = str(world_rank)
    os.environ['WORLD_SIZE'] = str(world_size)
    os.environ['MASTER_ADDR'] = 'localhost'
    os.environ['MASTER_PORT'] = str('12345')
    torch.distributed.init_process_group(backend='nccl', world_size=world_size,
        rank=world_rank)
    return

def prepare_model(args, device):
    config = BertConfig.from_pretrained(args.bert_model, cache_dir=args.cache_dir)

    # config.num_hidden_layers = 12
    if args.force_num_hidden_layers:
        logger.info("Modifying model config with num_hidden_layers to %d", args.force_num_hidden_layers)
        config.num_hidden_layers = args.force_num_hidden_layers

    model = BertForPreTraining(config)
    if args.init_state_dict is not None:
        model.load_state_dict(args.init_state_dict, strict=False)
    model_desc = bert_model_description(config)

    lr_scheduler = LinearWarmupLRScheduler(total_steps=int(args.max_steps), warmup=args.warmup_proportion)

    loss_scaler = amp.DynamicLossScaler() if args.fp16 else None

    options = orttrainer.ORTTrainerOptions({'batch': {
                                                'gradient_accumulation_steps': args.gradient_accumulation_steps},
                                            'device': {'id': str(device)},
                                            'mixed_precision': {
                                                'enabled': args.fp16,
                                                'loss_scaler': loss_scaler},
                                            'graph_transformer': {
                                                'attn_dropout_recompute': args.attn_dropout_recompute,
                                                'gelu_recompute': args.gelu_recompute,
                                                'transformer_layer_recompute': args.transformer_layer_recompute,
                                            },
                                            'debug': {'deterministic_compute': True, },
                                            'utils': {
                                                'grad_norm_clip': True},
                                            'distributed': {
                                                'world_rank': max(0, args.local_rank),
                                                'world_size': args.world_size,
                                                'local_rank': max(0, args.local_rank),
                                                'allreduce_post_accumulation': args.allreduce_post_accumulation,
                                                'deepspeed_zero_optimization': {'stage': args.deepspeed_zero_stage}},
                                            'lr_scheduler': lr_scheduler
                                            })

    param_optimizer = list(model.named_parameters())
    no_decay_keys = ["bias", "gamma", "beta", "LayerNorm"]
    params = [{
        'params': [n for n, p in param_optimizer if any(no_decay_key in n for no_decay_key in no_decay_keys)],
        "alpha": 0.9, "beta": 0.999, "lambda": 0.0, "epsilon": 1e-6}, {
        'params': [n for n, p in param_optimizer if not any(no_decay_key in n for no_decay_key in no_decay_keys)],
        "alpha": 0.9, "beta": 0.999, "lambda": 0.0, "epsilon": 1e-6}]

    optim_config = optim.AdamConfig(params=params, lr=2e-5, do_bias_correction=True)
    model = orttrainer.ORTTrainer(model, model_desc, optim_config, options=options)

    return model

def get_data_file(f_id, world_rank, world_size, files):
    num_files = len(files)
    if world_size > num_files:
        remainder = world_size % num_files
        return files[(f_id * world_size + world_rank + remainder * f_id) % num_files]
    elif world_size > 1:
        return files[(f_id * world_size + world_rank) % num_files]
    else:
        return files[f_id % num_files]


def main():
    parser = HfArgumentParser(PretrainArguments)
    args = parser.parse_args_into_dataclasses()[0]
    do_pretrain(args)


def do_pretrain(args):
    if is_main_process(args) and args.tensorboard_dir:
        tb_writer = SummaryWriter(log_dir=args.tensorboard_dir)
        tb_writer.add_text("args", args.to_json_string())
        tb_writer.add_hparams(args.to_sanitized_dict(), metric_dict={})
    else:
        tb_writer = None

    random.seed(args.seed)
    np.random.seed(args.seed)
    torch.manual_seed(args.seed)
    ort.set_seed(args.seed)

    device, args = setup_training(args)

    model = prepare_model(args, device)

    logger.info("Running training: Batch size = %d, initial LR = %f", args.train_batch_size, args.learning_rate)

    most_recent_ckpts_paths = []
    average_loss = 0.0
    epoch = 0
    training_steps = 0

    pool = ProcessPoolExecutor(1)
    while True:
        files = [
            os.path.join(args.input_dir, f) for f in os.listdir(args.input_dir)
            if os.path.isfile(os.path.join(args.input_dir, f)) and 'training' in f]
        files.sort()
        random.shuffle(files)

        f_id = 0
        train_dataloader, data_file = create_pretraining_dataset(
            get_data_file(f_id, args.world_rank, args.world_size, files),
            args.max_predictions_per_seq,
            args)

        for f_id in range(1 , len(files)):
            logger.info("data file %s" % (data_file))

            dataset_future = pool.submit(
                create_pretraining_dataset,
                get_data_file(f_id, args.world_rank, args.world_size, files),
                args.max_predictions_per_seq,
                args)

            train_iter = tqdm(train_dataloader, desc="Iteration") if is_main_process(args) else train_dataloader
            for step, batch in enumerate(train_iter):
                training_steps += 1
                batch = [t.to(device) for t in batch]
                input_ids, segment_ids, input_mask, masked_lm_labels, next_sentence_labels = batch

                loss, _, _ = model.train_step(input_ids, input_mask, segment_ids, masked_lm_labels, next_sentence_labels)
                average_loss += loss.item()

                global_step = model._train_step_info.optimization_step
                if training_steps % (args.log_freq * args.gradient_accumulation_steps) == 0:
                    if is_main_process(args):
                        divisor = args.log_freq * args.gradient_accumulation_steps
                        if tb_writer:
                            lr = model.options.lr_scheduler.get_last_lr()[0]
                            tb_writer.add_scalar('train/summary/scalar/Learning_Rate', lr, global_step)
                            if args.fp16:
                                tb_writer.add_scalar('train/summary/scalar/loss_scale_25', loss, global_step)
                                # TODO: ORTTrainer to expose all_finite
                                # tb_writer.add_scalar('train/summary/scalar/all_fp16_gradients_finite_859', all_finite, global_step)
                            tb_writer.add_scalar('train/summary/total_loss', average_loss / divisor, global_step)
                        
                        print("Step:{} Average Loss = {}".format(global_step, average_loss / divisor))

                    if global_step >= args.max_steps or global_step >= force_to_stop_max_steps:
                        if tb_writer:
                            tb_writer.close()

                    if global_step >= args.max_steps:
                        if args.save_checkpoint:
                            experimental_save_checkpoint(model, args.output_dir)
                        final_loss = average_loss / (args.log_freq * args.gradient_accumulation_steps)
                        return final_loss

                    average_loss = 0

            del train_dataloader

            train_dataloader, data_file = dataset_future.result(timeout=None)

        epoch += 1


def generate_tensorboard_logdir(root_dir): 
    current_date_time = datetime.datetime.today()

    dt_string = current_date_time.strftime('BERT_pretrain_%y_%m_%d_%I_%M_%S')
    return os.path.join(root_dir, dt_string)


class ORTBertPretrainTest(unittest.TestCase):
    def setUp(self):
        self.output_dir = '/bert_data/hf_data/test_out/bert_pretrain_results'
        self.bert_model = 'bert-base-uncased'
        self.local_rank = -1
        self.world_rank = -1
        self.world_size = 1
        self.max_steps = 300000
        self.learning_rate = 5e-4
        self.max_seq_length = 512
        self.max_predictions_per_seq = 20
        self.input_dir = '/bert_data/hdf5_lower_case_1_seq_len_128_max_pred_20_masked_lm_prob_0.15_random_seed_12345_dupe_factor_5/books_wiki_en_corpus/train'
        self.train_batch_size = 4096
        self.gradient_accumulation_steps = 64
        self.fp16 = True
        self.allreduce_post_accumulation = True
        self.tensorboard_dir = '/bert_data/hf_data/test_out'

    def test_pretrain_throughput(self, process_args=None):
        if process_args.sequence_length == 128:
            input_dir = '/bert_data/hdf5_lower_case_1_seq_len_128_max_pred_20_masked_lm_prob_0.15_random_seed_12345_dupe_factor_5/books_wiki_en_corpus/train'
        else:
            input_dir = '/bert_data/hdf5_lower_case_1_seq_len_512_max_pred_80_masked_lm_prob_0.15_random_seed_12345_dupe_factor_5/books_wiki_en_corpus/train'

        print("process_args.enable_mixed_precision: ", process_args.enable_mixed_precision)
        print("process_args.sequence_length: ", process_args.sequence_length)
        print("process_args.max_batch_size: ", process_args.max_batch_size)
        print("process_args.max_predictions_per_seq: ", process_args.max_predictions_per_seq)
        print("process_args.gelu_recompute: ", process_args.gelu_recompute)
        print("process_args.attn_dropout_recompute: ", process_args.attn_dropout_recompute)
        print("process_args.transformer_layer_recompute: ", process_args.transformer_layer_recompute)

        args = PretrainArguments(
            input_dir=input_dir,
            output_dir='/bert_data/hf_data/test_out/bert_pretrain_results',
            bert_model='bert-large-uncased',
            local_rank=self.local_rank,
            world_rank=self.world_rank,
            world_size=self.world_size,
            max_steps=10,
            learning_rate=5e-4,
            max_seq_length=process_args.sequence_length,
            max_predictions_per_seq=process_args.max_predictions_per_seq,
            train_batch_size=process_args.max_batch_size,
            gradient_accumulation_steps=1,
            fp16=process_args.enable_mixed_precision,
            gelu_recompute=process_args.gelu_recompute,
            attn_dropout_recompute=process_args.attn_dropout_recompute,
            transformer_layer_recompute=process_args.transformer_layer_recompute,
            allreduce_post_accumulation=True
        )
        do_pretrain(args)

    def test_pretrain_convergence(self):
        args = PretrainArguments(
            output_dir=self.output_dir,
            bert_model=self.bert_model,
            local_rank=self.local_rank,
            world_rank=self.world_rank,
            world_size=self.world_size,
            max_steps=self.max_steps,
            learning_rate=self.learning_rate,
            max_seq_length=self.max_seq_length,
            max_predictions_per_seq=self.max_predictions_per_seq,
            train_batch_size=self.train_batch_size,
            gradient_accumulation_steps=self.gradient_accumulation_steps,
            input_dir=self.input_dir,
            fp16=self.fp16,
            allreduce_post_accumulation=self.allreduce_post_accumulation,
            force_num_hidden_layers=self.force_num_hidden_layers,
            tensorboard_dir=generate_tensorboard_logdir('/bert_data/hf_data/test_out/'))
        final_loss = do_pretrain(args)
        return final_loss
    
    def test_pretrain_zero(self):
        assert self.world_size >0, "ZeRO test requires a distributed run."
        setup_torch_distributed(self.world_rank, self.world_size)
        per_gpu_batch_size = 32
        optimization_batch_size = per_gpu_batch_size*self.world_size # set to disable grad accumulation
        
        self.train_batch_size = optimization_batch_size
        self.gradient_accumulation_steps = 1
        self.deepspeed_zero_stage = 1
        self.force_num_hidden_layers = 2
        self.max_seq_length = 32
        self.output_dir = './bert_pretrain_ckpt'
        if self.world_rank == 0:            
            if os.path.isdir(self.output_dir):
                shutil.rmtree(self.output_dir)
            os.makedirs(self.output_dir, exist_ok = True)
        
        torch.distributed.barrier()

        assert os.path.exists(self.output_dir)        
        
        # run a few optimization steps
        self.max_steps = 200
        args = PretrainArguments(
            output_dir=self.output_dir,
            bert_model=self.bert_model,
            local_rank=self.local_rank,
            world_rank=self.world_rank,
            world_size=self.world_size,
            max_steps=self.max_steps,
            learning_rate=self.learning_rate,
            max_seq_length=self.max_seq_length,
            max_predictions_per_seq=self.max_predictions_per_seq,
            train_batch_size=self.train_batch_size,
            gradient_accumulation_steps=self.gradient_accumulation_steps,
            input_dir=self.input_dir,
            fp16=self.fp16,
            allreduce_post_accumulation=self.allreduce_post_accumulation,
            force_num_hidden_layers=self.force_num_hidden_layers,
            deepspeed_zero_stage = self.deepspeed_zero_stage,
            save_checkpoint = True)
        train_loss = do_pretrain(args)

        # ensure all workers reach this point before loading the checkpointed state
        torch.distributed.barrier()

        # on rank 0, load the trained state
        if args.world_rank == 0:
            checkpoint_files = _list_checkpoint_files(self.output_dir, "ORT_checkpoint")
            ckpt_agg = _CombineZeroCheckpoint(checkpoint_files)
            final_state_dict = ckpt_agg.aggregate_checkpoints()
            
            args.init_state_dict = final_state_dict

        torch.distributed.barrier()

        # run a single step to get the loss, on rank 0 should be lesser than starting loss
        args.save_checkpoint = False
        args.max_steps = 1
        args.deepspeed_zero_stage = 0
        final_loss = do_pretrain(args)
        return final_loss

# to do parallel training:
# python -m torch.distributed.launch --nproc_per_node 4 orttraining_run_bert_pretrain.py
if __name__ == "__main__":
    import sys
    logger.warning("sys.argv: %s", sys.argv)
    # usage:
    # data parallel training
    #   mpirun -n 4 python orttraining_run_bert_pretrain.py 
    #
    # single gpu:
    # python orttraining_run_bert_pretrain.py ORTBertPretrainTest.test_pretrain_throughput
    #   [batch size test arguments]
    # python orttraining_run_bert_pretrain.py ORTBertPretrainTest.test_pretrain_convergence
    #
    # pytorch.distributed.launch will not work because ort backend requires MPI to broadcast ncclUniqueId
    # calling unpublished get_mpi_context_xxx to get rank/size numbers.
    from onnxruntime.capi._pybind_state import get_mpi_context_local_rank, get_mpi_context_local_size, get_mpi_context_world_rank, get_mpi_context_world_size
    world_size = get_mpi_context_world_size()
    if world_size > 1:
        print ('get_mpi_context_world_size(): ', world_size)
        local_rank = get_mpi_context_local_rank()

        if local_rank == 0:
            print('================================================================> os.getpid() = ', os.getpid())

        test = ORTBertPretrainTest()
        test.setUp()
        test.local_rank = local_rank
        test.world_rank = local_rank
        test.world_size = world_size

        logger.info("running ORTBertPretrainTest.test_pretrain_convergence() with reduced hidden layers...")
        test.max_steps = 200
        test.force_num_hidden_layers = 8
        final_loss = test.test_pretrain_convergence()
        logger.info("ORTBertPretrainTest.test_pretrain_convergence() final loss = %f", final_loss)
        test.assertLess(final_loss, 8.5)
        logger.info("ORTBertPretrainTest.test_pretrain_convergence() passed")
    else:
        # unittest does not accept user defined arguments
        # we need to run this script with user defined arguments
        if len(sys.argv) >= 2 and sys.argv[1] == 'ORTBertPretrainTest.test_pretrain_throughput':
            run_test_pretrain_throughput, run_test_pretrain_convergence = True, False
            sys.argv.remove('ORTBertPretrainTest.test_pretrain_throughput')
        elif len(sys.argv) >= 2 and sys.argv[1] == 'ORTBertPretrainTest.test_pretrain_convergence':
            run_test_pretrain_throughput, run_test_pretrain_convergence = False, True
            sys.argv.remove('ORTBertPretrainTest.test_pretrain_convergence')
        else:
            run_test_pretrain_throughput, run_test_pretrain_convergence = True, True
        process_args = parse_arguments()
        test = ORTBertPretrainTest()
        test.setUp()

        if run_test_pretrain_throughput:
            logger.info("running single GPU ORTBertPretrainTest.test_pretrain_throughput()...")
            test.test_pretrain_throughput(process_args)
            logger.info("single GPU ORTBertPretrainTest.test_pretrain_throughput() passed")

        if run_test_pretrain_convergence:
            logger.info("running single GPU ORTBertPretrainTest.test_pretrain_convergence()...")
            test.max_steps = 200
            test.force_num_hidden_layers = 8
            final_loss = test.test_pretrain_convergence()
            logger.info("single GPU ORTBertPretrainTest.test_pretrain_convergence() final loss = %f", final_loss)
            test.assertLess(final_loss, 8.5)
<<<<<<< HEAD
            logger.info("single GPU ORTBertPretrainTest.test_pretrain_convergence() passed")
=======
            logger.info("ORTBertPretrainTest.test_pretrain_convergence() passed")
        elif len(sys.argv) >= 2 and sys.argv[1] == 'ORTBertPretrainTest.test_pretrain_zero':
            logger.info("running ORTBertPretrainTest.test_pretrain_zero()...")
            final_loss = test.test_pretrain_zero()
            logger.info("ORTBertPretrainTest.test_pretrain_zero() rank = %i final loss = %f", local_rank, final_loss)
            if local_rank == 0:
                test.assertLess(final_loss, 10.2)
            else:
                test.assertGreater(final_loss, 11.0)
            logger.info("ORTBertPretrainTest.test_pretrain_zero() passed")
        else:
            # https://microsoft.sharepoint.com/teams/ONNX2/_layouts/15/Doc.aspx?sourcedoc={170774be-e1c6-4f8b-a3ae-984f211fe410}&action=edit&wd=target%28ONNX%20Training.one%7C8176133b-c7cb-4ef2-aa9d-3fdad5344c40%2FGitHub%20Master%20Merge%20Schedule%7Cb67f0db1-e3a0-4add-80a6-621d67fd8107%2F%29
            # to make equivalent args for cpp convergence test

            # ngpu=4 
            # seq_len=128 
            # max_predictions_per_seq=20 
            # batch_size=64 
            # grad_acc=16 
            # num_train_steps=1000000 
            # optimizer=adam
            # lr=5e-4 
            # warmup_ratio=0.1 
            # warmup_mode=Linear 
            # effective_batch_size=$((ngpu * batch_size * grad_acc)) 
            # commit=$(git rev-parse HEAD | cut -c1-8) 
            # time_now=$(date +%m%d%H%M) 
            # run_name=ort_${commit}_nvbertbase_bookwiki128_fp16_${optimizer}_lr${lr}_${warmup_mode}${warmup_ratio}_g${ngpu}_bs${batch_size}_acc${grad_acc}_efbs${effective_batch_size}_steps${num_train_steps}_fp16allreduce_${time_now} 

            # mixed precision 
            # mpirun -n ${ngpu} ./onnxruntime_training_bert --model_name /bert_ort/bert_models/nv/bert-base/bert-base-uncased_L_12_H_768_A_12_V_30528_S_512_Dp_0.1_optimized_layer_norm
            #   --train_data_dir /bert_data/128/books_wiki_en_corpus/train --test_data_dir /bert_data/128/books_wiki_en_corpus/test
            #   --train_batch_size ${batch_size} --mode train --num_train_steps ${num_train_steps} --display_loss_steps 5 
            #   --log_dir ./logs/bert_base/${run_name} --optimizer ${optimizer} --learning_rate ${lr} --warmup_ratio ${warmup_ratio} --warmup_mode ${warmup_mode} 
            #   --gradient_accumulation_steps ${grad_acc} --max_predictions_per_seq=${max_predictions_per_seq} --use_mixed_precision --allreduce_in_fp16 --lambda 0
            #   --use_nccl | tee ${run_name}.log 

            test.max_seq_length = 128
            test.max_predictions_per_seq = 20
            test.gradient_accumulation_steps = 16
            test.train_batch_size = 64 * test.gradient_accumulation_steps * test.world_size    # cpp_batch_size (=64) * grad_acc * world_size
            test.max_steps = 300000

            test.force_num_hidden_layers = None

            # already using Adam (e.g. AdamConfig)
            test.learning_rate = 5e-4
            test.warmup_proportion = 0.1
>>>>>>> 0a9b83a3


        # unittest.main()<|MERGE_RESOLUTION|>--- conflicted
+++ resolved
@@ -71,7 +71,8 @@
             ('attention_mask', ['batch', 'max_seq_len_in_batch'],),
             ('token_type_ids', ['batch', 'max_seq_len_in_batch'],),
             ('masked_lm_labels', ['batch', 'max_seq_len_in_batch'],),
-            ('next_sentence_label', ['batch', ],)],
+            ('next_sentence_label', ['batch', ],)
+            ],
         'outputs': [
             ('loss', [], True),
             ('prediction_scores', ['batch', 'max_seq_len_in_batch', vocab_size],),
@@ -616,7 +617,9 @@
             gelu_recompute=process_args.gelu_recompute,
             attn_dropout_recompute=process_args.attn_dropout_recompute,
             transformer_layer_recompute=process_args.transformer_layer_recompute,
-            allreduce_post_accumulation=True
+            allreduce_post_accumulation=True,
+            # TODO: remove
+            force_num_hidden_layers=2,
         )
         do_pretrain(args)
 
@@ -680,8 +683,8 @@
             fp16=self.fp16,
             allreduce_post_accumulation=self.allreduce_post_accumulation,
             force_num_hidden_layers=self.force_num_hidden_layers,
-            deepspeed_zero_stage = self.deepspeed_zero_stage,
-            save_checkpoint = True)
+            deepspeed_zero_stage=self.deepspeed_zero_stage,
+            save_checkpoint=True)
         train_loss = do_pretrain(args)
 
         # ensure all workers reach this point before loading the checkpointed state
@@ -692,7 +695,7 @@
             checkpoint_files = _list_checkpoint_files(self.output_dir, "ORT_checkpoint")
             ckpt_agg = _CombineZeroCheckpoint(checkpoint_files)
             final_state_dict = ckpt_agg.aggregate_checkpoints()
-            
+
             args.init_state_dict = final_state_dict
 
         torch.distributed.barrier()
@@ -720,10 +723,11 @@
     #
     # pytorch.distributed.launch will not work because ort backend requires MPI to broadcast ncclUniqueId
     # calling unpublished get_mpi_context_xxx to get rank/size numbers.
-    from onnxruntime.capi._pybind_state import get_mpi_context_local_rank, get_mpi_context_local_size, get_mpi_context_world_rank, get_mpi_context_world_size
+    from onnxruntime.capi._pybind_state import get_mpi_context_local_rank, get_mpi_context_local_size,\
+        get_mpi_context_world_rank, get_mpi_context_world_size
     world_size = get_mpi_context_world_size()
     if world_size > 1:
-        print ('get_mpi_context_world_size(): ', world_size)
+        print('get_mpi_context_world_size(): ', world_size)
         local_rank = get_mpi_context_local_rank()
 
         if local_rank == 0:
@@ -735,13 +739,42 @@
         test.world_rank = local_rank
         test.world_size = world_size
 
-        logger.info("running ORTBertPretrainTest.test_pretrain_convergence() with reduced hidden layers...")
-        test.max_steps = 200
-        test.force_num_hidden_layers = 8
-        final_loss = test.test_pretrain_convergence()
-        logger.info("ORTBertPretrainTest.test_pretrain_convergence() final loss = %f", final_loss)
-        test.assertLess(final_loss, 8.5)
-        logger.info("ORTBertPretrainTest.test_pretrain_convergence() passed")
+        if len(sys.argv) >= 2 and sys.argv[1] == 'ORTBertPretrainTest.test_pretrain_zero':
+            logger.info("running ORTBertPretrainTest.test_pretrain_zero()...")
+            final_loss = test.test_pretrain_zero()
+            logger.info("ORTBertPretrainTest.test_pretrain_zero() rank = %i final loss = %f", local_rank, final_loss)
+            if local_rank == 0:
+                test.assertLess(final_loss, 10.2)
+            else:
+                test.assertGreater(final_loss, 11.0)
+            logger.info("ORTBertPretrainTest.test_pretrain_zero() passed")
+        elif len(sys.argv) >= 2 and sys.argv[1] == 'ORTBertPretrainTest.test_pretrain_convergence':
+            logger.info("running ORTBertPretrainTest.test_pretrain_convergence()...")
+            test.max_steps = 200
+            test.force_num_hidden_layers = 8
+            final_loss = test.test_pretrain_convergence()
+            logger.info("ORTBertPretrainTest.test_pretrain_convergence() final loss = %f", final_loss)
+            test.assertLess(final_loss, 8.5)
+            logger.info("ORTBertPretrainTest.test_pretrain_convergence() passed")
+        else:
+            # https://microsoft.sharepoint.com/teams/ONNX2/_layouts/15/Doc.aspx?sourcedoc={170774be-e1c6-4f8b-a3ae-984f211fe410}&action=edit&wd=target%28ONNX%20Training.one%7C8176133b-c7cb-4ef2-aa9d-3fdad5344c40%2FGitHub%20Master%20Merge%20Schedule%7Cb67f0db1-e3a0-4add-80a6-621d67fd8107%2F%29
+            # to make equivalent args for cpp convergence test
+            test.max_seq_length = 128
+            test.max_predictions_per_seq = 20
+            test.gradient_accumulation_steps = 16
+
+            # cpp_batch_size (=64) * grad_acc * world_size
+            test.train_batch_size = 64 * test.gradient_accumulation_steps * test.world_size
+            test.max_steps = 300000
+
+            test.force_num_hidden_layers = None
+
+            # already using Adam (e.g. AdamConfig)
+            test.learning_rate = 5e-4
+            test.warmup_proportion = 0.1
+
+            final_loss = test.test_pretrain_convergence()
+            logger.info("ORTBertPretrainTest.test_pretrain_convergence() final loss = %f", final_loss)
     else:
         # unittest does not accept user defined arguments
         # we need to run this script with user defined arguments
@@ -762,65 +795,4 @@
             test.test_pretrain_throughput(process_args)
             logger.info("single GPU ORTBertPretrainTest.test_pretrain_throughput() passed")
 
-        if run_test_pretrain_convergence:
-            logger.info("running single GPU ORTBertPretrainTest.test_pretrain_convergence()...")
-            test.max_steps = 200
-            test.force_num_hidden_layers = 8
-            final_loss = test.test_pretrain_convergence()
-            logger.info("single GPU ORTBertPretrainTest.test_pretrain_convergence() final loss = %f", final_loss)
-            test.assertLess(final_loss, 8.5)
-<<<<<<< HEAD
-            logger.info("single GPU ORTBertPretrainTest.test_pretrain_convergence() passed")
-=======
-            logger.info("ORTBertPretrainTest.test_pretrain_convergence() passed")
-        elif len(sys.argv) >= 2 and sys.argv[1] == 'ORTBertPretrainTest.test_pretrain_zero':
-            logger.info("running ORTBertPretrainTest.test_pretrain_zero()...")
-            final_loss = test.test_pretrain_zero()
-            logger.info("ORTBertPretrainTest.test_pretrain_zero() rank = %i final loss = %f", local_rank, final_loss)
-            if local_rank == 0:
-                test.assertLess(final_loss, 10.2)
-            else:
-                test.assertGreater(final_loss, 11.0)
-            logger.info("ORTBertPretrainTest.test_pretrain_zero() passed")
-        else:
-            # https://microsoft.sharepoint.com/teams/ONNX2/_layouts/15/Doc.aspx?sourcedoc={170774be-e1c6-4f8b-a3ae-984f211fe410}&action=edit&wd=target%28ONNX%20Training.one%7C8176133b-c7cb-4ef2-aa9d-3fdad5344c40%2FGitHub%20Master%20Merge%20Schedule%7Cb67f0db1-e3a0-4add-80a6-621d67fd8107%2F%29
-            # to make equivalent args for cpp convergence test
-
-            # ngpu=4 
-            # seq_len=128 
-            # max_predictions_per_seq=20 
-            # batch_size=64 
-            # grad_acc=16 
-            # num_train_steps=1000000 
-            # optimizer=adam
-            # lr=5e-4 
-            # warmup_ratio=0.1 
-            # warmup_mode=Linear 
-            # effective_batch_size=$((ngpu * batch_size * grad_acc)) 
-            # commit=$(git rev-parse HEAD | cut -c1-8) 
-            # time_now=$(date +%m%d%H%M) 
-            # run_name=ort_${commit}_nvbertbase_bookwiki128_fp16_${optimizer}_lr${lr}_${warmup_mode}${warmup_ratio}_g${ngpu}_bs${batch_size}_acc${grad_acc}_efbs${effective_batch_size}_steps${num_train_steps}_fp16allreduce_${time_now} 
-
-            # mixed precision 
-            # mpirun -n ${ngpu} ./onnxruntime_training_bert --model_name /bert_ort/bert_models/nv/bert-base/bert-base-uncased_L_12_H_768_A_12_V_30528_S_512_Dp_0.1_optimized_layer_norm
-            #   --train_data_dir /bert_data/128/books_wiki_en_corpus/train --test_data_dir /bert_data/128/books_wiki_en_corpus/test
-            #   --train_batch_size ${batch_size} --mode train --num_train_steps ${num_train_steps} --display_loss_steps 5 
-            #   --log_dir ./logs/bert_base/${run_name} --optimizer ${optimizer} --learning_rate ${lr} --warmup_ratio ${warmup_ratio} --warmup_mode ${warmup_mode} 
-            #   --gradient_accumulation_steps ${grad_acc} --max_predictions_per_seq=${max_predictions_per_seq} --use_mixed_precision --allreduce_in_fp16 --lambda 0
-            #   --use_nccl | tee ${run_name}.log 
-
-            test.max_seq_length = 128
-            test.max_predictions_per_seq = 20
-            test.gradient_accumulation_steps = 16
-            test.train_batch_size = 64 * test.gradient_accumulation_steps * test.world_size    # cpp_batch_size (=64) * grad_acc * world_size
-            test.max_steps = 300000
-
-            test.force_num_hidden_layers = None
-
-            # already using Adam (e.g. AdamConfig)
-            test.learning_rate = 5e-4
-            test.warmup_proportion = 0.1
->>>>>>> 0a9b83a3
-
-
         # unittest.main()
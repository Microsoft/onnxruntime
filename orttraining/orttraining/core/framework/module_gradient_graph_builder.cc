// Copyright (c) Microsoft Corporation. All rights reserved.
// Licensed under the MIT License.

#include "core/graph/graph_utils.h"
#include "core/providers/cpu/cpu_execution_provider.h"
#include "orttraining/core/framework/module_gradient_graph_builder.h"
#include "orttraining/core/framework/gradient_graph_builder.h"
#include "orttraining/core/session/training_session.h"
#include "orttraining/core/optimizer/graph_transformer_utils.h"

namespace onnxruntime {
namespace training {

using namespace onnxruntime::common;

Status ModuleGradientGraphBuilder::Initialize(std::istream& model_istream,
                                              const ModuleGradientGraphBuilderConfiguration& config) {
  // Save the model and config.
  ONNX_NAMESPACE::ModelProto model_proto;
  ORT_RETURN_IF_ERROR(Model::Load(model_istream, &model_proto));
  ORT_RETURN_IF_ERROR(Model::Load(model_proto, model_, nullptr, *logger_));
  config_ = config;

  // Handle original model inputs, outputs and trainable initializers.
  // We need to move the trainable initializers to graph inputs and keep the order in config,
  // it's possible that the graph already has some trainable initializers in graph inputs,
  // so we need to NOT assign these trainable initializers to the user inputs list.
  Graph& graph = model_->MainGraph();
  std::unordered_set<std::string> initializer_names_to_train_set(config.initializer_names_to_train.begin(),
                                                                 config.initializer_names_to_train.end());
  const std::vector<const NodeArg*>& graph_inputs = graph.GetInputsIncludingInitializers();
  for (auto& node_arg : graph_inputs) {
    if (initializer_names_to_train_set.find(node_arg->Name()) == initializer_names_to_train_set.end()) {
      training_graph_info_.user_input_names.emplace_back(node_arg->Name());
    }
  }

  const std::vector<const NodeArg*>& graph_outputs = graph.GetOutputs();
  for (auto& node_arg : graph_outputs) {
    training_graph_info_.user_output_names.emplace_back(node_arg->Name());
  }

  training_graph_info_.initializer_names_to_train.assign(config.initializer_names_to_train.begin(),
                                                         config.initializer_names_to_train.end());

  std::vector<const NodeArg*> input_args;
  for (const auto& input_name : training_graph_info_.user_input_names) {
    input_args.emplace_back(graph.GetNodeArg(input_name));
  }

  // Remove the training initializers from the graph and move them to graph inputs.
  for (const auto& initializer_name : training_graph_info_.initializer_names_to_train) {
    const NodeArg* node_arg = graph.GetNodeArg(initializer_name);
    ORT_ENFORCE(node_arg != nullptr);
    input_args.emplace_back(node_arg);
    graph.RemoveInitializedTensor(initializer_name);
  }

  graph.SetInputs(input_args);
  return Status::OK();
}

// Build the gradient graphs from original graph.
// Since the input shapes may differ, and the graph optimizers (mainly constant folding) may fold this
// shape info to constants, the optimized graph (before gradient graph building) can not be shared.
// So each time we need to start from the beginning, i.e., 1) replace input shapes, 2) apply graph optimizers,
// 3) build gradient graph, and finally 4) adjust the graph inputs and outputs.
Status ModuleGradientGraphBuilder::Build(const std::vector<std::vector<int64_t>>* input_shapes_ptr) {
  // Make a copy of the original model.
  auto model_proto = model_->ToProto();
  ORT_RETURN_IF_ERROR(Model::Load(model_proto, gradient_model_, nullptr, *logger_));

  // Replace the user input shapes if input_shapes_ptr is not null_ptr.
  if (input_shapes_ptr) {
    SetConcreteInputShapes(*input_shapes_ptr);
  }

  // Build the gradient graph.
  ORT_RETURN_IF_ERROR(BuildGradientGraph());

  // Handle user outputs and output grads.
  HandleOutputsAndGrads();

  // Reorder outputs.
  ReorderOutputs();

  return Status::OK();
}

std::string ModuleGradientGraphBuilder::GetGradientModel() const {
  std::string model_str;
  if (!gradient_model_->ToProto().SerializeToString(&model_str)) {
    ORT_THROW("Fail to serialize gradient model to string.");
  }

  return model_str;
}

void ModuleGradientGraphBuilder::SetConcreteInputShapes(const std::vector<std::vector<int64_t>>& input_shapes) {
  ORT_ENFORCE(input_shapes.size() == training_graph_info_.user_input_names.size(),
              "The size of concrete input shapes and the size of user inputs does not match.");
  Graph& gradient_graph = gradient_model_->MainGraph();
  std::vector<const NodeArg*> input_args;
  size_t input_index = 0;
  for (const auto& input_name : training_graph_info_.user_input_names) {
    NodeArg* input_node_arg = gradient_graph.GetNodeArg(input_name);
    ONNX_NAMESPACE::TensorShapeProto new_shape;
    for (size_t i = 0; i < input_shapes[input_index].size(); i++) {
      new_shape.add_dim()->set_dim_value(input_shapes[input_index][i]);
    }

    input_node_arg->SetShape(new_shape);
    input_args.emplace_back(input_node_arg);
    input_index++;
  }

  // Move over all training initializer inputs. They already have the concrete shapes.
  const std::vector<const NodeArg*>& graph_inputs = gradient_graph.GetInputsIncludingInitializers();
  for (; input_index < graph_inputs.size(); input_index++) {
    input_args.emplace_back(graph_inputs[input_index]);
  }

  gradient_graph.SetInputs(input_args);
}

Status ModuleGradientGraphBuilder::BuildGradientGraph() {
  // Resolve original graph, register and apply transformers for pre-training.
  Graph& gradient_graph = gradient_model_->MainGraph();
  ORT_RETURN_IF_ERROR(gradient_graph.Resolve());

  const TrainingSession::TrainingConfiguration::GraphTransformerConfiguration graph_transformer_config{};
  GraphTransformerManager graph_transformation_mgr{2};
  std::unique_ptr<CPUExecutionProvider> cpu_execution_provider =
      onnxruntime::make_unique<CPUExecutionProvider>(CPUExecutionProviderInfo());

  std::unordered_set<std::string> x_node_arg_names;
  std::set_union(config_.initializer_names_to_train.begin(), config_.initializer_names_to_train.end(),
                 config_.input_names_require_grad.begin(), config_.input_names_require_grad.end(),
                 std::inserter(x_node_arg_names, x_node_arg_names.begin()));
  auto add_transformers = [&](TransformerLevel level) {
    auto transformers_to_register = transformer_utils::GeneratePreTrainingTransformers(
        level, x_node_arg_names, graph_transformer_config, *cpu_execution_provider);
    for (auto& entry : transformers_to_register) {
      graph_transformation_mgr.Register(std::move(entry), level);
    }
  };

  for (int i = static_cast<int>(TransformerLevel::Level1); i <= static_cast<int>(TransformerLevel::MaxLevel); i++) {
    TransformerLevel level = static_cast<TransformerLevel>(i);
    if (TransformerLevel::MaxLevel >= level) {
      add_transformers(level);
    }
  }

  for (int i = static_cast<int>(TransformerLevel::Level1); i <= static_cast<int>(TransformerLevel::MaxLevel); i++) {
    ORT_RETURN_IF_ERROR(
        graph_transformation_mgr.ApplyTransformers(gradient_graph, static_cast<TransformerLevel>(i), *logger_));
  }

  // Build gradient graph.
  GradientGraphConfiguration gradient_graph_config{};
  gradient_graph_config.use_invertible_layernorm_grad = config_.use_invertible_layernorm_grad;
  gradient_graph_config.set_gradients_as_graph_outputs = true;
  std::unordered_set<std::string> y_node_arg_names(training_graph_info_.user_output_names.begin(),
                                                   training_graph_info_.user_output_names.end());
  GradientGraphBuilder grad_graph_builder(&gradient_graph, y_node_arg_names, x_node_arg_names, "",
                                          gradient_graph_config, *logger_);

  ORT_RETURN_IF_ERROR(grad_graph_builder.Build());
  return Status::OK();
}

void ModuleGradientGraphBuilder::HandleOutputsAndGrads() {
  Graph& gradient_graph = gradient_model_->MainGraph();
  GraphViewer gradient_graph_viewer(gradient_graph);
  const auto& gradient_node_topology_list = gradient_graph_viewer.GetNodesInTopologicalOrder();
  std::unordered_set<std::string> user_output_grad_names_set;
  for (const auto& name : training_graph_info_.user_output_names) {
    user_output_grad_names_set.insert(GradientBuilderBase::GradientName(name));
  }

  // If an output gradient is output of one of nodes, need to add this output to PT's output gradient.
  std::unordered_set<std::string> internal_output_grad_names;
  for (auto node_index : gradient_node_topology_list) {
    auto& node = *gradient_graph.GetNode(node_index);
    for (const auto& node_arg : node.OutputDefs()) {
      if (user_output_grad_names_set.find(node_arg->Name()) != user_output_grad_names_set.end()) {
        internal_output_grad_names.insert(node_arg->Name());
      }
    }
  }

<<<<<<< HEAD
  // YieldOps required_grad attribute specifies the indices of the required gradients.
  ONNX_NAMESPACE::AttributeProto required_grad;
  const std::string attribute_name = "required_grad";
  required_grad.set_name(attribute_name);
  required_grad.set_type(ONNX_NAMESPACE::AttributeProto::INTS);

  training_graph_info_.backward_output_grad_names_map.clear();
  for (std::size_t i = 0; i < training_graph_info_.user_output_names.size(); ++i) {
    const auto& name = training_graph_info_.user_output_names[i];
    std::string grad_name = GradientBuilderBase::GradientName(name);
    if (non_backward_user_output_grad_names.find(grad_name) == non_backward_user_output_grad_names.end()) {
      training_graph_info_.backward_output_grad_names_map.insert(std::make_pair(grad_name, i));
      required_grad.add_ints(static_cast<int64_t>(i));
    }
=======
  for (const auto& output_grad_name : internal_output_grad_names) {
    Node* producer_node = gradient_graph.GetMutableProducerNode(output_grad_name);
    int producer_node_arg_index = graph_utils::GetNodeOutputIndexFromOutputName(*producer_node, output_grad_name);
    const TypeProto* type_info = producer_node->MutableOutputDefs()[producer_node_arg_index]->TypeAsProto();
    auto& external_node_arg = gradient_graph.GetOrCreateNodeArg(
        gradient_graph.GenerateNodeArgName(GradientBuilderBase::ExternalOutputName(output_grad_name)), type_info);
    auto& output_node_arg = gradient_graph.GetOrCreateNodeArg(
        gradient_graph.GenerateNodeArgName(output_grad_name + "_add_output"), type_info);
    Node& add_node = gradient_graph.AddNode(
        output_grad_name + "_add", "Add", "",
        {&external_node_arg, producer_node->MutableOutputDefs()[producer_node_arg_index]}, {&output_node_arg});
    graph_utils::ReplaceDownstreamNodeInput(gradient_graph, *producer_node, producer_node_arg_index, add_node, 0);
>>>>>>> f1ade14e
  }

  // YieldOps full_shape_outputs attribute specifies the indices of outputs that must be full shape.
  // We need this info to set make TypeAndShapeInferenceFunction work properly.
  ONNX_NAMESPACE::AttributeProto full_shape_outputs;
  const std::string attribute_name = "full_shape_outputs";
  full_shape_outputs.set_name(attribute_name);
  full_shape_outputs.set_type(ONNX_NAMESPACE::AttributeProto::INTS);

  std::vector<NodeArg*> yield_input_node_args;
  std::vector<NodeArg*> yield_output_node_args;
  training_graph_info_.output_grad_indices_require_full_shape.clear();
  for (size_t i = 0; i < training_graph_info_.user_output_names.size(); i++) {
    std::string name = training_graph_info_.user_output_names[i];
    yield_input_node_args.emplace_back(gradient_graph.GetNodeArg(name));
    std::string grad_name = GradientBuilderBase::GradientName(name);
    if (internal_output_grad_names.find(grad_name) != internal_output_grad_names.end()) {
      grad_name = GradientBuilderBase::ExternalOutputName(grad_name);
    } else {
      // If output grad is the direct input of backward graph, we need to materialize it
      // to a all-0 tensor with same shape of output, otherwise, since it will be an input of
      // Add node, it's OK to use scalar-0 tensor to save memory.
      training_graph_info_.output_grad_indices_require_full_shape.emplace_back(i);
      full_shape_outputs.add_ints(static_cast<int64_t>(i));
    }

<<<<<<< HEAD
  for (const auto& name : training_graph_info_.user_output_names) {
    std::string grad_name = GradientBuilderBase::GradientName(name);
    auto element = training_graph_info_.backward_output_grad_names_map.find(grad_name);
    if (element != training_graph_info_.backward_output_grad_names_map.end()) {
      yield_output_node_args.emplace_back(gradient_graph.GetNodeArg(element->first));
    }  
=======
    yield_output_node_args.emplace_back(gradient_graph.GetNodeArg(grad_name));
>>>>>>> f1ade14e
  }

  NodeAttributes attributes({{attribute_name, full_shape_outputs}});
  gradient_graph.AddNode("YieldOp", "YieldOp", "Yield Op", yield_input_node_args, yield_output_node_args, &attributes,
                         kMSDomain);
}

void ModuleGradientGraphBuilder::ReorderOutputs() {
  // Adjust gradient graph outputs by the following order:
  // 1. user input grads if required, with same order of user inputs,
  // 2. trainable initailizer grads, with same order of trainable initializers.
  Graph& gradient_graph = gradient_model_->MainGraph();
  const std::vector<const NodeArg*>& gradient_graph_outputs = gradient_graph.GetOutputs();
  std::unordered_map<std::string, const NodeArg*> gradient_output_arg_map;
  for (auto& node_arg : gradient_graph_outputs) {
    gradient_output_arg_map[node_arg->Name()] = node_arg;
  }

  std::unordered_set<std::string> user_input_require_grad_set(config_.input_names_require_grad.begin(),
                                                              config_.input_names_require_grad.end());

  std::vector<const NodeArg*> new_output_args;
  training_graph_info_.user_input_grad_names.clear();
  for (const auto& input_name : training_graph_info_.user_input_names) {
    if (user_input_require_grad_set.find(input_name) != user_input_require_grad_set.end()) {
      std::string input_gradient_name = GradientBuilderBase::GradientName(input_name);
      ORT_ENFORCE(gradient_output_arg_map.find(input_gradient_name) != gradient_output_arg_map.end(),
                  "Required user input grad is not found on gradient graph.");
      training_graph_info_.user_input_grad_names[input_name] = input_gradient_name;
      new_output_args.emplace_back(gradient_output_arg_map[input_gradient_name]);
    }
  }

  // Add initializer gradients to graph outputs.
  training_graph_info_.initializer_grad_names_to_train.clear();
  for (const auto& initializer_name : training_graph_info_.initializer_names_to_train) {
    std::string initializer_gradient_name = GradientBuilderBase::GradientName(initializer_name);
    ORT_ENFORCE(gradient_output_arg_map.find(initializer_gradient_name) != gradient_output_arg_map.end(),
                "Trainable initializer grad is not found on gradient graph.");
    training_graph_info_.initializer_grad_names_to_train.emplace_back(initializer_gradient_name);
    new_output_args.emplace_back(gradient_output_arg_map[initializer_gradient_name]);
  }

  gradient_graph.SetOutputs(new_output_args);
}

}  // namespace training
}  // namespace onnxruntime<|MERGE_RESOLUTION|>--- conflicted
+++ resolved
@@ -190,22 +190,6 @@
     }
   }
 
-<<<<<<< HEAD
-  // YieldOps required_grad attribute specifies the indices of the required gradients.
-  ONNX_NAMESPACE::AttributeProto required_grad;
-  const std::string attribute_name = "required_grad";
-  required_grad.set_name(attribute_name);
-  required_grad.set_type(ONNX_NAMESPACE::AttributeProto::INTS);
-
-  training_graph_info_.backward_output_grad_names_map.clear();
-  for (std::size_t i = 0; i < training_graph_info_.user_output_names.size(); ++i) {
-    const auto& name = training_graph_info_.user_output_names[i];
-    std::string grad_name = GradientBuilderBase::GradientName(name);
-    if (non_backward_user_output_grad_names.find(grad_name) == non_backward_user_output_grad_names.end()) {
-      training_graph_info_.backward_output_grad_names_map.insert(std::make_pair(grad_name, i));
-      required_grad.add_ints(static_cast<int64_t>(i));
-    }
-=======
   for (const auto& output_grad_name : internal_output_grad_names) {
     Node* producer_node = gradient_graph.GetMutableProducerNode(output_grad_name);
     int producer_node_arg_index = graph_utils::GetNodeOutputIndexFromOutputName(*producer_node, output_grad_name);
@@ -218,7 +202,6 @@
         output_grad_name + "_add", "Add", "",
         {&external_node_arg, producer_node->MutableOutputDefs()[producer_node_arg_index]}, {&output_node_arg});
     graph_utils::ReplaceDownstreamNodeInput(gradient_graph, *producer_node, producer_node_arg_index, add_node, 0);
->>>>>>> f1ade14e
   }
 
   // YieldOps full_shape_outputs attribute specifies the indices of outputs that must be full shape.
@@ -245,16 +228,7 @@
       full_shape_outputs.add_ints(static_cast<int64_t>(i));
     }
 
-<<<<<<< HEAD
-  for (const auto& name : training_graph_info_.user_output_names) {
-    std::string grad_name = GradientBuilderBase::GradientName(name);
-    auto element = training_graph_info_.backward_output_grad_names_map.find(grad_name);
-    if (element != training_graph_info_.backward_output_grad_names_map.end()) {
-      yield_output_node_args.emplace_back(gradient_graph.GetNodeArg(element->first));
-    }  
-=======
     yield_output_node_args.emplace_back(gradient_graph.GetNodeArg(grad_name));
->>>>>>> f1ade14e
   }
 
   NodeAttributes attributes({{attribute_name, full_shape_outputs}});

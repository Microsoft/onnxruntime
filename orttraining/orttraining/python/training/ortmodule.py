--- conflicted
+++ resolved
@@ -2,6 +2,11 @@
 # Copyright (c) Microsoft Corporation. All rights reserved.
 # Licensed under the MIT License.
 # --------------------------------------------------------------------------
+
+from . import _utils, _ortmodule_output_transformation
+from onnxruntime.training import register_custom_ops_pytorch_exporter
+from onnxruntime.capi.onnxruntime_inference_collection import OrtValue
+from onnxruntime.capi import _pybind_state as C
 
 import functools
 import io
@@ -20,34 +25,31 @@
 from typing import TypeVar
 T = TypeVar('T', bound='Module')
 
-from onnxruntime.capi import _pybind_state as C
-from onnxruntime.capi.onnxruntime_inference_collection import OrtValue
-from onnxruntime.training import register_custom_ops_pytorch_exporter
-from . import _utils, _ortmodule_output_transformation
-
 
 ONNX_OPSET_VERSION = 12
 
-<<<<<<< HEAD
 
 def _ortvalue_to_dlpack(ortvalue):
     return ortvalue._ortvalue.to_dlpack()
 
+
 def _ortvalue_from_dlpack(dlpack_tensor):
     return OrtValue(C.OrtValue.from_dlpack(dlpack_tensor))
-=======
+
+
 class Verbosity(IntEnum):
     VERBOSE = 0
     INFO = 1
     WARNING = 2
     ERROR = 3
     FATAL = 4
->>>>>>> cff55c61
+
 
 def _create_iobinding(io_binding, inputs, model, device):
     '''Creates IO binding for a `model` inputs and output'''
     for idx, value_info in enumerate(model.graph.input):
-        io_binding.bind_ortvalue_input(value_info.name, _ortvalue_from_dlpack(to_dlpack(inputs[idx])))
+        io_binding.bind_ortvalue_input(
+            value_info.name, _ortvalue_from_dlpack(to_dlpack(inputs[idx])))
 
     for value_info in model.graph.output:
         io_binding.bind_output(value_info.name, device.type,
@@ -61,7 +63,8 @@
         if arg is not None and isinstance(arg, torch.Tensor):
             arg_device = torch.device(arg.device)
             if arg_device != device:
-                raise RuntimeError(f"{argument_str} found on device {arg_device}, but expected it to be on module device {device}.")
+                raise RuntimeError(
+                    f"{argument_str} found on device {arg_device}, but expected it to be on module device {device}.")
 
 # TODO: PyTorch's to_dlpack() uses same config for both torch.bool and torch.uint8,
 # and convert the config to torch.uint8 tensor duing from_dlpack(). So a boolean tensor
@@ -71,9 +74,12 @@
 # have to handle this specially, which will introduce a cast here and there is data copied.
 # Always cast from torch.uint8 to torch.bool is not logically right, we need to check the
 # real data type of the inputs in the backeard graph, and perform the cast only necessary.
+
+
 def _ort_output_to_torch_tensor(ort_output):
     tensor = from_dlpack(_ortvalue_to_dlpack(ort_output))
     return tensor.to(torch.bool) if tensor.dtype == torch.uint8 else tensor
+
 
 def _load_torch_allocator_cpp_extension(verbosity):
     torch_cuda_allocator_addresses_cpp_source = """
@@ -88,13 +94,16 @@
     """
 
     return load_inline(name='inline_extension', cpp_sources=[torch_cuda_allocator_addresses_cpp_source],
-                        functions=['cuda_caching_allocator_raw_alloc_address', 'cuda_caching_allocator_raw_delete_address'],
-                        verbose=verbosity < Verbosity.WARNING, with_cuda=True)
+                       functions=['cuda_caching_allocator_raw_alloc_address',
+                                  'cuda_caching_allocator_raw_delete_address'],
+                       verbose=verbosity < Verbosity.WARNING, with_cuda=True)
+
 
 class ORTModule(torch.nn.Module):
 
     def __init__(self, module):
-        assert isinstance(module, torch.nn.Module), "'module' must be a torch.nn.Module"
+        assert isinstance(
+            module, torch.nn.Module), "'module' must be a torch.nn.Module"
 
         # Create forward dynamically, so each ORTModule instance will have its own copy.
         # This is needed to be able to copy the forward signatures from the original PyTorch models
@@ -112,12 +121,15 @@
 
             # Exporting module to ONNX for the first time
             if not self._onnx_training:
-                device_from_module = _utils.get_device_from_module(self._original_module)
+                device_from_module = _utils.get_device_from_module(
+                    self._original_module)
                 if not self._device or self._device != device_from_module:
                     self._device = device_from_module
                     if not self._device:
-                        raise RuntimeError('A device must be specified in the model or data!')
-                self._get_inference_graph_and_init_gradient_graph_builder(*inputs, **kwargs)
+                        raise RuntimeError(
+                            'A device must be specified in the model or data!')
+                self._get_inference_graph_and_init_gradient_graph_builder(
+                    *inputs, **kwargs)
 
             _, _, input_names_require_grad, new_input_shape = \
                 _ortmodule_output_transformation.parse_inputs_for_onnx_export(
@@ -133,14 +145,15 @@
                 self._build_training_graph()
                 self._create_training_session()
 
-            module_device = _utils.get_device_from_module(self._original_module)
+            module_device = _utils.get_device_from_module(
+                self._original_module)
             if self._device != module_device:
                 self._device = module_device
                 self._create_training_session()
 
-
             # Use a custom torch.autograd.Function to associate self.backward_graph as the
             # gradient implementation for self.forward_graph.
+
             class _ORTModuleFunction(torch.autograd.Function):
                 @staticmethod
                 def forward(ctx, *inputs, **kwargs):
@@ -154,23 +167,29 @@
                     '''
 
                     # Assert that the input and model device match
-                    _check_same_device(self._device, "Input argument to forward", *inputs)
+                    _check_same_device(
+                        self._device, "Input argument to forward", *inputs)
 
                     # Use IO binding
-                    _create_iobinding(self._training_io_binding, inputs, self._onnx_training, self._device)
+                    _create_iobinding(self._training_io_binding,
+                                      inputs, self._onnx_training, self._device)
 
                     # Run and return module outputs.
-                    forward_outputs, run_id = self._training_session.run_forward(self._training_io_binding, self._run_options)
-                    user_outputs = tuple(_ort_output_to_torch_tensor(forward_output) for forward_output in forward_outputs)
+                    forward_outputs, run_id = self._training_session.run_forward(
+                        self._training_io_binding, self._run_options)
+                    user_outputs = tuple(_ort_output_to_torch_tensor(
+                        forward_output) for forward_output in forward_outputs)
                     ctx.run_id = run_id
 
                     # Disable materializing grads then None object will not be converted to a tensor filled with zeros prior to calling backward.
                     # Also save shape, device and type info to ctx for materializing tensor in backward if output grad is None.
                     ctx.set_materialize_grads(False)
-                    ctx.output_info = [(output.shape, output.device, output.dtype) for output in user_outputs]
+                    ctx.output_info = [
+                        (output.shape, output.device, output.dtype) for output in user_outputs]
 
                     # Assert that the outputs and model device match
-                    _check_same_device(self._device, "Output argument from forward", *user_outputs)
+                    _check_same_device(
+                        self._device, "Output argument from forward", *user_outputs)
 
                     return user_outputs
 
@@ -180,7 +199,8 @@
                     '''
 
                     # Assert that the grad_outputs and model device match
-                    _check_same_device(self._device, "Input argument to backward", *grad_outputs)
+                    _check_same_device(
+                        self._device, "Input argument to backward", *grad_outputs)
 
                     # Use IO binding
                     # Push user output grads to ONNX backend.
@@ -189,17 +209,21 @@
                         if grad_output is None:
                             shape, device, dtype = ctx.output_info[idx]
                             if idx in self._onnx_graphs_info.output_grad_indices_require_full_shape:
-                                grad_output = torch.zeros(shape, device=device, dtype=dtype)
+                                grad_output = torch.zeros(
+                                    shape, device=device, dtype=dtype)
                             else:
-                                grad_output = torch.tensor(0., device=device, dtype=dtype)
+                                grad_output = torch.tensor(
+                                    0., device=device, dtype=dtype)
                         elif not grad_output.is_contiguous():
                             grad_output = grad_output.contiguous()
                         contiguous_grad_outputs.append(grad_output)
-                    backward_grad_output_ortvalue = [_ortvalue_from_dlpack(to_dlpack(grad_output)) for grad_output in contiguous_grad_outputs]
+                    backward_grad_output_ortvalue = [_ortvalue_from_dlpack(
+                        to_dlpack(grad_output)) for grad_output in contiguous_grad_outputs]
 
                     # Run and get results
                     run_id = ctx.run_id
-                    self._training_session.run_backward(backward_grad_output_ortvalue, run_id)
+                    self._training_session.run_backward(
+                        backward_grad_output_ortvalue, run_id)
                     backward_outputs = self._training_io_binding.get_outputs()
 
                     # Return input and initializer gradients
@@ -216,9 +240,9 @@
                             # Append None to results for each input that did not require grad
                             results.append(None)
                     # Append gradients of initializer to results
-                    results += [_ort_output_to_torch_tensor(backward_output) 
+                    results += [_ort_output_to_torch_tensor(backward_output)
                                 for backward_output in backward_outputs[num_user_input_grads:]]
-                    # The OrtValue has a shared_ptr to the data. At this point there are two shared_ptrs to the data, one through the 
+                    # The OrtValue has a shared_ptr to the data. At this point there are two shared_ptrs to the data, one through the
                     # OrtValue in the output iobinding, and the other through the copy in OrtDLManagedTensor.
                     # The following call clears the iobinding output, reducing the use_count to 1, so that once torch finishes computation
                     # on the DLpack tensors, the memory can be freed.
@@ -226,13 +250,14 @@
                     return tuple(results)
 
             return _ortmodule_output_transformation.populate_user_output_from_schema_and_outputs(self._original_module_output_schema,
-                self._onnx_graphs_info.user_output_names,
-                _ORTModuleFunction.apply(*self._convert_training_graph_input_to_list(*inputs, **kwargs)))
+                                                                                                 self._onnx_graphs_info.user_output_names,
+                                                                                                 _ORTModuleFunction.apply(*self._convert_training_graph_input_to_list(*inputs, **kwargs)))
 
         # Bind the forward method.
         self.forward = _forward.__get__(self)
         # Copy the forward signature from the PyTorch module.
-        functools.update_wrapper(self.forward.__func__, module.forward.__func__)
+        functools.update_wrapper(
+            self.forward.__func__, module.forward.__func__)
 
         super(ORTModule, self).__init__()
 
@@ -249,13 +274,16 @@
         self._original_module = module
         # Get the module that flattens the output from the original module into a tuple
         self._flattened_output_module = \
-            _ortmodule_output_transformation.get_flattened_output_module(self._original_module)
-        self._original_module_parameters = signature(self._original_module.forward).parameters.values()
+            _ortmodule_output_transformation.get_flattened_output_module(
+                self._original_module)
+        self._original_module_parameters = signature(
+            self._original_module.forward).parameters.values()
 
         # TODO: remove after PyTorch ONNX exporter supports VAR_KEYWORD parameters.
         for input_parameter in self._original_module_parameters:
             if input_parameter.kind == inspect.Parameter.VAR_KEYWORD:
-                raise NotImplementedError("The model's forward method has **kwargs parameter which is currently not supported.")
+                raise NotImplementedError(
+                    "The model's forward method has **kwargs parameter which is currently not supported.")
 
         self._onnx_inference = None
         self._is_training = True
@@ -263,8 +291,8 @@
         # Related to training graph shape inference
         self._current_input_shape = None
         # default execution order is priority-based for both dynamic/static shape input for now
-        # if we observe benefit of static shape, we can expose this flag to user       
-        self._use_static_shape = False 
+        # if we observe benefit of static shape, we can expose this flag to user
+        self._use_static_shape = False
         self._module_gradient_graph_builder = None
         self._input_names_require_grad = None
         self._original_module_output_schema = None
@@ -283,34 +311,42 @@
         self._save_onnx_prefix = ''
 
         from torch.utils.cpp_extension import ROCM_HOME
-        self.is_rocm_pytorch = (True if ((torch.version.hip is not None) and (ROCM_HOME is not None)) else False)
+        self.is_rocm_pytorch = (True if (
+            (torch.version.hip is not None) and (ROCM_HOME is not None)) else False)
 
         # CPP extension to get torch CUDA allocator's alloc and free function addresses
         # Disable external allocator for ROCM EP since external allocator is not supported yet.
-        self._use_external_cuda_allocator = (False if self.is_rocm_pytorch else True)
+        self._use_external_cuda_allocator = (
+            False if self.is_rocm_pytorch else True)
         if self._use_external_cuda_allocator:
-            self._torch_cuda_allocator = _load_torch_allocator_cpp_extension(self._verbosity)
+            self._torch_cuda_allocator = _load_torch_allocator_cpp_extension(
+                self._verbosity)
             self._torch_alloc = self._torch_cuda_allocator.cuda_caching_allocator_raw_alloc_address()
             self._torch_free = self._torch_cuda_allocator.cuda_caching_allocator_raw_delete_address()
 
     def _initialize_module_gradient_graph_builder(self):
         # TODO: PyTorch exporter bug: changes the initializer order in ONNX model
-        initializer_names = [p[0] for p in self._flattened_output_module.named_parameters()]
-        onnx_initializer_names = {p.name for p in self._onnx_inference.graph.initializer}
-        initializer_names = [p for p in initializer_names if p in onnx_initializer_names]
+        initializer_names = [p[0]
+                             for p in self._flattened_output_module.named_parameters()]
+        onnx_initializer_names = {
+            p.name for p in self._onnx_inference.graph.initializer}
+        initializer_names = [
+            p for p in initializer_names if p in onnx_initializer_names]
 
         # Build full training graph
         grad_builder_config = C.ModuleGradientGraphBuilderConfiguration()
         grad_builder_config.initializer_names_to_train = initializer_names
         grad_builder_config.input_names_require_grad = self._input_names_require_grad
         self._module_gradient_graph_builder = C.ModuleGradientGraphBuilder()
-        self._module_gradient_graph_builder.initialize(self._onnx_inference.SerializeToString(), grad_builder_config)
+        self._module_gradient_graph_builder.initialize(
+            self._onnx_inference.SerializeToString(), grad_builder_config)
 
     def _get_inference_graph_and_init_gradient_graph_builder(self, *inputs, **kwargs):
         self._onnx_inference = self._get_inference_graph(*inputs, **kwargs)
 
         if self._save_onnx:
-            onnx.save(self._onnx_inference, self._save_onnx_prefix + '_inference.onnx')
+            onnx.save(self._onnx_inference,
+                      self._save_onnx_prefix + '_inference.onnx')
 
         self._initialize_module_gradient_graph_builder()
 
@@ -319,10 +355,12 @@
         provider_options = None
         if self._device.type == 'cuda':
             # Configure the InferenceSessions to use the specific GPU on which the model is placed.
-            providers = (["ROCMExecutionProvider"] if self.is_rocm_pytorch else ["CUDAExecutionProvider"])
+            providers = (["ROCMExecutionProvider"] if self.is_rocm_pytorch else [
+                         "CUDAExecutionProvider"])
             providers.append("CPUExecutionProvider")
             if self._use_external_cuda_allocator:
-                provider_options = [{"device_id": str(self._device.index), "cuda_external_alloc": str(self._torch_alloc), "cuda_external_free": str(self._torch_free)}, {}]
+                provider_options = [{"device_id": str(self._device.index), "cuda_external_alloc": str(
+                    self._torch_alloc), "cuda_external_free": str(self._torch_free)}, {}]
             else:
                 provider_options = [{"device_id": str(self._device.index)}, {}]
         elif self._device.type == 'cpu':
@@ -349,14 +387,17 @@
 
     def _build_training_graph(self, *inputs, **kwargs):
         if self._use_static_shape:
-            self._module_gradient_graph_builder.build(self._current_input_shape)
+            self._module_gradient_graph_builder.build(
+                self._current_input_shape)
         else:
             self._module_gradient_graph_builder.build()
-        self._onnx_training = onnx.load_model_from_string(self._module_gradient_graph_builder.get_training_model())
+        self._onnx_training = onnx.load_model_from_string(
+            self._module_gradient_graph_builder.get_training_model())
         self._onnx_graphs_info = self._module_gradient_graph_builder.get_training_graph_info()
 
         if self._save_onnx:
-            onnx.save(self._onnx_training, self._save_onnx_prefix + '_training.onnx')
+            onnx.save(self._onnx_training,
+                      self._save_onnx_prefix + '_training.onnx')
 
     def eval(self: T) -> T:
         self._is_training = False
@@ -388,7 +429,8 @@
                 result.append(inp)
             else:
                 # TODO: Re-export ONNX if any input from _onnx_graphs_info.user_input_names is None.
-                raise RuntimeError(f'Input is present in ONNX graph but not provided: {name}.')
+                raise RuntimeError(
+                    f'Input is present in ONNX graph but not provided: {name}.')
 
         # Initializers
         for param in self._flattened_output_module.named_parameters():
@@ -418,21 +460,23 @@
         # NOTE: Inputs may contain tensors that have attributes preventing their deepcopy (example grad_fn).
         # Therefore, deepcopy only the data component of the input tensors for export.
         sample_inputs_copy, sample_kwargs_copy = \
-            _ortmodule_output_transformation.deepcopy_model_input(*inputs, **kwargs)
+            _ortmodule_output_transformation.deepcopy_model_input(
+                *inputs, **kwargs)
 
         try:
             with torch.no_grad():
                 torch.onnx.export(self._flattened_output_module,
-                                sample_inputs_copy + (sample_kwargs_copy, ),
-                                f,
-                                input_names=input_names,
-                                output_names=output_names,
-                                opset_version=ONNX_OPSET_VERSION,
-                                do_constant_folding=False,
-                                training=torch.onnx.TrainingMode.TRAINING,
-                                dynamic_axes=dynamic_axes,
-                                verbose=self._verbosity < Verbosity.WARNING)
+                                  sample_inputs_copy + (sample_kwargs_copy, ),
+                                  f,
+                                  input_names=input_names,
+                                  output_names=output_names,
+                                  opset_version=ONNX_OPSET_VERSION,
+                                  do_constant_folding=False,
+                                  training=torch.onnx.TrainingMode.TRAINING,
+                                  dynamic_axes=dynamic_axes,
+                                  verbose=self._verbosity < Verbosity.WARNING)
         except RuntimeError as e:
-            raise RuntimeError('There was an error while exporting the PyTorch model to ONNX: {}'.format(e))
+            raise RuntimeError(
+                'There was an error while exporting the PyTorch model to ONNX: {}'.format(e))
 
         return onnx.load_model_from_string(f.getvalue())
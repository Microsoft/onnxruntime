--- conflicted
+++ resolved
@@ -182,10 +182,6 @@
   TrainingSession& GetSession() { return session_; }
 
  private:
-<<<<<<< HEAD
-  Status TrainingLoop(IDataLoader& training_data_loader, IDataLoader* test_data_loader, 
-    const MapStringToString& perf_properties = {});
-=======
   enum SessionMode: int {ModelUpdateStep, GradientAccumulateStep, EvaluateStep};
   Status PrepareFeedNamesAndFeeds(const SessionMode mode,
                                   IDataLoader& training_data_loader,
@@ -205,8 +201,8 @@
                           VectorString& fetch_names,
                           std::vector<MLValue>& feeds,
                           size_t& gradient_accumulation_step_count); 
-  Status TrainingLoop(IDataLoader& training_data_loader, IDataLoader* test_data_loader);
->>>>>>> 0aeb3832
+  Status TrainingLoop(IDataLoader& training_data_loader, IDataLoader* test_data_loader, 
+    const MapStringToString& perf_properties = {});
   Status Evaluate(InferenceSession& session, IDataLoader& data_loader);
 
   Status SaveCheckpoint(const PathString& checkpoint_path);

--- conflicted
+++ resolved
@@ -105,19 +105,10 @@
 
     VectorString fetch_names;
 
-    bool use_mixed_precision = false;
-    bool use_bfloat16 = false;
-    float loss_scale = 1.0f;
-<<<<<<< HEAD
-    bool use_fp16_moments = false;
-    bool use_fp16_initializer = true;
-    bool allreduce_in_fp16 = false;
-    bool layernorm_stash_as_fp32 = true;
-=======
     bool use_mixed_precision_moments = false;
     bool use_mixed_precision_initializer = true;
     bool allreduce_in_mixed_precision_type = false;
->>>>>>> f7c1e518
+    bool layernorm_stash_as_fp32 = true;
 
     // Tensorboard configuration.
     PathString log_dir;  // Path to write Tensorboard events to.

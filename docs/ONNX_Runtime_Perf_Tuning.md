# ONNX Runtime Performance Tuning

<<<<<<< HEAD
ONNX Runtime provides high performance and flexibility of hardware options with the concept of "Execution Providers" to represents different execution kernels. See: [design overview](./HighLevelDesign.md), [supported execution providers](../README.md#supported-accelerators).

Along with this flexibility comes decisions for tuning and usage options. For different models and different hardware, there is no silver bullet which can always perform the best. Even for a single execution provider, often there are several knobs that can be tuned (e.g. thread number, wait policy, etc).
=======
## Why do we need to tune performance?
ONNX Runtime is designed to be open and extensible with its concept of "Execution Provider" to represent different execution kernels. See the [design overview](./HighLevelDesign.md). 

ONNX Runtime supports a variety of execution providers across CPU and GPU: [see the list here](../README.md#high-performance).
For different models and different hardware, there is no silver bullet that can always perform the best. Even for a single execution provider, often there are several knobs that can be tuned (e.g. thread number, wait policy etc.).
>>>>>>> ec4f6c09

This document covers basic tools and knobs that can be leveraged to find the best performance for your model and hardware.

**Topics**
* [Performance Tuning Tools](#Performance-Tuning-Tools)
* [Using different Execution Providers](#Using-different-Execution-Providers)
* [Which Execution Provider will provide the best performance?](#Which-Execution-Provider-will-provide-the-best-performance)
* [Tuning performance for specific Execution Providers](#Tuning-performance-for-specific-Execution-Providers)
* [Troubleshooting model performance issues](#Troubleshooting-model-performance-issues)
***

## Performance Tuning Tools
The [ONNX Go Live "OLive" tool](https://github.com/microsoft/OLive) is designed as an easy-to-use pipeline for converting models to ONNX and optimizing performance with ONNX Runtime. The tool can help identify the optimal runtime configuration to get the best performance on the target hardware for the model.

### Profiling and Performance Report

The onnxruntime_perf_test.exe tool (available from the build drop) can be used to test various knobs. Please find the usage instructions using `onnxruntime_perf_test.exe -h`.

You can enable ONNX Runtime latency profiling in code:

```python
import onnxruntime as rt

sess_options = rt.SessionOptions()
sess_options.enable_profiling = True
```
If you are using the onnxruntime_perf_test.exe tool, you can add `-p [profile_file]` to enable performance profiling.

In both cases, you will get a JSON file which contains the detailed performance data (threading, latency of each operator, etc). This file is a standard performance tracing file, and to view it in a user friendly way, you can open it by using chrome://tracing:
* Open chrome browser
* Type chrome://tracing in the address bar
* Load the generated JSON file

## Using different Execution Providers
To learn more about different Execution Providers, see [docs/exeuction_providers](./execution_providers).

### Python API
Official Python packages on Pypi only support the default CPU (MLAS) and default GPU (CUDA) execution providers. For other execution providers, you need to build from source. Please refer to the [build instructions](../BUILD.md). The recommended instructions build the wheel with debug info in parallel.

For example: 

`DNNL:		 ./build.sh --config RelWithDebInfo --use_dnnl --build_wheel --parallel`

` CUDA:	     ./build.sh --config RelWithDebInfo --use_cuda  --build_wheel --parallel`


### C and C# API
Official release (nuget package) supports default (MLAS) and MKL-ML for CPU, and CUDA for GPU. For other execution providers, you need to build from source. Append `--build_csharp` to the instructions to build both C# and C packages.

For example:

`DNNL:		 ./build.sh --config RelWithDebInfo --use_dnnl --build_csharp --parallel`

`CUDA:	     ./build.sh --config RelWithDebInfo --use_cuda  --build_csharp --parallel`

In order to use DNNL, nGraph, CUDA, or TensorRT execution provider, you need to call the C API OrtSessionOptionsAppendExecutionProvider. Here is an example for the CUDA execution provider:

C API Example:
```c
  const OrtApi* g_ort = OrtGetApi(ORT_API_VERSION);
  OrtEnv* env;
  g_ort->CreateEnv(ORT_LOGGING_LEVEL_WARNING, "test", &env)
  OrtSessionOptions* session_option;
  g_ort->OrtCreateSessionOptions(&session_options);
  g_ort->OrtSessionOptionsAppendExecutionProvider_CUDA(sessionOptions, 0);
  OrtSession* session;
  g_ort->CreateSession(env, model_path, session_option, &session);
```

C# API Example:
```c#
SessionOptions so = new SessionOptions();
so.GraphOptimizationLevel = GraphOptimizationLevel.ORT_ENABLE_EXTENDED;
so.AppendExecutionProvider_CUDA(0);
var session = new InferenceSession(modelPath, so);
```

Python API Example:
```python
import onnxruntime as rt

so = rt.SessionOptions()
so.graph_optimization_level = rt.GraphOptimizationLevel.ORT_ENABLE_ALL
session = rt.InferenceSession(model, sess_options=so)
session.set_providers(['CUDAExecutionProvider'])
```
## Which Execution Provider will provide the best performance? 
Performance is dependent on the specific model you're trying to run, the session and run options you've selected, and of course, your specific hardware target. Below you'll find some more information that may be helpful to select the right Execution Provider.

### CUDA (Default GPU) or CPU?
The CPU version of ONNX Runtime provides a complete implementation of all operators in the ONNX spec. This ensures that your ONNX-compliant model can execute successfully. In order to keep the binary size small, common data types are supported for the ops. If you are using an uncommon data type that is not supported, you can file an issue and/or contribute a PR (see examples - [PR #2112](https://github.com/microsoft/onnxruntime/pull/2112), [PR #2034](https://github.com/microsoft/onnxruntime/pull/2034), [PR #1565](https://github.com/microsoft/onnxruntime/pull/1565)). Please make sure you provide details on usage justification. 

Additionally, not all CUDA kernels are implemented, as these have been prioritized on an as-needed basis. This means that if your model contains operators that do not have a CUDA implementation, it will fall back to CPU. Switching between CPU and GPU can cause significant performance impact. If you require a specific operator that is not currently supported, please consider [contributing](./../CONTRIBUTING.md) and/or [file an issue](https://github.com/microsoft/onnxruntime/issues) clearly describing your use case and share your model if possible. 

### TensorRT or CUDA?
TensorRT and CUDA are separate execution providers for ONNX Runtime. On the same hardware, TensorRT will generally provide better performance; however, this depends on the specific model and whether the operators in the model can be supported by TensorRT. In cases where TensorRT cannot handle the subgraph(s), it will fall back to CUDA. Note that the TensorRT EP may depend on a different version of CUDA than the CUDA EP. 

### TensorRT/CUDA or DirectML? 
DirectML is the hardware-accelerated DirectX 12 library for machine learning on Windows and supports all DirectX 12 capable devices (Nvidia, Intel, AMD). This means that if you are targeting Windows GPUs, using the DirectML Execution Provider is likely your best bet. This can be used with both the ONNX Runtime as well as [WinML APIs](./WinRT_API.md).

## Tuning performance for specific Execution Providers

### Default CPU Execution Provider (MLAS)
The default execution provider uses different knobs to control the thread number.

For the default CPU execution provider, you can try following knobs in the Python API:
```python
import onnxruntime as rt

sess_options = rt.SessionOptions()

sess_options.intra_op_num_threads = 2
sess_options.execution_mode = rt.ExecutionMode.ORT_SEQUENTIAL
sess_options.graph_optimization_level = rt.GraphOptimizationLevel.ORT_ENABLE_ALL
```

* Thread Count
  * `sess_options.intra_op_num_threads = 2` controls the number of threads to use to run the model
* Sequential vs Parallel Execution
  * `sess_options.execution_mode = rt.ExecutionMode.ORT_SEQUENTIAL` controls whether the operators in the graph run sequentially or in parallel. Usually when a model has many branches, setting this option to false will provide better performance.
  * When `sess_options.execution_mode = rt.ExecutionMode.ORT_PARALLEL`, you can set `sess_options.inter_op_num_threads` to control the
number of threads used to parallelize the execution of the graph (across nodes).

* sess_options.graph_optimization_level = rt.GraphOptimizationLevel.ORT_ENABLE_ALL. Default is already ORT_ENABLE_ALL(99). Please see [onnxruntime_c_api.h](../include/onnxruntime/core/session/onnxruntime_c_api.h#L241)  (enum GraphOptimizationLevel) for the full list of all optimization levels. For details regarding available optimizations and usage please refer to the [Graph Optimizations Doc](../docs/ONNX_Runtime_Graph_Optimizations.md).

### MKL_DNN/nGraph/MKL_ML Execution Provider
MKL_DNN, MKL_ML and nGraph all depends on openmp for parallization. For those execution providers, we need to use the openmp environment variable to tune the performance.

The most widely used enviroment variables are:

* OMP_NUM_THREADS=n
  * Controls the thread pool size

* OMP_WAIT_POLICY=PASSIVE/ACTIVE
  * Controls whether thread spinning is enabled
  * PASSIVE is also called throughput mode and will yield CPU after finishing current task
  * ACTIVE will not yield CPU, instead it will have a while loop to check whether the next task is ready
  * Use PASSIVE if your CPU usage already high, and use ACTIVE when you want to trade CPU with latency

## Troubleshooting model performance issues
The answers below are basic troubleshooting suggestions based on common previous user-filed issues and questions. This list is by no means exhaustive and there is a lot of case-by-case fluctuation depending on the model and specific usage scenario. Please use this information to guide your troubleshooting, search through previously filed issues for related topics, and/or file a new issue if your problem is still not resolved.

### Performance Troubleshooting Checklist
Here is a list of things to check through when assessing performance issues.
* Are you using OpenMP? OpenMP will parallelize some of the code for potential performance improvements. This is not recommended for running on single threads.
* Have you enabled all [graph optimizations](./ONNX_Runtime_Graph_Optimizations.md)? The official published packages do enable all by default, but when building from source, check that these are enabled in your build.
* Have you searched through prior filed [Github issues](https://github.com/microsoft/onnxruntime/issues) to see if your problem has been discussed previously? Please do this before filing new issues.
* If using CUDA or TensorRT, do you have the right versions of the dependent libraries installed? 

### Why is my model running slower on GPU than CPU?
Depending on which execution provider you're using, it may not have full support for all the operators in your model. Fallback to CPU ops can cause hits in performance speed. Moreover even if an op is implemented by the CUDA execution provider, it may not necessarily assign/place the op to the CUDA EP due to performance reasons. To see the placement decided by ORT, turn on verbose logging and look at the console output.

### My converted Tensorflow model is slow - why?
NCHW and NHWC are two different memory layout for 4-D tensors.

Most TensorFlow operations used by a CNN support both NHWC and NCHW data format. The Tensorflow team suggests that on GPU NCHW is faster but on CPU NHWC is sometimes faster in Tensorflow. However, ONNX only supports NCHW. As a result, if the original model is in NHWC format, when the model is converted extra transposes may be added. The [tensorflow-onnx](https://github.com/onnx/tensorflow-onnx) and [keras-onnx](https://github.com/onnx/keras-onnx) converters do remove many of these transposes, but if this doesn't help sufficiently, consider retraining the model using NCHW.

<<<<<<< HEAD
### I'm using the Python APIs on GPU and my model is slower than PyTorch.
This is likely not an execution latency issue with ONNX Runtime. When using the GPU provider, inputs and outputs need to be copied from CPU to GPU and vice-versa. The current version of the ORT Python API makes this copy during execution, while PyTorch allows these to be set up on the GPU prior to execution. Work is in progress to add support of IOBinding in the Python API that allows copying of inputs to the GPU prior to calling Run.
=======
In both cases, you will get a JSON file which contains the detailed performance data (threading, latency of each operator, etc). This file is a standard performance tracing file, and to view it in a user friendly way, you can open it by using chrome://tracing:
* Open chrome browser
* Type chrome://tracing in the address bar
* Load the generated JSON file



## Model graph is not optimized even with graph_optimization_level set to ORT_ENABLE_ALL?

ONNX model from IR_VERSION 4 only treats initializers that appear in graph input as non-constant. This may fail some of the graph optimizations, like const folding, operator fusion and etc. Move initializers out of graph inputs if there is no need to override them, by either re-generating the model with latest exporter/converter or with the tool onnxruntime/tools/python/remove_initializer_from_input.py.
>>>>>>> ec4f6c09
<|MERGE_RESOLUTION|>--- conflicted
+++ resolved
@@ -1,16 +1,8 @@
 # ONNX Runtime Performance Tuning
 
-<<<<<<< HEAD
-ONNX Runtime provides high performance and flexibility of hardware options with the concept of "Execution Providers" to represents different execution kernels. See: [design overview](./HighLevelDesign.md), [supported execution providers](../README.md#supported-accelerators).
+ONNX Runtime provides high performance and flexibility of hardware options with the concept of "Execution Providers" to represent different execution kernels. See: [design overview](./HighLevelDesign.md), [supported execution providers](../README.md#supported-accelerators).
 
-Along with this flexibility comes decisions for tuning and usage options. For different models and different hardware, there is no silver bullet which can always perform the best. Even for a single execution provider, often there are several knobs that can be tuned (e.g. thread number, wait policy, etc).
-=======
-## Why do we need to tune performance?
-ONNX Runtime is designed to be open and extensible with its concept of "Execution Provider" to represent different execution kernels. See the [design overview](./HighLevelDesign.md). 
-
-ONNX Runtime supports a variety of execution providers across CPU and GPU: [see the list here](../README.md#high-performance).
-For different models and different hardware, there is no silver bullet that can always perform the best. Even for a single execution provider, often there are several knobs that can be tuned (e.g. thread number, wait policy etc.).
->>>>>>> ec4f6c09
+Along with this flexibility comes decisions for tuning and usage options. For different models and different hardware, there is no silver bullet that can always perform the best. Even for a single execution provider, often there are several knobs that can be tuned (e.g. thread number, wait policy, etc).
 
 This document covers basic tools and knobs that can be leveraged to find the best performance for your model and hardware.
 
@@ -160,6 +152,9 @@
 * Have you searched through prior filed [Github issues](https://github.com/microsoft/onnxruntime/issues) to see if your problem has been discussed previously? Please do this before filing new issues.
 * If using CUDA or TensorRT, do you have the right versions of the dependent libraries installed? 
 
+### Why is the model graph not optimized even with graph_optimization_level set to ORT_ENABLE_ALL?
+The ONNX model from IR_VERSION 4 only treats initializers that appear in graph input as non-constant. This may fail some of the graph optimizations, like const folding, operator fusion and etc. Move initializers out of graph inputs if there is no need to override them, by either re-generating the model with latest exporter/converter or with the tool [remove_initializer_from_input.py](./../tools/python/remove_initializer_from_input.py).
+
 ### Why is my model running slower on GPU than CPU?
 Depending on which execution provider you're using, it may not have full support for all the operators in your model. Fallback to CPU ops can cause hits in performance speed. Moreover even if an op is implemented by the CUDA execution provider, it may not necessarily assign/place the op to the CUDA EP due to performance reasons. To see the placement decided by ORT, turn on verbose logging and look at the console output.
 
@@ -168,18 +163,8 @@
 
 Most TensorFlow operations used by a CNN support both NHWC and NCHW data format. The Tensorflow team suggests that on GPU NCHW is faster but on CPU NHWC is sometimes faster in Tensorflow. However, ONNX only supports NCHW. As a result, if the original model is in NHWC format, when the model is converted extra transposes may be added. The [tensorflow-onnx](https://github.com/onnx/tensorflow-onnx) and [keras-onnx](https://github.com/onnx/keras-onnx) converters do remove many of these transposes, but if this doesn't help sufficiently, consider retraining the model using NCHW.
 
-<<<<<<< HEAD
 ### I'm using the Python APIs on GPU and my model is slower than PyTorch.
 This is likely not an execution latency issue with ONNX Runtime. When using the GPU provider, inputs and outputs need to be copied from CPU to GPU and vice-versa. The current version of the ORT Python API makes this copy during execution, while PyTorch allows these to be set up on the GPU prior to execution. Work is in progress to add support of IOBinding in the Python API that allows copying of inputs to the GPU prior to calling Run.
-=======
-In both cases, you will get a JSON file which contains the detailed performance data (threading, latency of each operator, etc). This file is a standard performance tracing file, and to view it in a user friendly way, you can open it by using chrome://tracing:
-* Open chrome browser
-* Type chrome://tracing in the address bar
-* Load the generated JSON file
 
 
 
-## Model graph is not optimized even with graph_optimization_level set to ORT_ENABLE_ALL?
-
-ONNX model from IR_VERSION 4 only treats initializers that appear in graph input as non-constant. This may fail some of the graph optimizations, like const folding, operator fusion and etc. Move initializers out of graph inputs if there is no need to override them, by either re-generating the model with latest exporter/converter or with the tool onnxruntime/tools/python/remove_initializer_from_input.py.
->>>>>>> ec4f6c09

--- conflicted
+++ resolved
@@ -402,10 +402,6 @@
   add_library(re2::re2 ALIAS re2)
   set(RE2_INCLUDE_DIR ${REPO_ROOT}/cmake/external/re2)
 endif()
-
-if(onnxruntime_USE_FEATURIZERS)
-  # Fetch and build featurizers
-  include(external/featurizers.cmake)
 endif()
 
 # bounds checking behavior.
@@ -804,14 +800,11 @@
 endforeach()
 
 
-<<<<<<< HEAD
-=======
 
 if (CMAKE_SYSTEM_NAME STREQUAL "Android")
   list(APPEND onnxruntime_EXTERNAL_LIBRARIES log)
 endif()
 
->>>>>>> 7ff5c0e5
 if(WIN32)
   list(APPEND onnxruntime_EXTERNAL_LIBRARIES Shlwapi)
   list(APPEND onnxruntime_EXTERNAL_LIBRARIES debug Dbghelp)

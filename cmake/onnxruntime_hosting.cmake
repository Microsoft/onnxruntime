# Copyright (c) Microsoft Corporation. All rights reserved.
# Licensed under the MIT License.

project(onnxruntime_hosting)

<<<<<<< HEAD
# Generate .h and .cc files from protobuf file
add_library(hosting_proto
        ${ONNXRUNTIME_ROOT}/hosting/protobuf/predict.proto
        ${ONNXRUNTIME_ROOT}/hosting/protobuf/model_metadata.proto
        ${ONNXRUNTIME_ROOT}/hosting/protobuf/model_status.proto
        ${ONNXRUNTIME_ROOT}/hosting/protobuf/error_code.proto)
target_include_directories(hosting_proto PUBLIC $<TARGET_PROPERTY:protobuf::libprotobuf,INTERFACE_INCLUDE_DIRECTORIES> "${CMAKE_CURRENT_BINARY_DIR}/.." ${CMAKE_CURRENT_BINARY_DIR}/onnx)
target_compile_definitions(hosting_proto PUBLIC $<TARGET_PROPERTY:protobuf::libprotobuf,INTERFACE_COMPILE_DEFINITIONS>)
onnxruntime_protobuf_generate(APPEND_PATH IMPORT_DIRS ${REPO_ROOT}/cmake/external/protobuf/src ${ONNXRUNTIME_ROOT}/hosting/protobuf ${ONNXRUNTIME_ROOT}/core/protobuf TARGET hosting_proto)
add_dependencies(hosting_proto onnx_proto ${onnxruntime_EXTERNAL_DEPENDENCIES})
if(NOT WIN32)
  if(HAS_UNUSED_PARAMETER)
    set_source_files_properties(${CMAKE_CURRENT_BINARY_DIR}/error_code.pb.cc PROPERTIES COMPILE_FLAGS -Wno-unused-parameter)
    set_source_files_properties(${CMAKE_CURRENT_BINARY_DIR}/model_metadata.pb.cc PROPERTIES COMPILE_FLAGS -Wno-unused-parameter)
    set_source_files_properties(${CMAKE_CURRENT_BINARY_DIR}/model_status.pb.cc PROPERTIES COMPILE_FLAGS -Wno-unused-parameter)
    set_source_files_properties(${CMAKE_CURRENT_BINARY_DIR}/predict.pb.cc PROPERTIES COMPILE_FLAGS -Wno-unused-parameter)
  endif()
endif()
=======
find_package(Boost 1.69 COMPONENTS system context thread program_options REQUIRED)
>>>>>>> 1a57205f

# Setup dependencies
find_package(Boost 1.69 COMPONENTS system coroutine context thread program_options REQUIRED)
set(re2_src ${REPO_ROOT}/cmake/external/re2)

# Setup source code
file(GLOB_RECURSE onnxruntime_hosting_srcs
    "${ONNXRUNTIME_ROOT}/hosting/*.h"
    "${ONNXRUNTIME_ROOT}/hosting/*.cc"
)

# For IDE only
source_group(TREE ${REPO_ROOT} FILES ${onnxruntime_hosting_srcs})

add_executable(${PROJECT_NAME} ${onnxruntime_hosting_srcs})
add_dependencies(${PROJECT_NAME} hosting_proto onnx_proto ${onnxruntime_EXTERNAL_DEPENDENCIES})

onnxruntime_add_include_to_target(${PROJECT_NAME} onnxruntime_session gsl hosting_proto)

target_include_directories(${PROJECT_NAME} PRIVATE
        ${ONNXRUNTIME_ROOT}
        ${CMAKE_CURRENT_BINARY_DIR}/onnx
        PUBLIC
        ${Boost_INCLUDE_DIR}
        ${re2_src}
        ${ONNXRUNTIME_ROOT}/hosting/include
)

target_link_libraries(${PROJECT_NAME} PRIVATE
        hosting_proto
        ${Boost_LIBRARIES}
<<<<<<< HEAD
        ${PROVIDERS_MKLDNN}
        ${MKLML_SHARED_LIB}
        ${PROVIDERS_CUDA}
        ${onnxruntime_tvm_libs}
=======
>>>>>>> 1a57205f
        onnxruntime_session
        onnxruntime_optimizer
        onnxruntime_providers
        onnxruntime_util
        onnxruntime_framework
        onnxruntime_util
        onnxruntime_graph
        onnxruntime_common
        onnxruntime_mlas
<<<<<<< HEAD
        onnx
        onnx_proto
        protobuf::libprotobuf
        re2
=======
>>>>>>> 1a57205f
        ${onnxruntime_EXTERNAL_LIBRARIES}
)
<|MERGE_RESOLUTION|>--- conflicted
+++ resolved
@@ -3,7 +3,6 @@
 
 project(onnxruntime_hosting)
 
-<<<<<<< HEAD
 # Generate .h and .cc files from protobuf file
 add_library(hosting_proto
         ${ONNXRUNTIME_ROOT}/hosting/protobuf/predict.proto
@@ -22,12 +21,9 @@
     set_source_files_properties(${CMAKE_CURRENT_BINARY_DIR}/predict.pb.cc PROPERTIES COMPILE_FLAGS -Wno-unused-parameter)
   endif()
 endif()
-=======
-find_package(Boost 1.69 COMPONENTS system context thread program_options REQUIRED)
->>>>>>> 1a57205f
 
 # Setup dependencies
-find_package(Boost 1.69 COMPONENTS system coroutine context thread program_options REQUIRED)
+find_package(Boost 1.69 COMPONENTS system context thread program_options REQUIRED)
 set(re2_src ${REPO_ROOT}/cmake/external/re2)
 
 # Setup source code
@@ -56,13 +52,6 @@
 target_link_libraries(${PROJECT_NAME} PRIVATE
         hosting_proto
         ${Boost_LIBRARIES}
-<<<<<<< HEAD
-        ${PROVIDERS_MKLDNN}
-        ${MKLML_SHARED_LIB}
-        ${PROVIDERS_CUDA}
-        ${onnxruntime_tvm_libs}
-=======
->>>>>>> 1a57205f
         onnxruntime_session
         onnxruntime_optimizer
         onnxruntime_providers
@@ -72,12 +61,9 @@
         onnxruntime_graph
         onnxruntime_common
         onnxruntime_mlas
-<<<<<<< HEAD
         onnx
         onnx_proto
         protobuf::libprotobuf
         re2
-=======
->>>>>>> 1a57205f
         ${onnxruntime_EXTERNAL_LIBRARIES}
 )

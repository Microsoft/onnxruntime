--- conflicted
+++ resolved
@@ -72,11 +72,8 @@
     ${PROVIDERS_MKLDNN}
     ${PROVIDERS_TENSORRT}
     ${PROVIDERS_NGRAPH}
-<<<<<<< HEAD
+    ${PROVIDERS_OPENVINO}
     ${PROVIDERS_NNAPI}
-=======
-    ${PROVIDERS_OPENVINO}
->>>>>>> e26e11b9
     onnxruntime_optimizer
     onnxruntime_providers
     onnxruntime_util

--- conflicted
+++ resolved
@@ -16,12 +16,9 @@
     "${ONNXRUNTIME_ROOT}/core/platform/env.cc"
     "${ONNXRUNTIME_ROOT}/core/platform/env_time.h"
     "${ONNXRUNTIME_ROOT}/core/platform/env_time.cc"
-<<<<<<< HEAD
     "${ONNXRUNTIME_ROOT}/core/platform/scoped_resource.h"
-=======
     "${ONNXRUNTIME_ROOT}/core/platform/telemetry.h"
     "${ONNXRUNTIME_ROOT}/core/platform/telemetry.cc"
->>>>>>> 041a1cab
 )
 
 if(WIN32)

--- conflicted
+++ resolved
@@ -726,9 +726,7 @@
                 { "tf_resnet_v1_152", "result mismatch when Conv BN Fusion is applied" },
                 { "coreml_Imputer-LogisticRegression_sklearn_load_breast_cancer", "Can't determine model file name" },
                 { "mask_rcnn_keras", "Model should be edited to remove the extra outputs" },
-<<<<<<< HEAD
                 { "cntk_simple_seg", "Bad onnx test output caused by wrong SAME_UPPER/SAME_LOWER for ConvTranspose" },
-=======
                 { "test_strnormalizer_export_monday_casesensintive_lower", "ElementType not currently supported"},
                 { "test_max_float64", "node test error"},
                 { "test_min_uint8", "node test error"},
@@ -793,7 +791,6 @@
                 { "test_training_dropout_default_mask", "node test error"},
                 { "test_min_int8", "node test error"},
                 { "test_cast_FLOAT_to_STRING", "node test error"},
->>>>>>> 53392664
             };
 
             // The following models fails on nocontribops win CI

// Copyright (c) Microsoft Corporation. All rights reserved.
// Licensed under the MIT License.

using System;
using System.IO;
using System.Collections.Generic;
using System.Linq;
using System.Runtime.InteropServices;
using System.Numerics.Tensors;
using System.Threading.Tasks;
using Xunit;

namespace Microsoft.ML.OnnxRuntime.Tests
{
    public class InferenceTest
    {
        private const string module = "onnxruntime.dll";
        private const string propertiesFile = "Properties.txt";

        [Fact]

        public void TestSessionOptions()
        {
            using (SessionOptions opt = new SessionOptions())
            {
                Assert.NotNull(opt);

                // check default values of the properties
                Assert.True(opt.EnableSequentialExecution);
                Assert.True(opt.EnableMemoryPattern);
                Assert.False(opt.EnableProfiling);
                Assert.Equal("onnxruntime_profile_", opt.ProfileOutputPathPrefix);
                Assert.True(opt.EnableCpuMemArena);
                Assert.Equal("", opt.LogId);
                Assert.Equal(LogLevel.Verbose, opt.LogVerbosityLevel);
                Assert.Equal(0, opt.ThreadPoolSize);
                Assert.Equal(1u, opt.GraphOptimizationLevel);

                // try setting options 
                opt.EnableSequentialExecution = false;
                Assert.False(opt.EnableSequentialExecution);

                opt.EnableMemoryPattern = false;
                Assert.False(opt.EnableMemoryPattern);

                opt.EnableProfiling = true;
                Assert.True(opt.EnableProfiling);
                Assert.Equal("onnxruntime_profile_", opt.ProfileOutputPathPrefix);

                opt.ProfileOutputPathPrefix = "Ort_P_";
                Assert.Equal("Ort_P_", opt.ProfileOutputPathPrefix);

                opt.EnableCpuMemArena = false;
                Assert.False(opt.EnableCpuMemArena);

                opt.LogId = "MyLogId";
                Assert.Equal("MyLogId", opt.LogId);

                opt.LogVerbosityLevel = LogLevel.Error;
                Assert.Equal(LogLevel.Error, opt.LogVerbosityLevel);

                opt.ThreadPoolSize = 4;
                Assert.Equal(4, opt.ThreadPoolSize);

                opt.GraphOptimizationLevel = 3;
                Assert.Equal(3u, opt.GraphOptimizationLevel);

                Assert.Throws<OnnxRuntimeException>(() => { opt.ThreadPoolSize = -2; });
                Assert.Throws<OnnxRuntimeException>(() => { opt.GraphOptimizationLevel = 10; }); 
                
            }
        }

        [Fact]
        public void TestRunOptions()
        {
            using (var opt = new RunOptions())
            {
                Assert.NotNull(opt);

                //verify default options
                Assert.False(opt.Terminate);
                Assert.Equal(LogLevel.Verbose, opt.LogVerbosityLevel);
                Assert.Equal("", opt.LogTag);

                // try setting options
                opt.Terminate = true;
                Assert.True(opt.Terminate);

                opt.LogVerbosityLevel = LogLevel.Error;
                Assert.Equal(LogLevel.Error, opt.LogVerbosityLevel);

                opt.LogTag = "MyLogTag";
                Assert.Equal("MyLogTag", opt.LogTag);
            }
        }

        [Fact]
        public void CanCreateAndDisposeSessionWithModelPath()
        {
            string modelPath = Path.Combine(Directory.GetCurrentDirectory(), "squeezenet.onnx");
            using (var session = new InferenceSession(modelPath))
            {
                Assert.NotNull(session);
                Assert.NotNull(session.InputMetadata);
                Assert.Equal(1, session.InputMetadata.Count); // 1 input node
                Assert.True(session.InputMetadata.ContainsKey("data_0")); // input node name
                Assert.Equal(typeof(float), session.InputMetadata["data_0"].ElementType);
                Assert.True(session.InputMetadata["data_0"].IsTensor);
                var expectedInputDimensions = new int[] { 1, 3, 224, 224 };
                Assert.Equal(expectedInputDimensions.Length, session.InputMetadata["data_0"].Dimensions.Length);
                for (int i = 0; i < expectedInputDimensions.Length; i++)
                {
                    Assert.Equal(expectedInputDimensions[i], session.InputMetadata["data_0"].Dimensions[i]);
                }

                Assert.NotNull(session.OutputMetadata);
                Assert.Equal(1, session.OutputMetadata.Count); // 1 output node
                Assert.True(session.OutputMetadata.ContainsKey("softmaxout_1")); // output node name
                Assert.Equal(typeof(float), session.OutputMetadata["softmaxout_1"].ElementType);
                Assert.True(session.OutputMetadata["softmaxout_1"].IsTensor);
                var expectedOutputDimensions = new int[] { 1, 1000, 1, 1 };
                Assert.Equal(expectedOutputDimensions.Length, session.OutputMetadata["softmaxout_1"].Dimensions.Length);
                for (int i = 0; i < expectedOutputDimensions.Length; i++)
                {
                    Assert.Equal(expectedOutputDimensions[i], session.OutputMetadata["softmaxout_1"].Dimensions[i]);
                }
            }
        }

        [Theory]
        [InlineData(0, true)]
        [InlineData(0, false)]
        [InlineData(2, true)]
        [InlineData(2, false)]
        private void CanRunInferenceOnAModel(uint graphOptimizationLevel, bool disableSequentialExecution)
        {
            string modelPath = Path.Combine(Directory.GetCurrentDirectory(), "squeezenet.onnx");

            // Set the graph optimization level for this session.
            SessionOptions options = new SessionOptions();
            options.GraphOptimizationLevel = graphOptimizationLevel;
            if (disableSequentialExecution) options.EnableSequentialExecution = false;

            using (var session = new InferenceSession(modelPath, options))
            {
                var inputMeta = session.InputMetadata;
                var container = new List<NamedOnnxValue>();

                float[] inputData = LoadTensorFromFile(@"bench.in"); // this is the data for only one input tensor for this model

                foreach (var name in inputMeta.Keys)
                {
                    Assert.Equal(typeof(float), inputMeta[name].ElementType);
                    Assert.True(inputMeta[name].IsTensor);
                    var tensor = new DenseTensor<float>(inputData, inputMeta[name].Dimensions);
                    container.Add(NamedOnnxValue.CreateFromTensor<float>(name, tensor));
                }

                // Run the inference
                using (var results = session.Run(container))  // results is an IReadOnlyList<NamedOnnxValue> container
                {
                    validateRunResults(results);
                }

                // Run Inference with RunOptions
                using (var runOptions = new RunOptions())
                {
                    runOptions.LogTag = "CsharpTest";
                    runOptions.Terminate = true;
                    runOptions.LogVerbosityLevel = LogLevel.Error;
                    IReadOnlyCollection<string> outputNames = session.OutputMetadata.Keys.ToList();

                    using (var results = session.Run(container, outputNames, runOptions))  // results is an IReadOnlyList<NamedOnnxValue> container
                    {
                        validateRunResults(results);
                    }
                }
            }
        }

        private void validateRunResults(IDisposableReadOnlyCollection<DisposableNamedOnnxValue> results)
        {
            float[] expectedOutput = LoadTensorFromFile(@"bench.expected_out");
            // validate the results
            foreach (var r in results)
            {
                Assert.Equal(1, results.Count);
                Assert.Equal("softmaxout_1", r.Name);

                var resultTensor = r.AsTensor<float>();
                int[] expectedDimensions = { 1, 1000, 1, 1 };  // hardcoded for now for the test data
                Assert.Equal(expectedDimensions.Length, resultTensor.Rank);

                var resultDimensions = resultTensor.Dimensions;
                for (int i = 0; i < expectedDimensions.Length; i++)
                {
                    Assert.Equal(expectedDimensions[i], resultDimensions[i]);
                }

                var resultArray = r.AsTensor<float>().ToArray();
                Assert.Equal(expectedOutput.Length, resultArray.Length);
                Assert.Equal(expectedOutput, resultArray, new floatComparer());
            }
        }


        [Fact]
        private void ThrowWrongInputName()
        {
            var tuple = OpenSessionSqueezeNet();
            var session = tuple.Item1;
            var inputData = tuple.Item2;
            var tensor = tuple.Item3;
            var inputMeta = session.InputMetadata;
            var container = new List<NamedOnnxValue>();
            container.Add(NamedOnnxValue.CreateFromTensor<float>("wrong_name", tensor));
            var ex = Assert.Throws<OnnxRuntimeException>(() => session.Run(container));
            Assert.Contains("Invalid Feed Input", ex.Message);
            session.Dispose();
        }

        [Fact]
        private void ThrowWrongInputType()
        {
            var tuple = OpenSessionSqueezeNet();
            var session = tuple.Item1;
            var inputData = tuple.Item2;
            var inputMeta = session.InputMetadata;
            var container = new List<NamedOnnxValue>();
            int[] inputDataInt = inputData.Select(x => (int)x).ToArray();
            var tensor = new DenseTensor<int>(inputDataInt, inputMeta["data_0"].Dimensions);
            container.Add(NamedOnnxValue.CreateFromTensor<int>("data_0", tensor));
            var ex = Assert.Throws<OnnxRuntimeException>(() => session.Run(container));
            var msg = ex.ToString().Substring(0, 101);
            // TODO: message is diff in LInux. Use substring match
            Assert.Equal("Microsoft.ML.OnnxRuntime.OnnxRuntimeException: [ErrorCode:InvalidArgument] Unexpected input data type", msg);
            session.Dispose();
        }

        [Fact]
        private void ThrowExtraInputs()
        {
            var tuple = OpenSessionSqueezeNet();
            var session = tuple.Item1;
            var inputData = tuple.Item2;
            var tensor = tuple.Item3;
            var inputMeta = session.InputMetadata;
            var container = new List<NamedOnnxValue>();
            var nov1 = NamedOnnxValue.CreateFromTensor<float>("data_0", tensor);
            var nov2 = NamedOnnxValue.CreateFromTensor<float>("extra", tensor);
            container.Add(nov1);
            container.Add(nov2);
            var ex = Assert.Throws<OnnxRuntimeException>(() => session.Run(container));
            Assert.StartsWith("[ErrorCode:InvalidArgument] Invalid Feed Input Name", ex.Message);
            session.Dispose();
        }

        [Fact]
        private void TestMultiThreads()
        {
            var numThreads = 10;
            var loop = 10;
            var tuple = OpenSessionSqueezeNet();
            var session = tuple.Item1;
            var inputData = tuple.Item2;
            var tensor = tuple.Item3;
            var expectedOut = tuple.Item4;
            var inputMeta = session.InputMetadata;
            var container = new List<NamedOnnxValue>();
            container.Add(NamedOnnxValue.CreateFromTensor<float>("data_0", tensor));
            var tasks = new Task[numThreads];
            for (int i = 0; i < numThreads; i++)
            {
                tasks[i] = Task.Factory.StartNew(() =>
                {
                    for (int j = 0; j < loop; j++)
                    {
                        var resnov = session.Run(container);
                        var res = resnov.ToArray()[0].AsTensor<float>().ToArray<float>();
                        Assert.Equal(res, expectedOut, new floatComparer());
                    }
                });
            };
            Task.WaitAll(tasks);
            session.Dispose();
        }

        [x64Fact]
        private void TestPreTrainedModelsOpset7And8()
        {
            var skipModels = new List<String>() {
                "mxnet_arcface",  // Model not supported by CPU execution provider
                "tf_inception_v2",  // TODO: Debug failing model, skipping for now
                "fp16_inception_v1",  // 16-bit float not supported type in C#.
                "fp16_shufflenet",  // 16-bit float not supported type in C#.
                "fp16_tiny_yolov2" };  // 16-bit float not supported type in C#.

            var disableContribOpsEnvVar = Environment.GetEnvironmentVariable("DisableContribOps");
            var isContribOpsDisabled = (disableContribOpsEnvVar != null) ? disableContribOpsEnvVar.Equals("ON") : false;
            if (isContribOpsDisabled)
            {
                skipModels.Add("test_tiny_yolov2");
            }

            var opsets = new[] { "opset7", "opset8" };
            var modelsDir = GetTestModelsDir();
            foreach (var opset in opsets)
            {
                var modelRoot = new DirectoryInfo(Path.Combine(modelsDir, opset));
                foreach (var modelDir in modelRoot.EnumerateDirectories())
                {
                    String onnxModelFileName = null;

                    if (skipModels.Contains(modelDir.Name))
                        continue;

                    try
                    {
                        var onnxModelNames = modelDir.GetFiles("*.onnx");
                        if (onnxModelNames.Length > 1)
                        {
                            // TODO remove file "._resnet34v2.onnx" from test set
                            bool validModelFound = false;
                            for (int i = 0; i < onnxModelNames.Length; i++)
                            {
                                if (onnxModelNames[i].Name != "._resnet34v2.onnx")
                                {
                                    onnxModelNames[0] = onnxModelNames[i];
                                    validModelFound = true;
                                }
                            }

                            if (!validModelFound)
                            {
                                var modelNamesList = string.Join(",", onnxModelNames.Select(x => x.ToString()));
                                throw new Exception($"Opset {opset}: Model {modelDir}. Can't determine model file name. Found these :{modelNamesList}");
                            }
                        }

                        onnxModelFileName = Path.Combine(modelsDir, opset, modelDir.Name, onnxModelNames[0].Name);
                        using (var session = new InferenceSession(onnxModelFileName))
                        {
                            var inMeta = session.InputMetadata;
                            var innodepair = inMeta.First();
                            var innodename = innodepair.Key;
                            var innodedims = innodepair.Value.Dimensions;
                            for (int i = 0; i < innodedims.Length; i++)
                            {
                                if (innodedims[i] < 0)
                                    innodedims[i] = -1 * innodedims[i];
                            }

                            var testRoot = new DirectoryInfo(Path.Combine(modelsDir, opset, modelDir.Name));
                            var testData = testRoot.EnumerateDirectories("test_data*").First();
                            var dataIn = LoadTensorFromFilePb(Path.Combine(modelsDir, opset, modelDir.Name, testData.ToString(), "input_0.pb"));
                            var dataOut = LoadTensorFromFilePb(Path.Combine(modelsDir, opset, modelDir.Name, testData.ToString(), "output_0.pb"));
                            var tensorIn = new DenseTensor<float>(dataIn, innodedims);
                            var nov = new List<NamedOnnxValue>();
                            nov.Add(NamedOnnxValue.CreateFromTensor<float>(innodename, tensorIn));
                            using (var resnov = session.Run(nov))
                            {
                                var res = resnov.ToArray()[0].AsTensor<float>().ToArray<float>();
                                Assert.Equal(res, dataOut, new floatComparer());
                            }
                        }
                    }
                    catch (Exception ex)
                    {
                        var msg = $"Opset {opset}: Model {modelDir}: ModelFile = {onnxModelFileName} error = {ex.Message}";
                        throw new Exception(msg);
                    }
                } //model
            } //opset
        }

        [Fact]
        private void TestModelInputFloat()
        {
            // model takes 1x5 input of fixed type, echoes back
            string modelPath = Path.Combine(Directory.GetCurrentDirectory(), "test_types_FLOAT.pb");

            using (var session = new InferenceSession(modelPath))
            {
                var container = new List<NamedOnnxValue>();
                var tensorIn = new DenseTensor<float>(new float[] { 1.0f, 2.0f, -3.0f, float.MinValue, float.MaxValue }, new int[] { 1, 5 });
                var nov = NamedOnnxValue.CreateFromTensor("input", tensorIn);
                container.Add(nov);
                using (var res = session.Run(container))
                {
                    var tensorOut = res.First().AsTensor<float>();
                    Assert.True(tensorOut.SequenceEqual(tensorIn));
                }
            }
        }

        [Fact(Skip = "Boolean tensor not supported yet")]
        private void TestModelInputBOOL()
        {
            // model takes 1x5 input of fixed type, echoes back
            string modelPath = Path.Combine(Directory.GetCurrentDirectory(), "test_types_BOOL.pb");
            using (var session = new InferenceSession(modelPath))
            {
                var container = new List<NamedOnnxValue>();
                var tensorIn = new DenseTensor<bool>(new bool[] { true, false, true, false, true }, new int[] { 1, 5 });
                var nov = NamedOnnxValue.CreateFromTensor("input", tensorIn);
                container.Add(nov);
                using (var res = session.Run(container))
                {
                    var tensorOut = res.First().AsTensor<bool>();
                    Assert.True(tensorOut.SequenceEqual(tensorIn));
                }
            }
        }

        [Fact]
        private void TestModelInputINT32()
        {
            // model takes 1x5 input of fixed type, echoes back
            string modelPath = Path.Combine(Directory.GetCurrentDirectory(), "test_types_INT32.pb");
            using (var session = new InferenceSession(modelPath))
            {
                var container = new List<NamedOnnxValue>();
                var tensorIn = new DenseTensor<int>(new int[] { 1, -2, -3, int.MinValue, int.MaxValue }, new int[] { 1, 5 });
                var nov = NamedOnnxValue.CreateFromTensor("input", tensorIn);
                container.Add(nov);
                using (var res = session.Run(container))
                {
                    var tensorOut = res.First().AsTensor<int>();
                    Assert.True(tensorOut.SequenceEqual(tensorIn));
                }
            }
        }

        [Fact]
        private void TestModelInputDOUBLE()
        {
            // model takes 1x5 input of fixed type, echoes back
            string modelPath = Path.Combine(Directory.GetCurrentDirectory(), "test_types_DOUBLE.pb");
            using (var session = new InferenceSession(modelPath))
            {
                var container = new List<NamedOnnxValue>();
                var tensorIn = new DenseTensor<double>(new double[] { 1.0, 2.0, -3.0, 5, 5 }, new int[] { 1, 5 });
                var nov = NamedOnnxValue.CreateFromTensor("input", tensorIn);
                container.Add(nov);
                using (var res = session.Run(container))
                {
                    var tensorOut = res.First().AsTensor<double>();
                    Assert.True(tensorOut.SequenceEqual(tensorIn));
                }
            }

        }

        [Fact(Skip = "String tensor not supported yet")]
        private void TestModelInputSTRING()
        {
            // model takes 1x5 input of fixed type, echoes back
            string modelPath = Path.Combine(Directory.GetCurrentDirectory(), "test_types_STRING.onnx");
            using (var session = new InferenceSession(modelPath))
            {
                var container = new List<NamedOnnxValue>();
                var tensorIn = new DenseTensor<string>(new string[] { "a", "c", "d", "z", "f" }, new int[] { 1, 5 });
                var nov = NamedOnnxValue.CreateFromTensor("input", tensorIn);
                container.Add(nov);
                using (var res = session.Run(container))
                {
                    var tensorOut = res.First().AsTensor<string>();
                    Assert.True(tensorOut.SequenceEqual(tensorIn));
                }
            }
        }

        [Fact(Skip = "Int8 not supported yet")]
        private void TestModelInputINT8()
        {
            // model takes 1x5 input of fixed type, echoes back
            string modelPath = Path.Combine(Directory.GetCurrentDirectory(), "test_types_INT8.pb");
            using (var session = new InferenceSession(modelPath))
            {
                var container = new List<NamedOnnxValue>();
                var tensorIn = new DenseTensor<sbyte>(new sbyte[] { 1, 2, -3, sbyte.MinValue, sbyte.MaxValue }, new int[] { 1, 5 });
                var nov = NamedOnnxValue.CreateFromTensor("input", tensorIn);
                container.Add(nov);
                using (var res = session.Run(container))
                {
                    var tensorOut = res.First().AsTensor<sbyte>();
                    Assert.True(tensorOut.SequenceEqual(tensorIn));
                }
            }
        }

        [Fact]
        private void TestModelInputUINT8()
        {
            // model takes 1x5 input of fixed type, echoes back
            string modelPath = Path.Combine(Directory.GetCurrentDirectory(), "test_types_UINT8.pb");
            using (var session = new InferenceSession(modelPath))
            {
                var container = new List<NamedOnnxValue>();
                var tensorIn = new DenseTensor<byte>(new byte[] { 1, 2, 3, byte.MinValue, byte.MaxValue }, new int[] { 1, 5 });
                var nov = NamedOnnxValue.CreateFromTensor("input", tensorIn);
                container.Add(nov);
                using (var res = session.Run(container))
                {
                    var tensorOut = res.First().AsTensor<byte>();
                    Assert.True(tensorOut.SequenceEqual(tensorIn));
                }
            }
        }

        [Fact]
        private void TestModelInputUINT16()
        {
            // model takes 1x5 input of fixed type, echoes back
            string modelPath = Path.Combine(Directory.GetCurrentDirectory(), "test_types_UINT16.pb");
            using (var session = new InferenceSession(modelPath))
            {
                var container = new List<NamedOnnxValue>();
                var tensorIn = new DenseTensor<UInt16>(new UInt16[] { 1, 2, 3, UInt16.MinValue, UInt16.MaxValue }, new int[] { 1, 5 });
                var nov = NamedOnnxValue.CreateFromTensor("input", tensorIn);
                container.Add(nov);
                using (var res = session.Run(container))
                {
                    var tensorOut = res.First().AsTensor<UInt16>();
                    Assert.True(tensorOut.SequenceEqual(tensorIn));
                }
            }
        }

        [Fact]
        private void TestModelInputINT16()
        {
            // model takes 1x5 input of fixed type, echoes back
            string modelPath = Path.Combine(Directory.GetCurrentDirectory(), "test_types_INT16.pb");
            using (var session = new InferenceSession(modelPath))
            {
                var container = new List<NamedOnnxValue>();
                var tensorIn = new DenseTensor<Int16>(new Int16[] { 1, 2, 3, Int16.MinValue, Int16.MaxValue }, new int[] { 1, 5 });
                var nov = NamedOnnxValue.CreateFromTensor("input", tensorIn);
                container.Add(nov);
                using (var res = session.Run(container))
                {
                    var tensorOut = res.First().AsTensor<Int16>();
                    Assert.True(tensorOut.SequenceEqual(tensorIn));
                }
            }
        }

        [Fact]
        private void TestModelInputINT64()
        {
            // model takes 1x5 input of fixed type, echoes back
            string modelPath = Path.Combine(Directory.GetCurrentDirectory(), "test_types_INT64.pb");
            using (var session = new InferenceSession(modelPath))
            {
                var container = new List<NamedOnnxValue>();
                var tensorIn = new DenseTensor<Int64>(new Int64[] { 1, 2, -3, Int64.MinValue, Int64.MaxValue }, new int[] { 1, 5 });
                var nov = NamedOnnxValue.CreateFromTensor("input", tensorIn);
                container.Add(nov);
                using (var res = session.Run(container))
                {
                    var tensorOut = res.First().AsTensor<Int64>();
                    Assert.True(tensorOut.SequenceEqual(tensorIn));
                }
            }
        }

        [Fact]
        private void TestModelInputUINT32()
        {
            // model takes 1x5 input of fixed type, echoes back
            string modelPath = Path.Combine(Directory.GetCurrentDirectory(), "test_types_UINT32.pb");
            using (var session = new InferenceSession(modelPath))
            {
                var container = new List<NamedOnnxValue>();
                var tensorIn = new DenseTensor<UInt32>(new UInt32[] { 1, 2, 3, UInt32.MinValue, UInt32.MaxValue }, new int[] { 1, 5 });
                var nov = NamedOnnxValue.CreateFromTensor("input", tensorIn);
                container.Add(nov);
                using (var res = session.Run(container))
                {
                    var tensorOut = res.First().AsTensor<UInt32>();
                    Assert.True(tensorOut.SequenceEqual(tensorIn));
                }
            }
        }
        [Fact]
        private void TestModelInputUINT64()
        {
            // model takes 1x5 input of fixed type, echoes back
            string modelPath = Path.Combine(Directory.GetCurrentDirectory(), "test_types_UINT64.pb");
            using (var session = new InferenceSession(modelPath))
            {
                var container = new List<NamedOnnxValue>();
                var tensorIn = new DenseTensor<UInt64>(new UInt64[] { 1, 2, 3, UInt64.MinValue, UInt64.MaxValue }, new int[] { 1, 5 });
                var nov = NamedOnnxValue.CreateFromTensor("input", tensorIn);
                container.Add(nov);
                using (var res = session.Run(container))
                {
                    var tensorOut = res.First().AsTensor<UInt64>();
                    Assert.True(tensorOut.SequenceEqual(tensorIn));
                }
            }
        }

        [Fact(Skip = "FLOAT16 not available in C#")]
        private void TestModelInputFLOAT16()
        {
            // model takes 1x5 input of fixed type, echoes back
            string modelPath = Path.Combine(Directory.GetCurrentDirectory(), "test_types_FLOAT16.pb");
            using (var session = new InferenceSession(modelPath))
            {
                var container = new List<NamedOnnxValue>();
                var tensorIn = new DenseTensor<float>(new float[] { 1.0f, 2.0f, -3.0f, float.MinValue, float.MaxValue }, new int[] { 1, 5 });
                var nov = NamedOnnxValue.CreateFromTensor("input", tensorIn);
                container.Add(nov);
                using (var res = session.Run(container))
                {
                    var tensorOut = res.First().AsTensor<float>();
                    Assert.True(tensorOut.SequenceEqual(tensorIn));
                }
            }
        }

        [Fact]
        private void TestModelSequenceOfMapIntFloat()
        {
            // test model trained using lightgbm classifier
            // produces 2 named outputs
            //   "label" is a tensor,
            //   "probabilities" is a sequence<map<int64, float>>
            // https://github.com/onnx/sklearn-onnx/blob/master/docs/examples/plot_pipeline_lightgbm.py

            string modelPath = Path.Combine(Directory.GetCurrentDirectory(), "test_sequence_map_int_float.pb");
            using (var session = new InferenceSession(modelPath))
            {

                var outMeta = session.OutputMetadata;
                Assert.Equal(OnnxValueType.ONNX_TYPE_TENSOR, outMeta["label"].OnnxValueType);
                Assert.Equal(OnnxValueType.ONNX_TYPE_SEQUENCE, outMeta["probabilities"].OnnxValueType);

                var container = new List<NamedOnnxValue>();
                var tensorIn = new DenseTensor<float>(new float[] { 5.8f, 2.8f }, new int[] { 1, 2 });
                var nov = NamedOnnxValue.CreateFromTensor("input", tensorIn);
                container.Add(nov);

                using (var outputs = session.Run(container))
                {
                    // first output is a tensor containing label
                    var outNode1 = outputs.ElementAtOrDefault(0);
                    Assert.Equal("label", outNode1.Name);

                    // try-cast as a tensor
                    var outLabelTensor = outNode1.AsTensor<Int64>();

                    // Label 1 should have highest probaility
                    Assert.Equal(1, outLabelTensor[0]);

                    // second output is a sequence<map<int64, float>>
                    // try-cast to an sequence of NOV
                    var outNode2 = outputs.ElementAtOrDefault(1);
                    Assert.Equal("probabilities", outNode2.Name);

                    // try-cast to an sequence of NOV
                    var seq = outNode2.AsEnumerable<NamedOnnxValue>();

                    // try-cast first element in sequence to map/dictionary type
                    if (System.Environment.Is64BitProcess)
                    {
                        var map = seq.First().AsDictionary<Int64, float>();
                        Assert.Equal(0.25938290, map[0], 6);
                        Assert.Equal(0.40904793, map[1], 6);
                        Assert.Equal(0.33156919, map[2], 6);
                    }
                    else // 32-bit
                    {
                        var map = seq.First().AsDictionary<long, float>();
                        Assert.Equal(0.25938290, map[0], 6);
                        Assert.Equal(0.40904793, map[1], 6);
                        Assert.Equal(0.33156919, map[2], 6);
                    }
                }
            }
        }

        [Fact]
        private void TestModelSequenceOfMapStringFloat()
        {
            // test model trained using lightgbm classifier
            // produces 2 named outputs
            //   "label" is a tensor,
            //   "probabilities" is a sequence<map<int64, float>>
            // https://github.com/onnx/sklearn-onnx/blob/master/docs/examples/plot_pipeline_lightgbm.py

            string modelPath = Path.Combine(Directory.GetCurrentDirectory(), "test_sequence_map_string_float.pb");

            using (var session = new InferenceSession(modelPath))
            {
                var outMeta = session.OutputMetadata;
                Assert.Equal(OnnxValueType.ONNX_TYPE_TENSOR, outMeta["label"].OnnxValueType);
                Assert.Equal(OnnxValueType.ONNX_TYPE_SEQUENCE, outMeta["probabilities"].OnnxValueType);

                var container = new List<NamedOnnxValue>();
                var tensorIn = new DenseTensor<float>(new float[] { 5.8f, 2.8f }, new int[] { 1, 2 });
                var nov = NamedOnnxValue.CreateFromTensor("input", tensorIn);
                container.Add(nov);

                using (var outputs = session.Run(container))
                {
                    // first output is a tensor containing label
                    var outNode1 = outputs.ElementAtOrDefault(0);
                    Assert.Equal("label", outNode1.Name);

                    // try-cast as a tensor
                    var outLabelTensor = outNode1.AsTensor<string>();

                    // Label 1 should have highest probaility
                    Assert.Equal("1", outLabelTensor[0]);

                    // second output is a sequence<map<int64, float>>
                    // try-cast to an sequence of NOV
                    var outNode2 = outputs.ElementAtOrDefault(1);
                    Assert.Equal("probabilities", outNode2.Name);

                    // try-cast to an sequence of NOV
                    var seq = outNode2.AsEnumerable<NamedOnnxValue>();

                    // try-cast first element in sequence to map/dictionary type
                    var map = seq.First().AsDictionary<string, float>();
                    //verify values are valid
                    Assert.Equal(0.25938290, map["0"], 6);
                    Assert.Equal(0.40904793, map["1"], 6);
                    Assert.Equal(0.33156919, map["2"], 6);
                }
            }
        }

        [Fact]
        private void TestModelSerialization()
        {
            string modelPath = Path.Combine(Directory.GetCurrentDirectory(), "squeezenet.onnx");
            string modelOutputPath = Path.Combine(Directory.GetCurrentDirectory(), "optimized-squeezenet.onnx");
            // Set the optimized model file path to assert that no exception are thrown.
            SessionOptions options = new SessionOptions();
            options.SetOptimizedModelFilePath(modelOutputPath);
            options.SetSessionGraphOptimizationLevel(1);
            var session = new InferenceSession(modelPath, options);
            Assert.NotNull(session);
            Assert.True(File.Exists(modelOutputPath));
        }

        [GpuFact]
        private void TestGpu()
        {
            var gpu = Environment.GetEnvironmentVariable("TESTONGPU");
            var tuple = OpenSessionSqueezeNet(0); // run on deviceID 0
            float[] expectedOutput = LoadTensorFromFile(@"bench.expected_out");

            using (var session = tuple.Item1)
            {
                var inputData = tuple.Item2;
                var tensor = tuple.Item3;
                var inputMeta = session.InputMetadata;
                var container = new List<NamedOnnxValue>();
                container.Add(NamedOnnxValue.CreateFromTensor<float>("data_0", tensor));
                var res = session.Run(container);
                var resultArray = res.First().AsTensor<float>().ToArray();
                Assert.Equal(expectedOutput, resultArray, new floatComparer());
            }
        }


        [DllImport("kernel32", SetLastError = true)]
        static extern IntPtr LoadLibrary(string lpFileName);

        [DllImport("kernel32", CharSet = CharSet.Ansi)]
        static extern UIntPtr GetProcAddress(IntPtr hModule, string procName);

        [Fact]
        private void VerifyNativeMethodsExist()
        {
            // Check for  external API changes
            if (!RuntimeInformation.IsOSPlatform(OSPlatform.Windows))
                return;
            var entryPointNames = new[]{
            "OrtCreateEnv","OrtReleaseEnv",
            "OrtGetErrorCode","OrtGetErrorMessage", "OrtReleaseStatus",
            "OrtCreateSession","OrtRun",
            "OrtSessionGetInputCount", "OrtSessionGetOutputCount","OrtSessionGetInputName","OrtSessionGetOutputName",
            "OrtSessionGetInputTypeInfo", "OrtSessionGetOutputTypeInfo","OrtReleaseSession",
            "OrtCreateSessionOptions","OrtCloneSessionOptions",
            "OrtEnableSequentialExecution","OrtDisableSequentialExecution","OrtEnableProfiling","OrtDisableProfiling",
            "OrtEnableMemPattern","OrtDisableMemPattern","OrtEnableCpuMemArena","OrtDisableCpuMemArena",
            "OrtSetSessionLogId","OrtSetSessionLogVerbosityLevel","OrtSetSessionThreadPoolSize","OrtSetSessionGraphOptimizationLevel",
<<<<<<< HEAD
            "OrtSessionOptionsAppendExecutionProvider_CPU", 
            "OrtCreateRunOptions", "OrtReleaseRunOptions", "OrtRunOptionsSetRunLogVerbosityLevel", "OrtRunOptionsSetRunTag",
            "OrtRunOptionsGetRunLogVerbosityLevel", "OrtRunOptionsGetRunTag","OrtRunOptionsEnableTerminate", "OrtRunOptionsDisableTerminate",
            "OrtCreateAllocatorInfo","OrtCreateCpuAllocatorInfo",
=======
            "OrtSetOptimizedModelFilePath", "OrtSessionOptionsAppendExecutionProvider_CPU","OrtCreateAllocatorInfo","OrtCreateCpuAllocatorInfo",
>>>>>>> b405482c
            "OrtCreateDefaultAllocator","OrtAllocatorFree","OrtAllocatorGetInfo",
            "OrtCreateTensorWithDataAsOrtValue","OrtGetTensorMutableData", "OrtReleaseAllocatorInfo",
            "OrtCastTypeInfoToTensorInfo","OrtGetTensorTypeAndShape","OrtGetTensorElementType","OrtGetDimensionsCount",
            "OrtGetDimensions","OrtGetTensorShapeElementCount","OrtReleaseValue"};

            var hModule = LoadLibrary(module);
            foreach (var ep in entryPointNames)
            {
                var x = GetProcAddress(hModule, ep);
                Assert.False(x == UIntPtr.Zero, $"Entrypoint {ep} not found in module {module}");
            }
        }

        static string GetTestModelsDir()
        {
            // get build directory, append downloaded models location
            var cwd = Directory.GetCurrentDirectory();
            var props = File.ReadAllLines(Path.Combine(cwd, propertiesFile));
            var modelsRelDir = Path.Combine(props[0].Split('=')[1].Trim());
            var modelsDir = Path.Combine(cwd, @"../../..", modelsRelDir, "models");
            return modelsDir;
        }

        static float[] LoadTensorFromFile(string filename, bool skipheader = true)
        {
            var tensorData = new List<float>();

            // read data from file
            using (var inputFile = new System.IO.StreamReader(filename))
            {
                if (skipheader)
                    inputFile.ReadLine(); //skip the input name
                string[] dataStr = inputFile.ReadLine().Split(new char[] { ',', '[', ']', ' ' }, StringSplitOptions.RemoveEmptyEntries);
                for (int i = 0; i < dataStr.Length; i++)
                {
                    tensorData.Add(Single.Parse(dataStr[i]));
                }
            }

            return tensorData.ToArray();
        }

        static float[] LoadTensorFromFilePb(string filename)
        {
            var file = File.OpenRead(filename);
            var tensor = Onnx.TensorProto.Parser.ParseFrom(file);
            file.Close();
            var raw = tensor.RawData.ToArray();
            var floatArr = new float[raw.Length / sizeof(float)];
            Buffer.BlockCopy(raw, 0, floatArr, 0, raw.Length);
            return floatArr;
        }

        static Tuple<InferenceSession, float[], DenseTensor<float>, float[]> OpenSessionSqueezeNet(int? cudaDeviceId = null)
        {
            string modelPath = Path.Combine(Directory.GetCurrentDirectory(), "squeezenet.onnx");
            var session = (cudaDeviceId.HasValue)
                ? new InferenceSession(modelPath, SessionOptions.MakeSessionOptionWithCudaProvider(cudaDeviceId.Value))
                : new InferenceSession(modelPath);
            float[] inputData = LoadTensorFromFile(@"bench.in");
            float[] expectedOutput = LoadTensorFromFile(@"bench.expected_out");
            var inputMeta = session.InputMetadata;
            var tensor = new DenseTensor<float>(inputData, inputMeta["data_0"].Dimensions);
            return new Tuple<InferenceSession, float[], DenseTensor<float>, float[]>(session, inputData, tensor, expectedOutput);
        }

        class floatComparer : IEqualityComparer<float>
        {
            private float atol = 1e-3f;
            private float rtol = 1.7e-2f;

            public bool Equals(float x, float y)
            {
                return Math.Abs(x - y) <= (atol + rtol * Math.Abs(y));
            }
            public int GetHashCode(float x)
            {
                return 0;
            }
        }

        private class GpuFact : FactAttribute
        {
            public GpuFact()
            {
                var testOnGpu = System.Environment.GetEnvironmentVariable("TESTONGPU");
                if (testOnGpu == null || !testOnGpu.Equals("ON"))
                {
                    Skip = "GPU testing not enabled";
                }
            }
        }

        private class x64Fact : FactAttribute
        {
            public x64Fact()
            {
                if (System.Environment.Is64BitProcess == false)
                {
                    Skip = "Not 64-bit process";
                }
            }
        }
    }
}<|MERGE_RESOLUTION|>--- conflicted
+++ resolved
@@ -742,8 +742,8 @@
             string modelOutputPath = Path.Combine(Directory.GetCurrentDirectory(), "optimized-squeezenet.onnx");
             // Set the optimized model file path to assert that no exception are thrown.
             SessionOptions options = new SessionOptions();
-            options.SetOptimizedModelFilePath(modelOutputPath);
-            options.SetSessionGraphOptimizationLevel(1);
+            options.OptimizedModelFilePath = modelOutputPath;
+            options.GraphOptimizationLevel = 1;
             var session = new InferenceSession(modelPath, options);
             Assert.NotNull(session);
             Assert.True(File.Exists(modelOutputPath));
@@ -792,14 +792,10 @@
             "OrtEnableSequentialExecution","OrtDisableSequentialExecution","OrtEnableProfiling","OrtDisableProfiling",
             "OrtEnableMemPattern","OrtDisableMemPattern","OrtEnableCpuMemArena","OrtDisableCpuMemArena",
             "OrtSetSessionLogId","OrtSetSessionLogVerbosityLevel","OrtSetSessionThreadPoolSize","OrtSetSessionGraphOptimizationLevel",
-<<<<<<< HEAD
-            "OrtSessionOptionsAppendExecutionProvider_CPU", 
+            "OrtSetOptimizedModelFilePath", "OrtSessionOptionsAppendExecutionProvider_CPU", 
             "OrtCreateRunOptions", "OrtReleaseRunOptions", "OrtRunOptionsSetRunLogVerbosityLevel", "OrtRunOptionsSetRunTag",
             "OrtRunOptionsGetRunLogVerbosityLevel", "OrtRunOptionsGetRunTag","OrtRunOptionsEnableTerminate", "OrtRunOptionsDisableTerminate",
             "OrtCreateAllocatorInfo","OrtCreateCpuAllocatorInfo",
-=======
-            "OrtSetOptimizedModelFilePath", "OrtSessionOptionsAppendExecutionProvider_CPU","OrtCreateAllocatorInfo","OrtCreateCpuAllocatorInfo",
->>>>>>> b405482c
             "OrtCreateDefaultAllocator","OrtAllocatorFree","OrtAllocatorGetInfo",
             "OrtCreateTensorWithDataAsOrtValue","OrtGetTensorMutableData", "OrtReleaseAllocatorInfo",
             "OrtCastTypeInfoToTensorInfo","OrtGetTensorTypeAndShape","OrtGetTensorElementType","OrtGetDimensionsCount",

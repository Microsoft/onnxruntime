--- conflicted
+++ resolved
@@ -25,12 +25,8 @@
 model_def = helper.make_model(graph_def, producer_name='AIInfra',
                               opset_imports=[make_opsetid('', 7)])
 
-<<<<<<< HEAD
 onnx.checker.check_model(model_def)
 onnx.helper.strip_doc_string(model_def)
 final_model = onnx.shape_inference.infer_shapes(model_def)
 onnx.checker.check_model(final_model)
-=======
-final_model = onnx.utils.polish_model(model_def)
->>>>>>> 595e16fc
 onnx.save(final_model, 'test_types_FLOAT16.onnx')
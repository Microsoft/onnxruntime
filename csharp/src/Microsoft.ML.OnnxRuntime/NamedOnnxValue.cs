--- conflicted
+++ resolved
@@ -62,9 +62,6 @@
             return _value as IDictionary<K, V>;
         }
 
-<<<<<<< HEAD
-        internal void ToNativeOnnxValue(out IntPtr onnxValue, out MemoryHandle pinnedMemoryHandle)
-=======
         /// <summary>
         /// Attempts to Pin the buffer, and create a native OnnxValue out of it. the pinned MemoryHandle is passed to output.
         /// In this case, the pinnedHandle should be kept alive till the native OnnxValue is used, then dispose it.
@@ -74,10 +71,7 @@
         /// </summary>
         /// <param name="onnxValue"></param>
         /// <param name="pinnedMemoryHandle"></param>
-        /// <param name="disposeOnnxValueAfterUse"></param>
-        internal virtual void ToNativeOnnxValue(out IntPtr onnxValue, 
-                                                out MemoryHandle pinnedMemoryHandle)
->>>>>>> ef7b98f9
+        internal virtual void ToNativeOnnxValue(out IntPtr onnxValue, out MemoryHandle pinnedMemoryHandle)
         {
             NativeOnnxValueHelper.ToNativeOnnxValue(_value, out onnxValue, out pinnedMemoryHandle);
         }

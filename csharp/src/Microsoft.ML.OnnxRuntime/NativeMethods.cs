--- conflicted
+++ resolved
@@ -158,6 +158,8 @@
             OrtSetSessionLogVerbosityLevel = (DOrtSetSessionLogVerbosityLevel)Marshal.GetDelegateForFunctionPointer(api_.SetSessionLogVerbosityLevel, typeof(DOrtSetSessionLogVerbosityLevel));
             OrtSetSessionLogSeverityLevel = (DOrtSetSessionLogSeverityLevel)Marshal.GetDelegateForFunctionPointer(api_.SetSessionLogSeverityLevel, typeof(DOrtSetSessionLogSeverityLevel));
             OrtSetSessionThreadPoolSize = (DOrtSetSessionThreadPoolSize)Marshal.GetDelegateForFunctionPointer(api_.SetSessionThreadPoolSize, typeof(DOrtSetSessionThreadPoolSize));
+           
+            OrtSetSessionThreadPoolSize = (DOrtSetSessionThreadPoolSize)Marshal.GetDelegateForFunctionPointer(api_.SetSessionThreadPoolSize, typeof(DOrtSetSessionThreadPoolSize));
             OrtSetSessionGraphOptimizationLevel = (DOrtSetSessionGraphOptimizationLevel)Marshal.GetDelegateForFunctionPointer(api_.SetSessionGraphOptimizationLevel, typeof(DOrtSetSessionGraphOptimizationLevel));
 
             OrtCreateRunOptions = (DOrtCreateRunOptions)Marshal.GetDelegateForFunctionPointer(api_.CreateRunOptions, typeof(DOrtCreateRunOptions));
@@ -342,16 +344,8 @@
         public delegate IntPtr /*(OrtStatus*)*/ DOrtSetSessionLogSeverityLevel(IntPtr /* OrtSessionOptions* */ options, LogLevel sessionLogSeverityLevel);
         public static DOrtSetSessionLogSeverityLevel OrtSetSessionLogSeverityLevel;
 
-<<<<<<< HEAD
         public delegate IntPtr /*(OrtStatus*)*/ DOrtSetSessionThreadPoolSize(IntPtr /* OrtSessionOptions* */ options, int sessionThreadPoolSize);
         public static DOrtSetSessionThreadPoolSize OrtSetSessionThreadPoolSize;
-=======
-        [DllImport(nativeLib, CharSet = charSet)]
-        public static extern IntPtr /*(OrtStatus*)*/ OrtSetIntraOpNumThreads(IntPtr /* OrtSessionOptions* */ options, int intraOpNumThreads);
-
-        [DllImport(nativeLib, CharSet = charSet)]
-        public static extern IntPtr /*(OrtStatus*)*/ OrtSetInterOpNumThreads(IntPtr /* OrtSessionOptions* */ options, int interOpNumThreads);
->>>>>>> 60e5eee5
 
         public delegate IntPtr /*(OrtStatus*)*/ DOrtSetSessionGraphOptimizationLevel(IntPtr /* OrtSessionOptions* */ options, GraphOptimizationLevel graphOptimizationLevel);
         public static DOrtSetSessionGraphOptimizationLevel OrtSetSessionGraphOptimizationLevel;
@@ -406,13 +400,8 @@
         #endregion
 
         #region RunOptions API
-<<<<<<< HEAD
         public delegate IntPtr /*(OrtStatus*)*/ DOrtCreateRunOptions(out IntPtr /* OrtRunOptions** */ runOptions);
         public static DOrtCreateRunOptions OrtCreateRunOptions;
-=======
-        [DllImport(nativeLib, CharSet = charSet)]
-        public static extern IntPtr /*(OrtStatus*)*/ OrtCreateRunOptions(out IntPtr /* OrtRunOptions** */ runOptions);
->>>>>>> 60e5eee5
 
         public delegate void DOrtReleaseRunOptions(IntPtr /*(OrtRunOptions*)*/options);
         public static DOrtReleaseRunOptions OrtReleaseRunOptions;

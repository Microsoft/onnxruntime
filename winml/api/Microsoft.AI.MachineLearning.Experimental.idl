--- conflicted
+++ resolved
@@ -22,6 +22,19 @@
 
 
 namespace ROOT_NS.AI.MachineLearning.Experimental {
+  [marshaling_behavior(agile)]
+  [dualapipartition(1)]
+  runtimeclass LearningModelSessionOptionsExperimental {
+    Windows.Foundation.Collections.IMapView<String, UINT32> GetNamedDimensionOverrides();
+  }
+
+  [threading(both)]
+  [marshaling_behavior(agile)]
+  [dualapipartition(1)]
+  runtimeclass LearningModelSessionExperimental {
+    LearningModelSessionExperimental(ROOT_NS.AI.MachineLearning.LearningModelSession session);
+    LearningModelSessionOptionsExperimental Options { get; };
+  }
 
   [threading(both)]
   [marshaling_behavior(agile)]
@@ -77,7 +90,6 @@
     LearningModelBuilder Add(ROOT_NS.AI.MachineLearning.ILearningModelFeatureDescriptor output);
   }
 
-<<<<<<< HEAD
   //! \interface LearningModelBuilder
   //! \brief Represents a trained machine learning model.
   //! \details This is the main object you use to interact with Windows Machine Learning.  You use
@@ -99,22 +111,4 @@
 
     void Save(String file_name);
   }
-
-}  // namespace ROOT_NS.AI.MachineLearning.Experimental
-=======
-  [marshaling_behavior(agile)]
-  [dualapipartition(1)]
-  runtimeclass LearningModelSessionOptionsExperimental {
-    Windows.Foundation.Collections.IMapView<String, UINT32> GetNamedDimensionOverrides();
-  }
-
-  [threading(both)]
-  [marshaling_behavior(agile)]
-  [dualapipartition(1)]
-  runtimeclass LearningModelSessionExperimental {
-    LearningModelSessionExperimental(ROOT_NS.AI.MachineLearning.LearningModelSession session);
-    LearningModelSessionOptionsExperimental Options { get; };
-  }
-
-}  // namespace Microsoft.AI.MachineLearning.Experimental
->>>>>>> c20965f9
+}  // namespace Microsoft.AI.MachineLearning.Experimental
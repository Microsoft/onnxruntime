﻿// Copyright (c) Microsoft Corporation. All rights reserved.
// Licensed under the MIT License.

#pragma once

#include "LearningModelSessionOptions.g.h"
#include <thread>
namespace WINMLP {

struct LearningModelSessionOptions : LearningModelSessionOptionsT<LearningModelSessionOptions, ILearningModelSessionOptionsNative> {
  LearningModelSessionOptions() = default;

  LearningModelSessionOptions(const LearningModelSessionOptions& options);

  uint32_t BatchSizeOverride();
  void BatchSizeOverride(uint32_t value);

  bool CloseModelOnSessionCreation();
  void CloseModelOnSessionCreation(bool value);
  
  wfc::IMapView<winrt::hstring, uint32_t> NamedDimensionOverrides();
  void OverrideNamedDimension(winrt::hstring name, uint32_t value);

  STDMETHOD(SetIntraOpNumThreadsOverride)
  (uint32_t intraOpNumThreads);

  uint32_t GetIntraOpNumThreads();

 private:
  // The batch size override property is used to inform the engine when the developer
  // wants to explicitly set the batch size of a model to a fixed batch size.
  //
  // 0     : dont override the model batch definitions
  // 1...n : override the model with the given batch size
  //
  // This value is a unsigned value, and users are not allowed to override models with a free batch size.
  // If the model supports free dimensional batch sizes, the caller should provide 0, to not override.
  //
  // The default value here is 1 so that models with free dimension batch sizes (which is very common)
  // can be optimized to fixed sizes.
  uint32_t batch_size_override_ = 1;

  // The close model on session creation property is used to inform the engine when the developer
  // no longer needs the learningmodelsession after session creation.
  // The engine can use the learning model during session creation to move resources rather than make copies.
  //
  // True     : Move resources in the LearningModel in to the LearningModelSession
  // False    : Copy resources in the LearningModel to the LearningModelSession
  //
  // The default value here is False so that models are not automatically closed on session creation.
  bool close_model_on_session_creation_ = false;

<<<<<<< HEAD
  // Map of named input dimensions to concrete values. 
  // This informs the engine when the developer wants to explictily set a named dimension to a fixed value.

  // 0    : the dimension present in the model should be honored.
  // 1...n: override the named input dimension to the given value and optimize evaluations.
  wfc::IMap<winrt::hstring, uint32_t> named_dim_overrides_ = winrt::single_threaded_map<winrt::hstring, uint32_t>();
=======
  // The intra operator num threads property is used to control the number of threads used in the threadpool for intra operator calculations.
  // The default value here is the maximum number of logical cores to ensure that the default behavior of WinML always runs the fastest.
  // WARNING: Setting a number higher than the maximum number of logical cores may result in an inefficient threadpool
  uint32_t intra_op_num_threads_override_ = std::thread::hardware_concurrency();
>>>>>>> 01ca6392
};

}  // namespace WINMLP

namespace WINML::factory_implementation {
struct LearningModelSessionOptions : LearningModelSessionOptionsT<LearningModelSessionOptions, implementation::LearningModelSessionOptions> {
};
}  // namespace WINML::factory_implementation<|MERGE_RESOLUTION|>--- conflicted
+++ resolved
@@ -50,19 +50,17 @@
   // The default value here is False so that models are not automatically closed on session creation.
   bool close_model_on_session_creation_ = false;
 
-<<<<<<< HEAD
   // Map of named input dimensions to concrete values. 
   // This informs the engine when the developer wants to explictily set a named dimension to a fixed value.
 
   // 0    : the dimension present in the model should be honored.
   // 1...n: override the named input dimension to the given value and optimize evaluations.
   wfc::IMap<winrt::hstring, uint32_t> named_dim_overrides_ = winrt::single_threaded_map<winrt::hstring, uint32_t>();
-=======
+
   // The intra operator num threads property is used to control the number of threads used in the threadpool for intra operator calculations.
   // The default value here is the maximum number of logical cores to ensure that the default behavior of WinML always runs the fastest.
   // WARNING: Setting a number higher than the maximum number of logical cores may result in an inefficient threadpool
   uint32_t intra_op_num_threads_override_ = std::thread::hardware_concurrency();
->>>>>>> 01ca6392
 };
 
 }  // namespace WINMLP

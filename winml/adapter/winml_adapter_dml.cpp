// Copyright (c) Microsoft Corporation. All rights reserved.
// Licensed under the MIT License.
#pragma once
#include "pch.h"

#include "winml_adapter_c_api.h"
#include "core/session/ort_apis.h"
#include "winml_adapter_apis.h"
#include "core/framework/error_code_helper.h"

#include "core/session/abi_session_options_impl.h"
#include "core/providers/dml/dml_provider_factory.h"
#include "core/providers/dml/DmlExecutionProvider/inc/DmlExecutionProvider.h"

namespace winmla = Windows::AI::MachineLearning::Adapter;

Microsoft::WRL::ComPtr<IDMLDevice> CreateDmlDevice(ID3D12Device* d3d12Device) {
  // Dynamically load DML to avoid WinML taking a static dependency on DirectML.dll
  wil::unique_hmodule dmlDll(LoadLibraryW(L"DirectML.dll"));
  THROW_LAST_ERROR_IF(!dmlDll);

  auto dmlCreateDevice1Fn = reinterpret_cast<decltype(&DMLCreateDevice1)>(
      GetProcAddress(dmlDll.get(), "DMLCreateDevice1"));
  THROW_LAST_ERROR_IF(!dmlCreateDevice1Fn);

  DML_CREATE_DEVICE_FLAGS dmlFlags = DML_CREATE_DEVICE_FLAG_NONE;

  // Enable the DML debug layer in DEBUG builds, if the D3D12 debug layer is also enabled
#if _DEBUG
  Microsoft::WRL::ComPtr<ID3D12DebugDevice> d3d12DebugDevice;
  if (SUCCEEDED(d3d12Device->QueryInterface(IID_PPV_ARGS(&d3d12DebugDevice)))) {
    d3d12DebugDevice = nullptr;
    dmlFlags |= DML_CREATE_DEVICE_FLAG_DEBUG;
  }
#endif

  Microsoft::WRL::ComPtr<IDMLDevice> dmlDevice;
  THROW_IF_FAILED(dmlCreateDevice1Fn(d3d12Device, dmlFlags, DML_FEATURE_LEVEL_2_0, IID_PPV_ARGS(&dmlDevice)));

  // Keep DirectML.dll loaded by leaking the handle. This is equivalent behavior to if we delay-loaded the DLL.
  dmlDll.release();

  return dmlDevice;
}

namespace onnxruntime {
void DmlConfigureProviderFactoryDefaultRoundingMode(onnxruntime::IExecutionProviderFactory* factory, AllocatorRoundingMode rounding_mode);
}

ORT_API_STATUS_IMPL(winmla::OrtSessionOptionsAppendExecutionProviderEx_DML, _In_ OrtSessionOptions* options,
                    ID3D12Device* d3d_device, ID3D12CommandQueue* queue) {
  API_IMPL_BEGIN
  auto dml_device = CreateDmlDevice(d3d_device);
<<<<<<< HEAD
  return OrtSessionOptionsAppendExecutionProviderEx_DML(options, dml_device.Get(), queue);
=======
  if (auto status = OrtSessionOptionsAppendExecutionProviderEx_DML(options, dml_device.Get(), queue)) {
    return status;
  }
  auto factory = options->provider_factories.back().get();

  // OnnxRuntime uses the default rounding mode when calling the session's allocator.
  // During initialization, OnnxRuntime allocates weights, which are permanent across session
  // lifetime and can be large, so shouldn't be rounded.
  // So we create the provider with rounding disabled, and expect the caller to enable it after.
  onnxruntime::DmlConfigureProviderFactoryDefaultRoundingMode(factory, AllocatorRoundingMode::Disabled);
  return nullptr;
>>>>>>> 18412d31
  API_IMPL_END
}

ORT_API_STATUS_IMPL(winmla::DmlExecutionProviderSetDefaultRoundingMode, _In_ OrtExecutionProvider* dml_provider, _In_ bool is_enabled) {
  API_IMPL_BEGIN
  auto dml_provider_internal = reinterpret_cast<::onnxruntime::IExecutionProvider*>(dml_provider);
  Dml::SetDefaultRoundingMode(dml_provider_internal, is_enabled ? AllocatorRoundingMode::Enabled : AllocatorRoundingMode::Disabled);
  return nullptr;
  API_IMPL_END
}

ORT_API_STATUS_IMPL(winmla::DmlExecutionProviderFlushContext, _In_ OrtExecutionProvider* dml_provider) {
  API_IMPL_BEGIN
  auto dml_provider_internal = reinterpret_cast<::onnxruntime::IExecutionProvider*>(dml_provider);
  Dml::FlushContext(dml_provider_internal);
  return nullptr;
  API_IMPL_END
}

ORT_API_STATUS_IMPL(winmla::DmlExecutionProviderTrimUploadHeap, _In_ OrtExecutionProvider* dml_provider) {
  API_IMPL_BEGIN
  auto dml_provider_internal = reinterpret_cast<::onnxruntime::IExecutionProvider*>(dml_provider);
  Dml::TrimUploadHeap(dml_provider_internal);
  return nullptr;
  API_IMPL_END
}

ORT_API_STATUS_IMPL(winmla::DmlExecutionProviderReleaseCompletedReferences, _In_ OrtExecutionProvider* dml_provider) {
  API_IMPL_BEGIN
  auto dml_provider_internal = reinterpret_cast<::onnxruntime::IExecutionProvider*>(dml_provider);
  Dml::ReleaseCompletedReferences(dml_provider_internal);
  return nullptr;
  API_IMPL_END
}

ORT_API_STATUS_IMPL(winmla::DmlCreateGPUAllocationFromD3DResource, _In_ ID3D12Resource* pResource, _Out_ void** dml_resource) {
  API_IMPL_BEGIN
#ifdef USE_DML
  *dml_resource = Dml::CreateGPUAllocationFromD3DResource(pResource);
#endif USE_DML
  return nullptr;
  API_IMPL_END
}

ORT_API_STATUS_IMPL(winmla::DmlGetD3D12ResourceFromAllocation, _In_ OrtExecutionProvider* dml_provider, _In_ void* allocation, _Out_ ID3D12Resource** d3d_resource) {
  API_IMPL_BEGIN
#ifdef USE_DML
  auto dml_provider_internal = reinterpret_cast<::onnxruntime::IExecutionProvider*>(dml_provider);
  *d3d_resource =
      Dml::GetD3D12ResourceFromAllocation(
          dml_provider_internal->GetAllocator(0, ::OrtMemType::OrtMemTypeDefault).get(),
          allocation);
#endif USE_DML
  return nullptr;
  API_IMPL_END
}

ORT_API_STATUS_IMPL(winmla::DmlFreeGPUAllocation, _In_ void* ptr) {
  API_IMPL_BEGIN
#ifdef USE_DML
  Dml::FreeGPUAllocation(ptr);
#endif USE_DML
  return nullptr;
  API_IMPL_END
}

ORT_API_STATUS_IMPL(winmla::DmlCopyTensor, _In_ OrtExecutionProvider* dml_provider, _In_ OrtValue* src, _In_ OrtValue* dst) {
  API_IMPL_BEGIN
#ifdef USE_DML
  auto dml_provider_internal = reinterpret_cast<::onnxruntime::IExecutionProvider*>(dml_provider);
  auto status = Dml::CopyTensor(dml_provider_internal, *(src->GetMutable<onnxruntime::Tensor>()), *(dst->GetMutable<onnxruntime::Tensor>()));
  if (!status.IsOK()) {
    return onnxruntime::ToOrtStatus(status);
  }
  return nullptr;
#else
  return OrtApis::CreateStatus(ORT_NOT_IMPLEMENTED, "Out of memory");
#endif USE_DML
  API_IMPL_END
}<|MERGE_RESOLUTION|>--- conflicted
+++ resolved
@@ -51,9 +51,6 @@
                     ID3D12Device* d3d_device, ID3D12CommandQueue* queue) {
   API_IMPL_BEGIN
   auto dml_device = CreateDmlDevice(d3d_device);
-<<<<<<< HEAD
-  return OrtSessionOptionsAppendExecutionProviderEx_DML(options, dml_device.Get(), queue);
-=======
   if (auto status = OrtSessionOptionsAppendExecutionProviderEx_DML(options, dml_device.Get(), queue)) {
     return status;
   }
@@ -65,7 +62,6 @@
   // So we create the provider with rounding disabled, and expect the caller to enable it after.
   onnxruntime::DmlConfigureProviderFactoryDefaultRoundingMode(factory, AllocatorRoundingMode::Disabled);
   return nullptr;
->>>>>>> 18412d31
   API_IMPL_END
 }
 

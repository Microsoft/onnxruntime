--- conflicted
+++ resolved
@@ -107,11 +107,7 @@
               --volume $HOME/.onnx:/home/onnxruntimedev/.onnx \
               -e NIGHTLY_BUILD \
               -e BUILD_BUILDNUMBER \
-<<<<<<< HEAD
               onnxruntimecpubuild \
-=======
-              onnxruntimebuildcache.azurecr.io/internal/azureml/onnxruntimecpubuild:chp \
->>>>>>> 2d9dcc45
                 $(python.manylinux.dir)/bin/python3 /onnxruntime_src/tools/ci_build/build.py \
                   --build_dir /build --cmake_generator Ninja \
                   --config Release \
@@ -186,11 +182,7 @@
               --volume $HOME/.onnx:/home/onnxruntimedev/.onnx \
               -e NIGHTLY_BUILD \
               -e BUILD_BUILDNUMBER \
-<<<<<<< HEAD
               onnxruntimecpubuild \
-=======
-              onnxruntimebuildcache.azurecr.io/internal/azureml/onnxruntimecpubuild:chp \
->>>>>>> 2d9dcc45
                 $(python.manylinux.dir)/bin/python3 /onnxruntime_src/tools/ci_build/build.py \
                   --build_dir /build --cmake_generator Ninja \
                   --config Release \
@@ -266,11 +258,7 @@
               --volume $HOME/.onnx:/home/onnxruntimedev/.onnx \
               -e NIGHTLY_BUILD \
               -e BUILD_BUILDNUMBER \
-<<<<<<< HEAD
               onnxruntimegpubuild \
-=======
-              onnxruntimebuildcache.azurecr.io/internal/azureml/onnxruntimegpubuild:chq \
->>>>>>> 2d9dcc45
                 $(python.manylinux.dir)/bin/python3 /onnxruntime_src/tools/ci_build/build.py \
                   --build_dir /build --cmake_generator Ninja \
                   --config Release \

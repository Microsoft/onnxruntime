--- conflicted
+++ resolved
@@ -1,21 +1,4 @@
 jobs:
-<<<<<<< HEAD
-- template: templates/win-ci.yml
-  parameters:
-    AgentPool : 'Win-GPU-CUDA10'
-    DoDebugBuild: 'true'
-    DoCompliance: 'false'
-    BuildCommand: '$(Build.SourcesDirectory)\tools\ci_build\build.py --build_dir $(Build.BinariesDirectory) --skip_submodule_sync --cmake_path $(Build.BinariesDirectory)\cmake\bin\cmake.exe --ctest_path $(Build.BinariesDirectory)\cmake\bin\ctest.exe --enable_pybind --use_dnnl --use_tensorrt --tensorrt_home="C:\local\TensorRT-6.0.1.5" --build_shared_lib --build_csharp --enable_onnx_tests --use_cuda --cuda_version=10.0 --cuda_home="C:\local\cuda_10.0.130_win10_trt6015dll" --cudnn_home="C:\local\cudnn-10.0-windows10-x64-v7.3.1.20\cuda" --gen_doc'
-    JobName: 'Windows_CI_GPU_Dev'
-    DoNugetPack:  'false'
-    NuPackScript : ''
-    DoTestCoverage: 'false'
-    BuildArch: 'amd64'
-    SetVcvars: 'true'
-    MsbuildArguments: '/m /p:CudaToolkitDir=C:\local\cuda_10.0.130_win10_trt6015dll\'
-    EnvSetupScript: 'setup_env_cuda.bat'
-    CudaVersion: '10.0'
-=======
 - job: Windows_CI_GPU_Dev
   timeoutInMinutes: 120
   pool: Win-GPU-CUDA10
@@ -140,5 +123,4 @@
       displayName: 'Component Detection'
       condition: and(succeeded(), in(variables['Build.Reason'], 'IndividualCI', 'BatchedCI'))
       
-    - template: templates/clean-agent-build-directory-step.yml
->>>>>>> ab54ca27
+    - template: templates/clean-agent-build-directory-step.yml
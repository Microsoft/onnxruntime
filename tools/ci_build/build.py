--- conflicted
+++ resolved
@@ -132,13 +132,9 @@
     parser.add_argument("--use_automl", action='store_true', help="Build with AutoML support.")
     parser.add_argument("--use_ngraph", action='store_true', help="Build with nGraph.")
     parser.add_argument("--use_openvino", nargs="?", const="CPU_FP32",
-<<<<<<< HEAD
-                        choices=["CPU_FP32","GPU_FP32","GPU_FP16","VAD-M_FP16","MYRIAD_FP16"], help="Build with OpenVINO for specific hardware.")
+                        choices=["CPU_FP32","GPU_FP32","GPU_FP16","VAD-M_FP16","MYRIAD_FP16","VAD-F_FP32"], help="Build with OpenVINO for specific hardware.")
     parser.add_argument("--use_intel", nargs="?", const="CPU_FP32",
                         choices=["CPU_FP32","GPU_FP32","GPU_FP16","VAD-M_FP16","MYRIAD_FP16"], help="Build with Intel EP for specific hardware.")
-=======
-                        choices=["CPU_FP32","GPU_FP32","GPU_FP16","VAD-M_FP16","MYRIAD_FP16","VAD-F_FP32"], help="Build with OpenVINO for specific hardware.")
->>>>>>> 1649374a
     parser.add_argument("--use_dnnlibrary", action='store_true', help="Build with DNNLibrary.")
     parser.add_argument("--use_nsync", action='store_true', help="Build with NSYNC.")
     parser.add_argument("--use_preinstalled_eigen", action='store_true', help="Use pre-installed eigen.")
@@ -354,7 +350,7 @@
                  "-Donnxruntime_USE_OPENVINO_GPU_FP16=" + ("ON" if args.use_openvino == "GPU_FP16" else "OFF"),
                  "-Donnxruntime_USE_OPENVINO_CPU_FP32=" + ("ON" if args.use_openvino == "CPU_FP32" else "OFF"),
                  "-Donnxruntime_USE_OPENVINO_VAD_M=" + ("ON" if args.use_openvino == "VAD-M_FP16" else "OFF"),
-<<<<<<< HEAD
+                 "-Donnxruntime_USE_OPENVINO_VAD_F=" + ("ON" if args.use_openvino == "VAD-F_FP32" else "OFF"),
                  "-Donnxruntime_USE_OPENVINO_BINARY=" + ("ON" if args.use_openvino or args.use_intel else "OFF"),
                  "-Donnxruntime_USE_OPENVINO_SOURCE=OFF",
                  "-Donnxruntime_USE_INTEL=" + ("ON" if args.use_intel else "OFF"),
@@ -363,9 +359,6 @@
                  "-Donnxruntime_USE_INTEL_GPU_FP16=" + ("ON" if args.use_intel == "GPU_FP16" else "OFF"),
                  "-Donnxruntime_USE_INTEL_CPU_FP32=" + ("ON" if args.use_intel == "CPU_FP32" else "OFF"),
                  "-Donnxruntime_USE_INTEL_VAD_M=" + ("ON" if args.use_intel == "VAD-M_FP16" else "OFF"),
-=======
-                 "-Donnxruntime_USE_OPENVINO_VAD_F=" + ("ON" if args.use_openvino == "VAD-F_FP32" else "OFF"),
->>>>>>> 1649374a
                  "-Donnxruntime_USE_NNAPI=" + ("ON" if args.use_dnnlibrary else "OFF"),
                  "-Donnxruntime_USE_OPENMP=" + ("ON" if args.use_openmp and not args.use_dnnlibrary and not args.use_mklml and not args.use_ngraph else "OFF"),
                  "-Donnxruntime_USE_TVM=" + ("ON" if args.use_tvm else "OFF"),

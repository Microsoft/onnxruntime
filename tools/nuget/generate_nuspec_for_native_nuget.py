--- conflicted
+++ resolved
@@ -184,13 +184,7 @@
                           '" target="lib\\uap10.0\\Microsoft.AI.MachineLearning.winmd" />')
         # Add custom operator headers
         files_list.append('<file src=' + '"' +
-<<<<<<< HEAD
-                          os.path.join(args.sources_path,
-                                       'onnxruntime\\core\\providers\\dml\\dmlexecutionprovider' +
-                                       '\\inc\\mloperatorauthor.h') +
-=======
                           os.path.join(args.sources_path, mlop_path) +
->>>>>>> 72d508b7
                           '" target="build\\native\\include" />')
 
     # Process runtimes

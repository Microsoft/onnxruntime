// Copyright (c) Microsoft Corporation. All rights reserved.
// Licensed under the MIT License.

#pragma once

#include <limits>
#include <memory>
#include <string>
#include <type_traits>
#include <unordered_map>
#include <unordered_set>

#include "core/common/common.h"
#include "core/common/const_pointer_container.h"
#include "core/common/status.h"
#include "core/graph/basic_types.h"
#include "core/graph/constants.h"
#include "core/graph/graph_nodes.h"
#include "core/graph/node_arg.h"
#include "core/graph/onnx_protobuf.h"
#include "core/graph/function.h"
#include "gsl/gsl_util"
#include "gsl/pointers"

namespace onnxruntime {
class Graph;
struct IndexedSubGraph;
class Node;
class OpSignature;

/**
@class Node
Class representing a node in the graph.
*/
class Node {
 public:
  /** Node types */
  enum class Type {
    Primitive = 0,  ///< The node refers to a primitive operator.
    Fused = 1,      ///< The node refers to a function.
  };

  ~Node() = default;

  /**
  @class EdgeEnd
  Class representing the end of an edge. It could be an input or output edge end of a node.
  For the node's input edge end, it's the source end, as the destination end is the node itself.
  For the node's output edge end, it's the destination end, as the source end is the node itself.
  */
  class EdgeEnd {
   public:
    /**
    Construct an EdgeEnd
    @param node The source node if this is an input edge to the current node,
    or the destination node if this is an output edge from the current node.
    @param src_arg_index The node arg index of source node of the edge.
    @param dst_arg_index The node arg index of destination node of the edge.
    */
    EdgeEnd(const Node& node, int src_arg_index, int dst_arg_index) noexcept;

    /** Construct a control edge.
    @param node The node the edge joins to the current node.
    */
    explicit EdgeEnd(const Node& node) noexcept;

    /** Gets the Node that this EdgeEnd refers to. */
    const Node& GetNode() const noexcept;

    /** Gets the source arg index.
    @returns the source arg index of <*this> edge.*/
    int GetSrcArgIndex() const;

    /** Gets the destination arg index.
    @returns the destination arg index of <*this> edge.*/
    int GetDstArgIndex() const;

   private:
    const Node* node_;
    const int src_arg_index_;
    const int dst_arg_index_;
  };

  /** Gets the Node's NodeIndex. */
  NodeIndex Index() const noexcept;

  /** Gets the Node's name. */
  const std::string& Name() const noexcept;

  /** Gets the Node's operator type. */
  const std::string& OpType() const noexcept;

  /** Gets the domain of the OperatorSet that specifies the operator returned by #OpType. */
  const std::string& Domain() const noexcept;

  /** Gets the Node's OpSchema.
  @remarks The graph containing this node must be resolved, otherwise nullptr will be returned. */
  const ONNX_NAMESPACE::OpSchema* Op() const noexcept;

  /** Gets the Node's Node::Type. */
  Node::Type NodeType() const noexcept;

  /** Gets the function body if the #NodeType is fused, or nullptr if not. */
  const Function* GetFunctionBody() const noexcept;

  /** Gets the node description. */
  const std::string& Description() const noexcept;

  /**
  Helper to iterate through the container returned by #InputDefs() or #OutputDefs() and call the provided function.
  @param node_args Collection of NodeArgs returned by #InputDefs() or #OutputDefs()
  @param func Function to call for each valid NodeArg in the node_args. The function is called with the NodeArg
              and the index number in the container.
  @returns common::Status with success or error information.
  @remarks Returns immediately on error.
  */
  static common::Status ForEachWithIndex(const ConstPointerContainer<std::vector<NodeArg*>>& node_args,
                                         std::function<common::Status(const NodeArg& arg, size_t index)> func) {
    for (size_t index = 0; index < node_args.size(); ++index) {
      auto arg = node_args[index];
      if (!arg->Exists())
        continue;
      ORT_RETURN_IF_ERROR(func(*arg, index));
    }
    return common::Status::OK();
  }

  /** Gets the Node's input definitions.
  @remarks requires ConstPointerContainer wrapper to apply const to the NodeArg pointers so access is read-only. */
  const ConstPointerContainer<std::vector<NodeArg*>> InputDefs() const noexcept {
    return ConstPointerContainer<std::vector<NodeArg*>>(definitions_.input_defs);
  }

  /** Gets a modifiable collection of the Node's input definitions. */
  std::vector<NodeArg*>& MutableInputDefs() noexcept {
    return definitions_.input_defs;
  }

  /** Gets a modifiable collection of the Node's output definitions. */
  std::vector<NodeArg*>& MutableOutputDefs() noexcept {
    return definitions_.output_defs;
  }

  /** Gets the count of arguments for each of the Node's explicit inputs. */
  const std::vector<int>& InputArgCount() const noexcept { return definitions_.input_arg_count; }

  /** Gets a modifiable count of arguments for each of the Node's explicit inputs.
  @todo This should be removed in favor of a method that updates the input args and the count.
        Currently these operations are separate which is not a good setup. */
  std::vector<int>& MutableInputArgsCount() { return definitions_.input_arg_count; }

  /** Gets the implicit inputs to this Node.
  If this Node contains a subgraph, these are the NodeArg's that are implicitly consumed by Nodes within that
  subgraph. e.g. If and Loop operators.*/
  const std::vector<NodeArg*>& ImplicitInputDefs() const noexcept {
    return definitions_.implicit_input_defs;
  }

  /** Gets the Node's output definitions.
  @remarks requires ConstPointerContainer wrapper to apply const to the NodeArg pointers so access is read-only. */
  const ConstPointerContainer<std::vector<NodeArg*>> OutputDefs() const noexcept {
    return ConstPointerContainer<std::vector<NodeArg*>>(definitions_.output_defs);
  }

  /** Struct to provide sorting between EdgeEnd instances based on NodeIndex first, and NodeArg::Name second. */
  struct EdgeEndCompare {
    bool operator()(const EdgeEnd& lhs, const EdgeEnd& rhs) const {
      if (lhs.GetNode().Index() == rhs.GetNode().Index()) {
        if (lhs.GetSrcArgIndex() == rhs.GetSrcArgIndex()) {
          return lhs.GetDstArgIndex() < rhs.GetDstArgIndex();
        }
        return lhs.GetSrcArgIndex() < rhs.GetSrcArgIndex();
      }
      return lhs.GetNode().Index() < rhs.GetNode().Index();
    }
  };

  using EdgeSet = std::set<EdgeEnd, EdgeEndCompare>;
  using EdgeConstIterator = EdgeSet::const_iterator;

  /**
  @class NodeConstIterator
  Class to provide const access to Node instances iterated via an EdgeConstIterator. */
  class NodeConstIterator {
   public:
    NodeConstIterator(EdgeConstIterator p_iter);

    bool operator==(const NodeConstIterator& p_other) const;

    bool operator!=(const NodeConstIterator& p_other) const;

    void operator++();
    void operator--();

    const Node& operator*();

   private:
    EdgeConstIterator m_iter;
  };

  // Functions defined to traverse a Graph as below.

  /** Gets an iterator to the beginning of the input nodes to this Node. */
  NodeConstIterator InputNodesBegin() const noexcept { return NodeConstIterator(relationships_.input_edges.cbegin()); };
  /** Gets an iterator to the end of the input nodes to this Node. */
  NodeConstIterator InputNodesEnd() const noexcept { return NodeConstIterator(relationships_.input_edges.cend()); }

  /** Gets an iterator to the beginning of the output nodes from this Node. */
  NodeConstIterator OutputNodesBegin() const noexcept { return NodeConstIterator(relationships_.output_edges.cbegin()); }
  /** Gets an iterator to the end of the output nodes from this Node. */
  NodeConstIterator OutputNodesEnd() const noexcept { return NodeConstIterator(relationships_.output_edges.cend()); }

  /** Gets an iterator to the beginning of the input edges to this Node.
  @remarks There are no nullptr entries in this collection. */
  EdgeConstIterator InputEdgesBegin() const noexcept { return relationships_.input_edges.cbegin(); }

  /** Gets an iterator to the end of the input edges to this Node. */
  EdgeConstIterator InputEdgesEnd() const noexcept { return relationships_.input_edges.cend(); }

  /** Gets an iterator to the beginning of the output edges from this Node.
  @remarks There are no nullptr entries in this collection. */
  EdgeConstIterator OutputEdgesBegin() const noexcept { return relationships_.output_edges.cbegin(); }

  /** Gets an iterator to the end of the output edges from this Node. */
  EdgeConstIterator OutputEdgesEnd() const noexcept { return relationships_.output_edges.cend(); }

  /** Gets the Node's control inputs. */
  const std::set<std::string>& ControlInputs() const noexcept { return relationships_.control_inputs; }

  /** Gets the number of input edges to this Node */
  size_t GetInputEdgesCount() const noexcept { return relationships_.input_edges.size(); }

  /** Gets the number of output edges from this Node */
  size_t GetOutputEdgesCount() const noexcept { return relationships_.output_edges.size(); }

  /** Add an attribute to this Node with specified attribute name and value. */
  void AddAttribute(const std::string& attr_name, const ONNX_NAMESPACE::AttributeProto& value);

#define ADD_ATTR_INTERFACES(TypeName)                                     \
  void AddAttribute(const std::string& attr_name, const TypeName& value); \
  void AddAttribute(const std::string& attr_name,                         \
                    const std::vector<TypeName>& values);

  ADD_ATTR_INTERFACES(int64_t)
  ADD_ATTR_INTERFACES(float)
  ADD_ATTR_INTERFACES(std::string)
  ADD_ATTR_INTERFACES(ONNX_NAMESPACE::TensorProto)
  ADD_ATTR_INTERFACES(ONNX_NAMESPACE::GraphProto)

  /** Remove the specified attribute from this Node */
  bool ClearAttribute(const std::string& attr_name);

  /** Gets the Node's attributes. */
  const NodeAttributes& GetAttributes() const noexcept;

  /** Gets the Graph instance that is instantiated from a GraphProto attribute during Graph::Resolve.
  @param attr_name Attribute name for the GraphProto attribute.
  @returns nullptr if the Graph instance has not been instantiated or attribute does not contain a GraphProto.
  */
  const Graph* GetGraphAttribute(const std::string& attr_name) const;

  /** Gets the mutable Graph instance that is instantiated from a GraphProto attribute during Graph::Resolve.
  @param attr_name Attribute name for the GraphProto attribute.
  @returns nullptr if the Graph instance has not been instantiated or attribute does not contain a GraphProto.
  */
  Graph* GetMutableGraphAttribute(const std::string& attr_name);

  /** Gets a map of attribute name to the mutable Graph instances for all subgraphs of the Node.
  @returns Map of the attribute name that defines the subgraph to the subgraph's Graph instance.
           nullptr if the Node has no subgraphs.
  */
  const std::unordered_map<std::string, gsl::not_null<Graph*>>& GetAttributeNameToMutableSubgraphMap() {
    return attr_to_subgraph_map_;
  }

  /** Gets the execution ProviderType that this node will be executed by. */
  ProviderType GetExecutionProviderType() const noexcept;

  /** Sets the execution ProviderType that this Node will be executed by. */
  void SetExecutionProviderType(ProviderType execution_provider_type);

  /** Gets the NodeProto representation of this Node. */
  void ToProto(ONNX_NAMESPACE::NodeProto& proto) const;

  /** Call the provided function for all explicit inputs, implicit inputs, and outputs of this Node.
      If the NodeArg is an explicit or implicit input, is_input will be true when func is called.
      @param include_missing_optional_defs Include NodeArgs that are optional and were not provided
                                           i.e. NodeArg::Exists() == false.
      */
  void ForEachDef(std::function<void(const onnxruntime::NodeArg&, bool is_input)> func,
                  bool include_missing_optional_defs = false) const;

  /** Replaces any matching definitions in the Node's explicit inputs or explicit outputs.
  @param replacements Map of current NodeArg to replacement NodeArg.
  */
  void ReplaceDefs(const std::map<const onnxruntime::NodeArg*, onnxruntime::NodeArg*>& replacements);

  /**
  @class Definitions
  The input and output definitions for this Node.
  */
  class Definitions {
   public:
    Definitions() noexcept = default;

    /** The Node's explicit input definitions. */
    std::vector<NodeArg*> input_defs;

    /**
    The number of inputs for each argument of the operator or function which this node refers.
    @remarks For example, #input_defs has 10 elements (inputs), and #input_arg_count is {4, 6}.
    This means that 4 elements (inputs) of input_defs map to the first argument of the operator or function, and
    the other 6 map to the second argument.
    */
    std::vector<int> input_arg_count;

    /** The Node's output definitions. */
    std::vector<NodeArg*> output_defs;

    /** The Node's implicit input definitions if the Node contains one or more subgraphs
    (i.e. GraphProto attributes) and the subgraph/s implicitly consume these values.
    @remarks For example, a subgraph in an 'If' node gets all its input values via this mechanism rather than
    there being explicit inputs to the 'If' node that are passed to the subgraph.
    They are pseudo-inputs to this Node as it has an implicit dependency on them. */
    std::vector<NodeArg*> implicit_input_defs;

   private:
    ORT_DISALLOW_COPY_ASSIGNMENT_AND_MOVE(Definitions);
  };

  /**
  @class Relationships
  Defines the relationships between this Node and other Nodes in the Graph.
  */
  class Relationships {
   public:
    Relationships() = default;

    void Clear() noexcept {
      input_edges.clear();
      output_edges.clear();
      control_inputs.clear();
    }

    /** The edges for Nodes that provide inputs to this Node. */
    EdgeSet input_edges;

    /** The edges for Nodes that receive outputs from this Node. */
    EdgeSet output_edges;

    /** The Node names of the control inputs to this Node. */
    std::set<std::string> control_inputs;

   private:
    ORT_DISALLOW_COPY_ASSIGNMENT_AND_MOVE(Relationships);
  };

 private:
  ORT_DISALLOW_COPY_ASSIGNMENT_AND_MOVE(Node);

  // NOTE: This friendship relationship should ONLY be used for calling methods of the Node class and not accessing
  // the data members directly, so that the Node can maintain its internal invariants.
  friend class Graph;

  Node(NodeIndex index, Graph& graph) : index_(index), graph_(&graph) {}

  void Init(const std::string& name,
            const std::string& op_type,
            const std::string& description,
            const std::vector<NodeArg*>& input_args,
            const std::vector<NodeArg*>& output_args,
            const NodeAttributes* attributes,
            const std::string& domain);

  // create a Graph instance for an attribute that contains a GraphProto
  void CreateSubgraph(const std::string& attr_name);

  // internal only method to allow selected classes to directly alter the input/output definitions and arg counts
  Definitions& MutableDefinitions() noexcept;

  // internal only method to allow selected classes to directly alter the links between nodes.
  Relationships& MutableRelationships() noexcept;

  const std::vector<std::unique_ptr<Graph>>& MutableSubgraphs() noexcept { return subgraphs_; }

  const Definitions& GetDefinitions() const noexcept { return definitions_; }
  const Relationships& GetRelationships() const noexcept { return relationships_; }

  void SetNodeType(Node::Type node_type) noexcept;

  void SetFunctionBody(const Function& func);

  // validate and update the input arg count
  common::Status UpdateInputArgCount();

  // Node index. Default to impossible value rather than 0.
  NodeIndex index_ = std::numeric_limits<NodeIndex>::max();

  // Node name.
  std::string name_;

  // Node operator type.
  std::string op_type_;

  // OperatorSet domain of op_type_.
  std::string domain_;

  // OperatorSchema that <*this> node refers to.
  const ONNX_NAMESPACE::OpSchema* op_ = nullptr;
  Node::Type node_type_ = Node::Type::Primitive;

  // The function body is owned by graph_
  const Function* func_body_ = nullptr;

  // Node doc string.
  std::string description_;

  // input/output defs and arg count
  Definitions definitions_;

  // Relationships between this node and others in the graph
  Relationships relationships_;

  // Device.
  std::string execution_provider_type_;

  // Map from attribute name to attribute.
  // This allows attribute adding and removing.
  NodeAttributes attributes_;

  // Graph that contains this Node
  Graph* graph_;

  // Map of attribute name to the Graph instance created from the GraphProto attribute
  std::unordered_map<std::string, gsl::not_null<Graph*>> attr_to_subgraph_map_;

  // Graph instances for subgraphs that are owned by this Node
  std::vector<std::unique_ptr<Graph>> subgraphs_;
};

/**
@class Graph
The Graph representation containing the graph inputs and outputs, the Node instances,
and the edges connecting the nodes.
*/
class Graph {
 public:
  /**
  Resolve this Graph to ensure it is completely valid, fully initialized, and able to be executed.
  1. Run through all validation rules.
      a. Node name and node output's names should be unique.
      b. Attribute match between node and op definition.
      c. Input/Output match between node and op definition.
      d. Graph is acyclic and sort nodes in topological order.
  2. Check & Setup inner nodes' dependency.
  3. Cleanup function definition lists.
  @returns common::Status with success or error information.
  */
  common::Status Resolve();

  /** Gets the Graph name. */
  const std::string& Name() const noexcept;
  /** Sets the Graph name. */
  void SetName(const std::string& name);

  /** Gets the Graph description. */
  const std::string& Description() const noexcept;
  /** Gets the Graph description. */
  void SetDescription(const std::string& description);

  /** Add an initializer tensor to the Graph. */
  void AddInitializedTensor(const ONNX_NAMESPACE::TensorProto& tensor_proto);

  /** Remove the initializer tensor with the provided name from the Graph. */
  void RemoveInitializedTensor(const std::string& tensor_name);

  /** Gets an initializer tensor with the provided name.
  @param[out] value Set to the TensorProto* if the initializer is found, or nullptr if not.
  @returns True if found.
  */
  bool GetInitializedTensor(const std::string& tensor_name, const ONNX_NAMESPACE::TensorProto*& value) const;

  /** Gets all the initializer tensors in this Graph. */
  const InitializedTensorSet& GetAllInitializedTensors() const noexcept;

  /** Removes all initializer tensors from this Graph and releases the memory they were using. */
  void CleanAllInitializedTensors() noexcept;

  /** Gets the Graph inputs excluding initializers.
  These are the required inputs to the Graph as the initializers can be optionally overridden via graph inputs.
  @remarks Contains no nullptr values. */
  const std::vector<const NodeArg*>& GetInputs() const noexcept { return graph_inputs_excluding_initializers_; }

  /** Gets the Graph inputs including initializers.
  This is the full set of inputs, in the same order as defined in the GraphProto.
  @remarks Contains no nullptr values. */
  const std::vector<const NodeArg*>& GetInputsIncludingInitializers() const noexcept {
    return graph_inputs_including_initializers_;
  }

  /** Gets the Graph outputs.
  @remarks Contains no nullptr values.*/
  const std::vector<const NodeArg*>& GetOutputs() const noexcept { return graph_outputs_; }

  /** Returns true if a Node output is a Graph output. */
  bool IsNodeOutputsInGraphOutputs(const Node& node) const {
    for (auto output_def : node.OutputDefs()) {
      if (std::find(GetOutputs().cbegin(), GetOutputs().cend(), output_def) != GetOutputs().cend()) {
        return true;
      }
    }
    return false;
  }

  /** Gets the NodeArgs that represent value_info instances in the Graph.
  These are the values that are neither Graph inputs nor outputs.
  @remarks Contains no nullptr values. */
  const std::vector<const NodeArg*>& GetValueInfo() const noexcept;

  /** Gets the Node with the specified node index.
  @returns Node instance if found. nullptr if node_index is invalid or node has been freed.
  */
  const Node* GetNode(NodeIndex node_index) const { return NodeAtIndexImpl(node_index); }

  /** Gets the mutable Node with the specified node index.
  @returns Mutable Node instance if found. nullptr if node_index is invalid or node has been freed.
  */
  Node* GetNode(NodeIndex node_index) { return NodeAtIndexImpl(node_index); }

  /** Get a GraphNodes instance that provides mutable access to all valid Nodes in the Graph. */
  GraphNodes& Nodes() noexcept { return iterable_nodes_; }

  /** Get a GraphNodes instance that provides const access to all valid Nodes in the Graph. */
  const GraphNodes& Nodes() const noexcept { return iterable_nodes_; }

  /** Gets the maximum NodeIndex value used in the Graph. */
  int MaxNodeIndex() const noexcept { return static_cast<int>(nodes_.size()); }  //assume the casting won't overflow

  /** Gets the number of valid Nodes in the Graph.
  @remarks This may be smaller than MaxNodeIndex(), as Nodes may be removed during optimization.
  */
  int NumberOfNodes() const noexcept { return num_of_nodes_; }

  /** Gets the mutable NodeArg with the provided name.
  @returns Pointer to NodeArg if found, nullptr if not. */
  NodeArg* GetNodeArg(const std::string& name) {
    auto iter = node_args_.find(name);
    if (iter != node_args_.end()) {
      return iter->second.get();
    }
    return nullptr;
  }

  /** Gets the const NodeArg with the provided name.
  @returns Pointer to const NodeArg if found, nullptr if not. */
  const NodeArg* GetNodeArg(const std::string& name) const {
    return const_cast<Graph*>(this)->GetNodeArg(name);
  }

  /** Gets a mutable NodeArg by name. Creates a new NodeArg that is owned by this Graph if not found.
  @param name The NodeArg name.
  @param[in] p_arg_type Optional TypeProto to use if the NodeArg needs to be created.
  @returns NodeArg reference.
  */
  NodeArg& GetOrCreateNodeArg(const std::string& name, const ONNX_NAMESPACE::TypeProto* p_arg_type) {
    auto iter = node_args_.find(name);
    if (iter != node_args_.end()) {
      return *(iter->second);
    }

    auto result = node_args_.insert(std::make_pair(name, std::make_unique<NodeArg>(name, p_arg_type)));
    return *(result.first->second);
  }

  /** Generate a unique name.in this Graph for a NodeArg */
  std::string GenerateNodeArgName(const std::string& base_name);

  /** Generate a unique name.in this Graph for a Node */
  std::string GenerateNodeName(const std::string& base_name);

  /** Add a Node to this Graph.
  @param name The Node name. Must be unique in this Graph.
  @param op_type The operator type. e.g. ONNX operator name.
  @param description Arbitrary description of the Node.
  @param input_args The explicit inputs to this Node.
  @param output_args The outputs from this Node.
  @param attributes Optional NodeAttributes to add.
  @param domain The domain for the op_type.
  @returns Reference to the new Node.
  @remarks Do not call AddNode and Remove Node concurrently as they are not thread-safe.
  */
  Node& AddNode(const std::string& name,
                const std::string& op_type,
                const std::string& description,
                const std::vector<NodeArg*>& input_args,
                const std::vector<NodeArg*>& output_args,
                const NodeAttributes* attributes = nullptr,
                const std::string& domain = "");

  /** Copy a Node and add it to this Graph.
  @param other Node to copy
  @returns Reference to the Node that was created and added to this Graph.
  @remarks Do not call AddNode and Remove Node concurrently as they are not thread-safe.
  */
  Node& AddNode(const Node& other);

  /** Remove a Node from this Graph and free it.
  The output edges of this specified node MUST have been removed before removing the node.
  The input edges of this specified node is removed while removing the node. The process of
  removing a node from a graph should be,
  1. Remove out edges of this specified node.
  2. Remove this specified node.
  3. Add new input edges connected with all out nodes.
  @returns true if the node_index was valid
  @remarks Do not call AddNode and Remove Node concurrently as they are not thread-safe.
  */
  bool RemoveNode(NodeIndex node_index);

  /** Add an edge between two Nodes.
  @param src_node_index NodeIndex of source Node that is providing output to the destination Node.
  @param dst_node_index NodeIndex of destination Node that is receiving input from the source Node.
  @param src_arg_index node arg index of source node.
  @param dst_arg_index node arg index of destination node.
  */
  void AddEdge(NodeIndex src_node_index, NodeIndex dst_node_index, int src_arg_index, int dst_arg_index);

  /** Remove an edge between two Nodes.
  @param src_node_index NodeIndex of source Node to remove an output edge from.
  @param dst_node_index NodeIndex of destination Node to remove an input edge from.
  @param src_arg_index node arg index of source node.
  @param dst_arg_index node arg index of destination node.
  */
  void RemoveEdge(NodeIndex src_node_index, NodeIndex dst_node_index, int src_arg_index, int dst_arg_index);

  /**
  Add a control edge between two Nodes in this Graph.
  The source Node does not produce output that is directly consumed by the destination Node, however the
  destination Node must execute after the source node. The control edge allows this ordering to occur.
  */
  bool AddControlEdge(NodeIndex src_node_index, NodeIndex dst_node_index);

  /** Mark the Graph as needing Resolve() to be called.
  This should be done after modifying any aspect of the Graph that changes the Nodes or relationships between them. */
  Graph& SetGraphResolveNeeded() noexcept {
    graph_resolve_needed_ = true;
    return *this;
  }

  /** Gets flag indicating whether Graph::Resolve needs to be called before using the Graph. */
  bool GraphResolveNeeded() const noexcept {
    return graph_resolve_needed_;
  }

  /** Sets flag that Graph::graph_proto_ needs to be updated to reflect changes in the Graph. */
  Graph& SetGraphProtoSyncNeeded() noexcept {
    graph_proto_sync_needed_ = true;
    return *this;
  }

  /** Gets flag indicating whether Graph::graph_proto_ needs to be synchronized with this Graph instance. */
  bool GraphProtoSyncNeeded() const noexcept {
    return graph_proto_sync_needed_;
  }

  /** Performs a reverse depth-first search (DFS) traversal from a set of nodes, via their inputs,
  up to their source node/s.
  @param from NodeIndex values for a set of Nodes to traverse from.
  @param enter Visit function that will be invoked on a node when it is visited but its parents haven't been.
  @param leave Visit function invoked on the node after its parents have all been visited.
  @param comp Comparison function to stabilize the traversal order by making Node ordering deterministic.
  */
  void ReverseDFSFrom(const std::vector<NodeIndex>& from,
                      const std::function<void(const Node*)>& enter,
                      const std::function<void(const Node*)>& leave,
                      const std::function<bool(const Node*, const Node*)>& comp = {}) const;

  /** Performs a reverse depth-first search (DFS) traversal from a set of nodes, via their inputs,
  up to their source node/s.
  @param from Set of Nodes to traverse from.
  @param enter Visit function that will be invoked on a node when it is visited but its parents haven't been.
  @param leave Visit function invoked on the node after its parents have all been visited.
  @param comp Comparison function to stabilize the traversal order by making Node ordering deterministic.
  */
  void ReverseDFSFrom(const std::vector<const Node*>& from,
                      const std::function<void(const Node*)>& enter,
                      const std::function<void(const Node*)>& leave,
                      const std::function<bool(const Node*, const Node*)>& comp = {}) const;

  /** Gets the map of operator domains to their opset versions. */
  const std::unordered_map<std::string, int>& DomainToVersionMap() const noexcept {
    return domain_to_version_;
  }

  /** Gets the GraphProto representation of this Graph. */
  const ONNX_NAMESPACE::GraphProto& ToGraphProto();

  /** Gets the ISchemaRegistry instances being used with this Graph. */
  IOnnxRuntimeOpSchemaCollectionPtr GetSchemaRegistry() const;

  /**
  Create a single Node that is the result of the a fusion of multiple nodes in this Graph.
  @param sub_graph A IndexSubGraph instance with details of the nodes to fuse.
  @param fused_node_name The name for the new Node.
  @returns Node with fused subgraph.
  */
  Node& FuseSubGraph(std::unique_ptr<IndexedSubGraph> sub_graph, const std::string& fused_node_name);

  /**
  Directly insert the nodes in the function Node provided into this Graph.
  @param node Node with Node::Type of Node::Type::Fused
  @returns Status indicating success or providing an error message.
  */
  Status InlineFunction(Node& node);

  /** Mark a NodeArg name as coming from the outer scope when programmatically constructing a Graph that will
  be used as a GraphProto attribute in another Node..
  e.g. when creating a Graph instance that will be used as a subgraph in a control flow operator, it is necessary to
  define placeholder NodeArgs for outer scope values. This prevents these values from becoming explicit graph inputs
  when the Graph is resolved.
  */
  void AddOuterScopeNodeArg(const std::string& name) {
    ORT_IGNORE_RETURN_VALUE(outer_scope_node_arg_names_.insert(name));
  }

  /** When programmatically constructing a Graph, explicitly set the order to use for graph inputs when the graph is
  resolved.
  This will determine the graph input order when the Graph is converted to a GraphProto by Graph::ToGraphProto.
  @param inputs NodeArgs that represent graph inputs which need to be explicitly ordered.
  Any graph inputs not in this list will be appended to the ordered graph input list, in the order that they were first
  used by Nodes (i.e. the order of Node creation implicitly determines the ordering).
  @remarks If the Graph was loaded from a GraphProto this has no effect.*/
  void SetInputOrder(const std::vector<const NodeArg*> inputs) {
    graph_input_order_ = inputs;
  }

  /** When programmatically constructing a Graph, explicitly set the order to use for graph outputs when the graph is
  resolved.
  This will determine the graph output order when the Graph is converted to a GraphProto by Graph::ToGraphProto.
  @param outputs NodeArgs that represent graph outputs which need to be explicitly ordered.
  Any graph outputs not in this list will be appended to the ordered graph output list, in the order that they were first
  produced by Nodes (i.e. the order of Node creation implicitly determines the ordering).
  @remarks If the Graph was loaded from a GraphProto this has no effect.*/
  void SetOutputOrder(const std::vector<const NodeArg*> outputs) {
    graph_output_order_ = outputs;
  }

<<<<<<< HEAD
  const Node* GetProducerNode(const std::string& node_arg_name) const {
    auto iter = node_arg_to_producer_node_.find(node_arg_name);

    if (iter != node_arg_to_producer_node_.end()) {
      auto node_index = iter->second;
      return GetNode(node_index);
    }
    return nullptr;
  }

  std::vector<const Node*> GetConsumerNodes(const std::string& node_arg_name) const {
    std::vector<const Node*> results;
    auto iter = node_arg_to_consumer_nodes_.find(node_arg_name);

    for (; iter != node_arg_to_consumer_nodes_.end() && iter->first == node_arg_name; iter++) {
      auto node_index = iter->second;
      results.push_back(GetNode(node_index));
    }
    return results;
  }

  /** Construct a Graph instance for a subgraph that is created from a GraphProto attribute in a Node. 
=======
  /** Construct a Graph instance for a subgraph that is created from a GraphProto attribute in a Node.
>>>>>>> a872ba78
  Inherits some properties from the parent graph.
  @param parent_graph The Graph containing the Node which has a GraphProto attribute.
  @param subgraph_proto The GraphProto from the Node attribute.
  */
  Graph(Graph& parent_graph, ONNX_NAMESPACE::GraphProto& subgraph_proto);

  virtual ~Graph();

 private:
  ORT_DISALLOW_COPY_ASSIGNMENT_AND_MOVE(Graph);

  // This friendship relationship should only be used to call Graph::Graph and
  // Graph::LoadGraph All other access should be via the public API.
  friend class Model;

  Graph() = delete;

  // Constructor: Given a <GraphProto> loaded from model file, construct
  // a <Graph> object. Used by Model to create a Graph instance.
  Graph(ONNX_NAMESPACE::GraphProto* graph_proto,
        const std::unordered_map<std::string, int>& domain_to_version,
        Version ir_version,
        IOnnxRuntimeOpSchemaCollectionPtr schema_registry,
        const std::unordered_map<std::string, const ONNX_NAMESPACE::FunctionProto*>& model_functions = {});

  // internal use by the Graph class only
  Graph(ONNX_NAMESPACE::GraphProto* graph_proto,
        const std::unordered_map<std::string, int>& domain_to_version,
        Version ir_version,
        IOnnxRuntimeOpSchemaCollectionPtr schema_registry,
        Graph* parent_graph,
        const std::unordered_map<std::string, const ONNX_NAMESPACE::FunctionProto*>& model_functions = {});

  // Add node with specified <node_proto>.
  Node& AddNode(const ONNX_NAMESPACE::NodeProto& node_proto,
                const ArgNameToTypeMap& name_to_type);

  Version IrVersion() const noexcept {
    return ir_version_;
  }

  Graph& GraphResolveNeeded(bool needed) noexcept {
    graph_resolve_needed_ = needed;
    return *this;
  }

  Graph& GraphProtoSyncNeeded(bool needed) noexcept {
    graph_proto_sync_needed_ = needed;
    return *this;
  }

  // During the Resolve of a Graph it is necessary to recursively descend into subgraphs (created from GraphProto
  // Node attributes in the Graph) if present.
  // The ResolveContext holds the collection of values for the current Graph instance, be it the main graph
  // or a subgraph, so that the various operations that are part of the Resolve can work iteratively or
  // recursively as needed.
  struct ResolveContext {
    ResolveContext() = default;

    std::unordered_map<std::string, std::pair<Node*, int>> output_args;
    std::unordered_set<std::string> inputs_and_initializers;
    std::unordered_set<std::string> outer_scope_node_args;
    std::unordered_map<std::string, NodeIndex> node_name_to_index;
    std::unordered_set<Node*> nodes_with_subgraphs;

    void Clear() {
      output_args.clear();
      inputs_and_initializers.clear();
      outer_scope_node_args.clear();
      node_name_to_index.clear();
      nodes_with_subgraphs.clear();
    }

   private:
    ORT_DISALLOW_COPY_ASSIGNMENT_AND_MOVE(ResolveContext);
  };

  // search this and up through any parent_graph_ instance for a NodeArg
  NodeArg* GetNodeArgIncludingParentGraphs(const std::string& node_arg_name);

  // Initialize all the graph inputs, initializers and outputs
  common::Status InitInputsInitializersOutputs();

  // recursively accumulate and set the outer scope node args in the resolve context for all subgraphs
  // so they can be used to resolve outer scope dependencies when running BuildConnections for the subgraphs.
  common::Status SetOuterScopeNodeArgs(const std::unordered_set<std::string>& outer_scope_node_args);

  // Build and verify node connection (edges).
  // Verify NodeArg name/type/shape matching correctly.
  common::Status BuildConnections(std::vector<std::string>& outer_scope_node_args_consumed);

  common::Status VerifyNoDuplicateName();

  // Check whether <*this> graph is acyclic while performing a topological sort.
  // Depth-first going from bottom up through the graph and checking whether there are any back edges.
  // NodesInTopologicalOrder is updated with the nodes' indexes in topological
  // order if <Status> returned is "OK", otherwise it's undefined.
  common::Status PerformTopologicalSortAndCheckIsAcyclic();

  common::Status PerformTypeAndShapeInferencing();

  enum class Type {
    // A main graph.
    Main = 1,
    // A sub graph (function).
    Sub = 2,
  };

  common::Status Resolve(bool no_proto_sync_required);

  // Recursively find all subgraphs including nested subgraphs
  void FindAllSubgraphs(std::vector<Graph*>& subgraphs);

  // Iterate this Graph instance and all subgraphs, calling the provided function for each.
  common::Status ForThisAndAllSubgraphs(const std::vector<Graph*>& subgraphs, std::function<Status(Graph&)> func);

  common::Status InferAndVerifyTypeMatch(Node& node, const ONNX_NAMESPACE::OpSchema& op);

  // perform type and shape inferencing on the subgraph and Resolve to validate
  static common::Status InferAndVerifySubgraphTypes(const Node& node, Graph& subgraph,
                                                    const std::vector<const ONNX_NAMESPACE::TypeProto*>& input_types,
                                                    std::vector<const ONNX_NAMESPACE::TypeProto*>& output_types);

  // Apply type-inference and type-checking to all inputs and initializers:
  common::Status TypeCheckInputsAndInitializers();

  // Compute set of input and initializer names and checking for duplicate names
  common::Status VerifyInputAndInitializerNames();

  // Infer and set type information across <*this> graph if needed, and verify type/attribute
  // information matches between node and op.
  common::Status VerifyNodeAndOpMatch();

  // Set graph inputs/outputs when resolving a graph..
  common::Status SetGraphInputsOutputs();

  // Sync graph inputs/outputs when serializing to proto.
  void SyncGraphInputsOutputs();

  // Clear all unused initializers
  void CleanUnusedInitializers();

  gsl::not_null<Node*> AllocateNode();

  // Release the node.
  // @returns false if node_index was invalid.
  bool ReleaseNode(NodeIndex node_index);

  Node* NodeAtIndexImpl(NodeIndex node_index) const {
    // if we are trying to access a node that doesn't exist there's (most
    // likely) either a logic issue or a graph consistency/correctness issue.
    // use ORT_ENFORCE to prove that or uncover scenarios where we actually
    // expect attempts to retrieve a non-existent node.
    ORT_ENFORCE(node_index < nodes_.size(), "Validating no unexpected access using an invalid node_index.");
    return nodes_[node_index].get();
  }

  std::vector<NodeArg*> CreateNodeArgs(const google::protobuf::RepeatedPtrField<std::string>& names,
                                       const ArgNameToTypeMap& name_to_type_map);

  bool IsSubgraph() const { return parent_graph_ != nullptr; }

  void AddFunction(const ONNX_NAMESPACE::FunctionProto* func_proto);

  // GraphProto to store name, version, initializer.
  // When serializing <*this> Graph to a GraphProto, the nodes and
  // functions in <Graph> will also be fed into <graph_proto_> so that
  // it's consistent with <*this> graph.
  // This pointer is owned by parent model.
  ONNX_NAMESPACE::GraphProto* graph_proto_;

  InitializedTensorSet name_to_initial_tensor_;
  std::vector<int> removed_initializer_indexes_;

  Type graph_type_ = Type::Main;

  IOnnxRuntimeOpSchemaCollectionPtr schema_registry_;

  std::vector<std::unique_ptr<onnxruntime::Function>> function_container_;

  // Graph nodes.
  // Element in <nodes_> may be nullptr due to graph optimization.
  std::vector<std::unique_ptr<Node>> nodes_;

  // Wrapper of Graph nodes to provide iteration services that hide nullptr entries
  GraphNodes iterable_nodes_{nodes_};

  // Number of nodes.
  // Normally this is smaller than the size of <m_nodes>, as some
  // elements in <m_nodes> may be removed when doing graph optimization,
  // or some elements may be merged, etc.
  int num_of_nodes_ = 0;

  // A flag indicates whether <*this> graph needs to be resolved.
  bool graph_resolve_needed_ = false;

  bool graph_proto_sync_needed_ = false;

  // The topological order of node index used to do node and op match verification temporarily.
  std::vector<NodeIndex> nodes_in_topological_order_;

  // Full list of graph inputs. Matches number and order of inputs in the GraphProto.
  std::vector<const NodeArg*> graph_inputs_including_initializers_;

  // Graph inputs excluding initializers.
  std::vector<const NodeArg*> graph_inputs_excluding_initializers_;

  // Graph outputs.
  std::vector<const NodeArg*> graph_outputs_;

  // Graph value_info.
  std::vector<const NodeArg*> value_info_;

  // All node args owned by <*this> graph. Key is node arg name.
  std::unordered_map<std::string, std::unique_ptr<NodeArg>> node_args_;

  // node arg to its producer node
  std::unordered_map<std::string, NodeIndex> node_arg_to_producer_node_;

  // node arg to its consumer nodes
  std::unordered_multimap<std::string, NodeIndex> node_arg_to_consumer_nodes_;

  const std::unordered_map<std::string, int> domain_to_version_;

  std::unordered_map<std::string, const ONNX_NAMESPACE::FunctionProto*> model_functions_;

  // Model IR version.
  Version ir_version_{};

  int name_generator_ = 0;

  ResolveContext resolve_context_;

  // the parent graph if this is a subgraph.
  Graph* parent_graph_;

  // NodeArgs that come from outer scope. Used when building a graph so that
  // these don't get recorded as graph inputs in the GraphProto.
  std::unordered_set<std::string> outer_scope_node_arg_names_;

  // Explicit graph input order to be used when constructing a Graph manually.
  std::vector<const NodeArg*> graph_input_order_;

  // Explicit graph output order to be used when constructing a Graph manually.
  std::vector<const NodeArg*> graph_output_order_;
};

}  // namespace onnxruntime<|MERGE_RESOLUTION|>--- conflicted
+++ resolved
@@ -744,7 +744,6 @@
     graph_output_order_ = outputs;
   }
 
-<<<<<<< HEAD
   const Node* GetProducerNode(const std::string& node_arg_name) const {
     auto iter = node_arg_to_producer_node_.find(node_arg_name);
 
@@ -767,9 +766,6 @@
   }
 
   /** Construct a Graph instance for a subgraph that is created from a GraphProto attribute in a Node. 
-=======
-  /** Construct a Graph instance for a subgraph that is created from a GraphProto attribute in a Node.
->>>>>>> a872ba78
   Inherits some properties from the parent graph.
   @param parent_graph The Graph containing the Node which has a GraphProto attribute.
   @param subgraph_proto The GraphProto from the Node attribute.

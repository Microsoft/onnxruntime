// Copyright (c) Microsoft Corporation. All rights reserved.
// Licensed under the MIT License.

#pragma once
#include <stdlib.h>
#include <stdint.h>
#include <string.h>
#include "onnxruntime_session_options_config_keys.h"

// This value is used in structures passed to ORT so that a newer version of ORT will still work with them
#define ORT_API_VERSION 5

#ifdef __cplusplus
extern "C" {
#endif

// SAL2 Definitions
#ifndef _WIN32
#define _In_
#define _In_z_
#define _In_opt_
#define _In_opt_z_
#define _Out_
#define _Outptr_
#define _Out_opt_
#define _Inout_
#define _Inout_opt_
#define _Frees_ptr_opt_
#define _Ret_maybenull_
#define _Ret_notnull_
#define _Check_return_
#define _Outptr_result_maybenull_
#define _In_reads_(X)
#define _Inout_updates_all_(X)
#define _Out_writes_bytes_all_(X)
#define _Out_writes_all_(X)
#define _Success_(X)
#define _Outptr_result_buffer_maybenull_(X)
#define ORT_ALL_ARGS_NONNULL __attribute__((nonnull))
#else
#include <specstrings.h>
#define ORT_ALL_ARGS_NONNULL
#endif

#ifdef _WIN32
// Define ORT_DLL_IMPORT if your program is dynamically linked to Ort.
// dllexport is not used, we use a .def file.
#ifdef ORT_DLL_IMPORT
#define ORT_EXPORT __declspec(dllimport)
#else
#define ORT_EXPORT
#endif
#define ORT_API_CALL _stdcall
#define ORT_MUST_USE_RESULT
#define ORTCHAR_T wchar_t
#else
#define ORT_EXPORT
#define ORT_API_CALL
#define ORT_MUST_USE_RESULT __attribute__((warn_unused_result))
#define ORTCHAR_T char
#endif

#ifndef ORT_TSTR
#ifdef _WIN32
#define ORT_TSTR(X) L##X
#else
#define ORT_TSTR(X) X
#endif
#endif

// Any pointer marked with _In_ or _Out_, cannot be NULL.

// Windows users should use unicode paths when possible to bypass the MAX_PATH limitation
// Every pointer marked with _In_ or _Out_, cannot be NULL. Caller should ensure that.
// for ReleaseXXX(...) functions, they can accept NULL pointer.

#ifdef __cplusplus
// For any compiler with C++11 support, MSVC 2015 and greater, or Clang version supporting noexcept.
// Such complex condition is needed because compilers set __cplusplus value differently.
#ifndef __has_feature
#define __has_feature(x) 0
#endif
#if ((__cplusplus >= 201103L) || (_MSC_VER >= 1900) || (defined(__has_feature) && __has_feature(cxx_noexcept)))
#define NO_EXCEPTION noexcept
#else
#define NO_EXCEPTION throw()
#endif
#else
#define NO_EXCEPTION
#endif

// Copied from TensorProto::DataType
// Currently, Ort doesn't support complex64, complex128, bfloat16 types
typedef enum ONNXTensorElementDataType {
  ONNX_TENSOR_ELEMENT_DATA_TYPE_UNDEFINED,
  ONNX_TENSOR_ELEMENT_DATA_TYPE_FLOAT,   // maps to c type float
  ONNX_TENSOR_ELEMENT_DATA_TYPE_UINT8,   // maps to c type uint8_t
  ONNX_TENSOR_ELEMENT_DATA_TYPE_INT8,    // maps to c type int8_t
  ONNX_TENSOR_ELEMENT_DATA_TYPE_UINT16,  // maps to c type uint16_t
  ONNX_TENSOR_ELEMENT_DATA_TYPE_INT16,   // maps to c type int16_t
  ONNX_TENSOR_ELEMENT_DATA_TYPE_INT32,   // maps to c type int32_t
  ONNX_TENSOR_ELEMENT_DATA_TYPE_INT64,   // maps to c type int64_t
  ONNX_TENSOR_ELEMENT_DATA_TYPE_STRING,  // maps to c++ type std::string
  ONNX_TENSOR_ELEMENT_DATA_TYPE_BOOL,
  ONNX_TENSOR_ELEMENT_DATA_TYPE_FLOAT16,
  ONNX_TENSOR_ELEMENT_DATA_TYPE_DOUBLE,      // maps to c type double
  ONNX_TENSOR_ELEMENT_DATA_TYPE_UINT32,      // maps to c type uint32_t
  ONNX_TENSOR_ELEMENT_DATA_TYPE_UINT64,      // maps to c type uint64_t
  ONNX_TENSOR_ELEMENT_DATA_TYPE_COMPLEX64,   // complex with float32 real and imaginary components
  ONNX_TENSOR_ELEMENT_DATA_TYPE_COMPLEX128,  // complex with float64 real and imaginary components
  ONNX_TENSOR_ELEMENT_DATA_TYPE_BFLOAT16     // Non-IEEE floating-point format based on IEEE754 single-precision
} ONNXTensorElementDataType;

// Synced with onnx TypeProto oneof
typedef enum ONNXType {
  ONNX_TYPE_UNKNOWN,
  ONNX_TYPE_TENSOR,
  ONNX_TYPE_SEQUENCE,
  ONNX_TYPE_MAP,
  ONNX_TYPE_OPAQUE,
  ONNX_TYPE_SPARSETENSOR,
} ONNXType;

typedef enum OrtLoggingLevel {
  ORT_LOGGING_LEVEL_VERBOSE,
  ORT_LOGGING_LEVEL_INFO,
  ORT_LOGGING_LEVEL_WARNING,
  ORT_LOGGING_LEVEL_ERROR,
  ORT_LOGGING_LEVEL_FATAL,
} OrtLoggingLevel;

typedef enum OrtErrorCode {
  ORT_OK,
  ORT_FAIL,
  ORT_INVALID_ARGUMENT,
  ORT_NO_SUCHFILE,
  ORT_NO_MODEL,
  ORT_ENGINE_ERROR,
  ORT_RUNTIME_EXCEPTION,
  ORT_INVALID_PROTOBUF,
  ORT_MODEL_LOADED,
  ORT_NOT_IMPLEMENTED,
  ORT_INVALID_GRAPH,
  ORT_EP_FAIL,
} OrtErrorCode;

// This configures the arena based allocator used by ORT
// See ONNX_Runtime_Perf_Tuning.md for details on what these mean and how to choose these values
typedef struct OrtArenaCfg {
  size_t max_mem;                // use 0 to allow ORT to choose the default
  int arena_extend_strategy;     // use -1 to allow ORT to choose the default, 0 = kNextPowerOfTwo, 1 = kSameAsRequested
  int initial_chunk_size_bytes;  // use -1 to allow ORT to choose the default
  int max_dead_bytes_per_chunk;  // use -1 to allow ORT to choose the default
} OrtArenaCfg;

#define ORT_RUNTIME_CLASS(X) \
  struct Ort##X;             \
  typedef struct Ort##X Ort##X;

// The actual types defined have an Ort prefix
ORT_RUNTIME_CLASS(Env);
ORT_RUNTIME_CLASS(Status);  // nullptr for Status* indicates success
ORT_RUNTIME_CLASS(MemoryInfo);
ORT_RUNTIME_CLASS(IoBinding);
ORT_RUNTIME_CLASS(Session);  //Don't call OrtReleaseSession from Dllmain (because session owns a thread pool)
ORT_RUNTIME_CLASS(Value);
ORT_RUNTIME_CLASS(RunOptions);
ORT_RUNTIME_CLASS(TypeInfo);
ORT_RUNTIME_CLASS(TensorTypeAndShapeInfo);
ORT_RUNTIME_CLASS(SessionOptions);
ORT_RUNTIME_CLASS(CustomOpDomain);
ORT_RUNTIME_CLASS(MapTypeInfo);
ORT_RUNTIME_CLASS(SequenceTypeInfo);
ORT_RUNTIME_CLASS(ModelMetadata);
ORT_RUNTIME_CLASS(ThreadPoolParams);
ORT_RUNTIME_CLASS(ThreadingOptions);

#ifdef _WIN32
typedef _Return_type_success_(return == 0) OrtStatus* OrtStatusPtr;
#else
typedef OrtStatus* OrtStatusPtr;
#endif

// __VA_ARGS__ on Windows and Linux are different
#define ORT_API(RETURN_TYPE, NAME, ...) ORT_EXPORT RETURN_TYPE ORT_API_CALL NAME(__VA_ARGS__) NO_EXCEPTION

#define ORT_API_STATUS(NAME, ...) \
  ORT_EXPORT _Check_return_ _Ret_maybenull_ OrtStatusPtr ORT_API_CALL NAME(__VA_ARGS__) NO_EXCEPTION ORT_MUST_USE_RESULT

// XXX: Unfortunately, SAL annotations are known to not work with function pointers
#define ORT_API2_STATUS(NAME, ...) \
  _Check_return_ _Ret_maybenull_ OrtStatusPtr(ORT_API_CALL* NAME)(__VA_ARGS__) NO_EXCEPTION ORT_MUST_USE_RESULT

// Used in *.cc files. Almost as same as ORT_API_STATUS, except without ORT_MUST_USE_RESULT and ORT_EXPORT
#define ORT_API_STATUS_IMPL(NAME, ...) \
  _Check_return_ _Ret_maybenull_ OrtStatusPtr ORT_API_CALL NAME(__VA_ARGS__) NO_EXCEPTION

#define ORT_CLASS_RELEASE(X) void(ORT_API_CALL * Release##X)(_Frees_ptr_opt_ Ort##X * input)

// When passing in an allocator to any ORT function, be sure that the allocator object
// is not destroyed until the last allocated object using it is freed.
typedef struct OrtAllocator {
  uint32_t version;  // Initialize to ORT_API_VERSION
  void*(ORT_API_CALL* Alloc)(struct OrtAllocator* this_, size_t size);
  void(ORT_API_CALL* Free)(struct OrtAllocator* this_, void* p);
  const struct OrtMemoryInfo*(ORT_API_CALL* Info)(const struct OrtAllocator* this_);
} OrtAllocator;

typedef void(ORT_API_CALL* OrtLoggingFunction)(
    void* param, OrtLoggingLevel severity, const char* category, const char* logid, const char* code_location,
    const char* message);

// Set Graph optimization level.
// Refer https://github.com/microsoft/onnxruntime/blob/master/docs/ONNX_Runtime_Graph_Optimizations.md
// for in-depth undersrtanding of Graph Optimizations in ORT
typedef enum GraphOptimizationLevel {
  ORT_DISABLE_ALL = 0,
  ORT_ENABLE_BASIC = 1,
  ORT_ENABLE_EXTENDED = 2,
  ORT_ENABLE_ALL = 99
} GraphOptimizationLevel;

typedef enum ExecutionMode {
  ORT_SEQUENTIAL = 0,
  ORT_PARALLEL = 1,
} ExecutionMode;

// Set the language projection, default is C, which means it will classify the language not in the list to C also.
typedef enum OrtLanguageProjection {
  ORT_PROJECTION_C = 0,  // default
  ORT_PROJECTION_CPLUSPLUS = 1,
  ORT_PROJECTION_CSHARP = 2,
  ORT_PROJECTION_PYTHON = 3,
  ORT_PROJECTION_JAVA = 4,
  ORT_PROJECTION_WINML = 5,
} OrtLanguageProjection;

struct OrtKernelInfo;
typedef struct OrtKernelInfo OrtKernelInfo;
struct OrtKernelContext;
typedef struct OrtKernelContext OrtKernelContext;
struct OrtCustomOp;
typedef struct OrtCustomOp OrtCustomOp;

typedef enum OrtAllocatorType {
  Invalid = -1,
  OrtDeviceAllocator = 0,
  OrtArenaAllocator = 1
} OrtAllocatorType;

/**
 * memory types for allocator, exec provider specific types should be extended in each provider
 * Whenever this struct is updated, please also update the MakeKey function in onnxruntime/core/framework/execution_provider.cc
*/
typedef enum OrtMemType {
  OrtMemTypeCPUInput = -2,              // Any CPU memory used by non-CPU execution provider
  OrtMemTypeCPUOutput = -1,             // CPU accessible memory outputted by non-CPU execution provider, i.e. CUDA_PINNED
  OrtMemTypeCPU = OrtMemTypeCPUOutput,  // temporary CPU accessible memory allocated by non-CPU execution provider, i.e. CUDA_PINNED
  OrtMemTypeDefault = 0,                // the default allocator for execution provider
} OrtMemType;

struct OrtApi;
typedef struct OrtApi OrtApi;

struct OrtApiBase {
  const OrtApi*(ORT_API_CALL* GetApi)(uint32_t version)NO_EXCEPTION;  // Pass in ORT_API_VERSION
  // nullptr will be returned if the version is unsupported, for example when using a runtime older than this header file

  const char*(ORT_API_CALL* GetVersionString)() NO_EXCEPTION;
};
typedef struct OrtApiBase OrtApiBase;

ORT_EXPORT const OrtApiBase* ORT_API_CALL OrtGetApiBase(void) NO_EXCEPTION;

struct OrtApi {
  /**
* \param msg A null-terminated string. Its content will be copied into the newly created OrtStatus
*/
  OrtStatus*(ORT_API_CALL* CreateStatus)(OrtErrorCode code, _In_ const char* msg)NO_EXCEPTION ORT_ALL_ARGS_NONNULL;

  OrtErrorCode(ORT_API_CALL* GetErrorCode)(_In_ const OrtStatus* status) NO_EXCEPTION ORT_ALL_ARGS_NONNULL;

  /**
 * \param status must not be NULL
 * \return The error message inside the `status`. Do not free the returned value.
 */
  const char*(ORT_API_CALL* GetErrorMessage)(_In_ const OrtStatus* status)NO_EXCEPTION ORT_ALL_ARGS_NONNULL;

  /**
     * \param out Should be freed by `OrtReleaseEnv` after use
     */
  ORT_API2_STATUS(CreateEnv, OrtLoggingLevel default_logging_level, _In_ const char* logid, _Outptr_ OrtEnv** out);

  /**
   * \param out Should be freed by `OrtReleaseEnv` after use
   */
  ORT_API2_STATUS(CreateEnvWithCustomLogger, OrtLoggingFunction logging_function, _In_opt_ void* logger_param,
                  OrtLoggingLevel default_warning_level, _In_ const char* logid, _Outptr_ OrtEnv** out);

  // Platform telemetry events are on by default since they are lightweight.  You can manually turn them off.
  ORT_API2_STATUS(EnableTelemetryEvents, _In_ const OrtEnv* env);
  ORT_API2_STATUS(DisableTelemetryEvents, _In_ const OrtEnv* env);

  // TODO: document the path separator convention? '/' vs '\'
  // TODO: should specify the access characteristics of model_path. Is this read only during the
  // execution of CreateSession, or does the OrtSession retain a handle to the file/directory
  // and continue to access throughout the OrtSession lifetime?
  //  What sort of access is needed to model_path : read or read/write?
  ORT_API2_STATUS(CreateSession, _In_ const OrtEnv* env, _In_ const ORTCHAR_T* model_path,
                  _In_ const OrtSessionOptions* options, _Outptr_ OrtSession** out);

  ORT_API2_STATUS(CreateSessionFromArray, _In_ const OrtEnv* env, _In_ const void* model_data, size_t model_data_length,
                  _In_ const OrtSessionOptions* options, _Outptr_ OrtSession** out);

  ORT_API2_STATUS(Run, _Inout_ OrtSession* sess, _In_opt_ const OrtRunOptions* run_options,
                  _In_reads_(input_len) const char* const* input_names,
                  _In_reads_(input_len) const OrtValue* const* input, size_t input_len,
                  _In_reads_(output_names_len) const char* const* output_names1, size_t output_names_len,
                  _Inout_updates_all_(output_names_len) OrtValue** output);

  /**
    * \return A pointer of the newly created object. The pointer should be freed by OrtReleaseSessionOptions after use
    */
  ORT_API2_STATUS(CreateSessionOptions, _Outptr_ OrtSessionOptions** options);

  // Set filepath to save optimized model after graph level transformations.
  ORT_API2_STATUS(SetOptimizedModelFilePath, _Inout_ OrtSessionOptions* options,
                  _In_ const ORTCHAR_T* optimized_model_filepath);

  // create a copy of an existing OrtSessionOptions
  ORT_API2_STATUS(CloneSessionOptions, _In_ const OrtSessionOptions* in_options,
                  _Outptr_ OrtSessionOptions** out_options);

  // Controls whether you want to execute operators in your graph sequentially or in parallel. Usually when the model
  // has many branches, setting this option to ExecutionMode.ORT_PARALLEL will give you better performance.
  // See [docs/ONNX_Runtime_Perf_Tuning.md] for more details.
  ORT_API2_STATUS(SetSessionExecutionMode, _Inout_ OrtSessionOptions* options, ExecutionMode execution_mode);

  // Enable profiling for this session.
  ORT_API2_STATUS(EnableProfiling, _Inout_ OrtSessionOptions* options, _In_ const ORTCHAR_T* profile_file_prefix);
  ORT_API2_STATUS(DisableProfiling, _Inout_ OrtSessionOptions* options);

  // Enable the memory pattern optimization.
  // The idea is if the input shapes are the same, we could trace the internal memory allocation
  // and generate a memory pattern for future request. So next time we could just do one allocation
  // with a big chunk for all the internal memory allocation.
  // Note: memory pattern optimization is only available when SequentialExecution enabled.
  ORT_API2_STATUS(EnableMemPattern, _Inout_ OrtSessionOptions* options);
  ORT_API2_STATUS(DisableMemPattern, _Inout_ OrtSessionOptions* options);

  // Enable the memory arena on CPU
  // Arena may pre-allocate memory for future usage.
  // set this option to false if you don't want it.
  ORT_API2_STATUS(EnableCpuMemArena, _Inout_ OrtSessionOptions* options);
  ORT_API2_STATUS(DisableCpuMemArena, _Inout_ OrtSessionOptions* options);

  // < logger id to use for session output
  ORT_API2_STATUS(SetSessionLogId, _Inout_ OrtSessionOptions* options, const char* logid);

  // < applies to session load, initialization, etc
  ORT_API2_STATUS(SetSessionLogVerbosityLevel, _Inout_ OrtSessionOptions* options, int session_log_verbosity_level);
  ORT_API2_STATUS(SetSessionLogSeverityLevel, _Inout_ OrtSessionOptions* options, int session_log_severity_level);

  ORT_API2_STATUS(SetSessionGraphOptimizationLevel, _Inout_ OrtSessionOptions* options,
                  GraphOptimizationLevel graph_optimization_level);

  // Sets the number of threads used to parallelize the execution within nodes
  // A value of 0 means ORT will pick a default
  // Note: If you've built ORT with OpenMP, this API has no effect on the number of threads used. In this case
  // use the OpenMP env variables to configure the number of intra op num threads.
  ORT_API2_STATUS(SetIntraOpNumThreads, _Inout_ OrtSessionOptions* options, int intra_op_num_threads);

  // Sets the number of threads used to parallelize the execution of the graph (across nodes)
  // If sequential execution is enabled this value is ignored
  // A value of 0 means ORT will pick a default
  ORT_API2_STATUS(SetInterOpNumThreads, _Inout_ OrtSessionOptions* options, int inter_op_num_threads);

  /*
  Create a custom op domain. After all sessions using it are released, call OrtReleaseCustomOpDomain
  */
  ORT_API2_STATUS(CreateCustomOpDomain, _In_ const char* domain, _Outptr_ OrtCustomOpDomain** out);

  /*
     * Add custom ops to the OrtCustomOpDomain
     *  Note: The OrtCustomOp* pointer must remain valid until the OrtCustomOpDomain using it is released
    */
  ORT_API2_STATUS(CustomOpDomain_Add, _Inout_ OrtCustomOpDomain* custom_op_domain, _In_ OrtCustomOp* op);

  /*
     * Add a custom op domain to the OrtSessionOptions
     *  Note: The OrtCustomOpDomain* must not be deleted until the sessions using it are released
    */
  ORT_API2_STATUS(AddCustomOpDomain, _Inout_ OrtSessionOptions* options, _In_ OrtCustomOpDomain* custom_op_domain);

  /*
     * Loads a DLL named 'library_path' and looks for this entry point:
     *		OrtStatus* RegisterCustomOps(OrtSessionOptions * options, const OrtApiBase* api);
     * It then passes in the provided session options to this function along with the api base.
     * The handle to the loaded library is returned in library_handle. It can be freed by the caller after all sessions using the passed in
     * session options are destroyed, or if an error occurs and it is non null.
  */
  ORT_API2_STATUS(RegisterCustomOpsLibrary, _Inout_ OrtSessionOptions* options, _In_ const char* library_path,
                  void** library_handle);

  /**
    * To use additional providers, you must build ORT with the extra providers enabled. Then call one of these
    * functions to enable them in the session:
    *   OrtSessionOptionsAppendExecutionProvider_CPU
    *   OrtSessionOptionsAppendExecutionProvider_CUDA
    *   OrtSessionOptionsAppendExecutionProvider_<remaining providers...>
    * The order they are called indicates the preference order as well. In other words call this method
    * on your most preferred execution provider first followed by the less preferred ones.
    * If none are called Ort will use its internal CPU execution provider.
    */

  ORT_API2_STATUS(SessionGetInputCount, _In_ const OrtSession* sess, _Out_ size_t* out);
  ORT_API2_STATUS(SessionGetOutputCount, _In_ const OrtSession* sess, _Out_ size_t* out);
  ORT_API2_STATUS(SessionGetOverridableInitializerCount, _In_ const OrtSession* sess, _Out_ size_t* out);

  /**
   * \param out  should be freed by OrtReleaseTypeInfo after use
   */
  ORT_API2_STATUS(SessionGetInputTypeInfo, _In_ const OrtSession* sess, size_t index, _Outptr_ OrtTypeInfo** type_info);

  /**
   * \param out  should be freed by OrtReleaseTypeInfo after use
   */
  ORT_API2_STATUS(SessionGetOutputTypeInfo, _In_ const OrtSession* sess, size_t index,
                  _Outptr_ OrtTypeInfo** type_info);

  /**
 * \param out  should be freed by OrtReleaseTypeInfo after use
 */
  ORT_API2_STATUS(SessionGetOverridableInitializerTypeInfo, _In_ const OrtSession* sess, size_t index,
                  _Outptr_ OrtTypeInfo** type_info);

  /**
   * \param value  is set to a null terminated string allocated using 'allocator'. The caller is responsible for freeing it.
   */
  ORT_API2_STATUS(SessionGetInputName, _In_ const OrtSession* sess, size_t index, _Inout_ OrtAllocator* allocator,
                  _Outptr_ char** value);
  ORT_API2_STATUS(SessionGetOutputName, _In_ const OrtSession* sess, size_t index, _Inout_ OrtAllocator* allocator,
                  _Outptr_ char** value);
  ORT_API2_STATUS(SessionGetOverridableInitializerName, _In_ const OrtSession* sess, size_t index,
                  _Inout_ OrtAllocator* allocator, _Outptr_ char** value);

  /**
   * \return A pointer to the newly created object. The pointer should be freed by OrtReleaseRunOptions after use
   */
  ORT_API2_STATUS(CreateRunOptions, _Outptr_ OrtRunOptions** out);

  ORT_API2_STATUS(RunOptionsSetRunLogVerbosityLevel, _Inout_ OrtRunOptions* options, int value);
  ORT_API2_STATUS(RunOptionsSetRunLogSeverityLevel, _Inout_ OrtRunOptions* options, int value);
  ORT_API2_STATUS(RunOptionsSetRunTag, _Inout_ OrtRunOptions*, _In_ const char* run_tag);

  ORT_API2_STATUS(RunOptionsGetRunLogVerbosityLevel, _In_ const OrtRunOptions* options, _Out_ int* out);
  ORT_API2_STATUS(RunOptionsGetRunLogSeverityLevel, _In_ const OrtRunOptions* options, _Out_ int* out);
  ORT_API2_STATUS(RunOptionsGetRunTag, _In_ const OrtRunOptions*, _Out_ const char** out);

  // Set a flag so that ALL incomplete OrtRun calls that are using this instance of OrtRunOptions
  // will exit as soon as possible.
  ORT_API2_STATUS(RunOptionsSetTerminate, _Inout_ OrtRunOptions* options);
  // Unset the terminate flag to enable this OrtRunOptions instance being used in new OrtRun calls.
  ORT_API2_STATUS(RunOptionsUnsetTerminate, _Inout_ OrtRunOptions* options);

  /**
   * Create a tensor from an allocator. OrtReleaseValue will also release the buffer inside the output value
   * \param out Should be freed by calling OrtReleaseValue
   * \param type must be one of TENSOR_ELEMENT_DATA_TYPE_xxxx
   */
  ORT_API2_STATUS(CreateTensorAsOrtValue, _Inout_ OrtAllocator* allocator, _In_ const int64_t* shape, size_t shape_len,
                  ONNXTensorElementDataType type, _Outptr_ OrtValue** out);

  /**
   * Create a tensor with user's buffer. You can fill the buffer either before calling this function or after.
   * p_data is owned by caller. OrtReleaseValue won't release p_data.
   * \param out Should be freed by calling OrtReleaseValue
   */
  ORT_API2_STATUS(CreateTensorWithDataAsOrtValue, _In_ const OrtMemoryInfo* info, _Inout_ void* p_data,
                  size_t p_data_len, _In_ const int64_t* shape, size_t shape_len, ONNXTensorElementDataType type,
                  _Outptr_ OrtValue** out);

  /**
   * \Sets *out to 1 iff an OrtValue is a tensor, 0 otherwise
   */
  ORT_API2_STATUS(IsTensor, _In_ const OrtValue* value, _Out_ int* out);

  // This function doesn't work with string tensor
  // this is a no-copy method whose pointer is only valid until the backing OrtValue is free'd.
  ORT_API2_STATUS(GetTensorMutableData, _Inout_ OrtValue* value, _Outptr_ void** out);

  /**
     * \param value A tensor created from OrtCreateTensor... function.
     * \param s each A string array. Each string in this array must be null terminated.
     * \param s_len length of s
     */
  ORT_API2_STATUS(FillStringTensor, _Inout_ OrtValue* value, _In_ const char* const* s, size_t s_len);

  /**
     * \param value A tensor created from OrtCreateTensor... function.
     * \param len total data length, not including the trailing '\0' chars.
     */
  ORT_API2_STATUS(GetStringTensorDataLength, _In_ const OrtValue* value, _Out_ size_t* len);

  /**
     * \param s string contents. Each string is NOT null-terminated.
     * \param value A tensor created from OrtCreateTensor... function.
     * \param s_len total data length, get it from OrtGetStringTensorDataLength
     */
  ORT_API2_STATUS(GetStringTensorContent, _In_ const OrtValue* value, _Out_writes_bytes_all_(s_len) void* s,
                  size_t s_len, _Out_writes_all_(offsets_len) size_t* offsets, size_t offsets_len);

  /**
     * Don't free the 'out' value
     */
  ORT_API2_STATUS(CastTypeInfoToTensorInfo, _In_ const OrtTypeInfo*,
                  _Outptr_result_maybenull_ const OrtTensorTypeAndShapeInfo** out);

  /**
     * Return OnnxType from OrtTypeInfo
     */
  ORT_API2_STATUS(GetOnnxTypeFromTypeInfo, _In_ const OrtTypeInfo*, _Out_ enum ONNXType* out);

  /**
     * The 'out' value should be released by calling OrtReleaseTensorTypeAndShapeInfo
     */
  ORT_API2_STATUS(CreateTensorTypeAndShapeInfo, _Outptr_ OrtTensorTypeAndShapeInfo** out);

  ORT_API2_STATUS(SetTensorElementType, _Inout_ OrtTensorTypeAndShapeInfo*, enum ONNXTensorElementDataType type);

  /**
 * \param info Created from CreateTensorTypeAndShapeInfo() function
 * \param dim_values An array with length of `dim_count`. Its elements can contain negative values.
 * \param dim_count length of dim_values
 */
  ORT_API2_STATUS(SetDimensions, OrtTensorTypeAndShapeInfo* info, _In_ const int64_t* dim_values, size_t dim_count);

  ORT_API2_STATUS(GetTensorElementType, _In_ const OrtTensorTypeAndShapeInfo*,
                  _Out_ enum ONNXTensorElementDataType* out);
  ORT_API2_STATUS(GetDimensionsCount, _In_ const OrtTensorTypeAndShapeInfo* info, _Out_ size_t* out);
  ORT_API2_STATUS(GetDimensions, _In_ const OrtTensorTypeAndShapeInfo* info, _Out_ int64_t* dim_values,
                  size_t dim_values_length);
  ORT_API2_STATUS(GetSymbolicDimensions, _In_ const OrtTensorTypeAndShapeInfo* info,
                  _Out_writes_all_(dim_params_length) const char* dim_params[], size_t dim_params_length);

  /**
 * Return the number of elements specified by the tensor shape.
 * Return a negative value if unknown (i.e., any dimension is negative.)
 * e.g.
 * [] -> 1
 * [1,3,4] -> 12
 * [2,0,4] -> 0
 * [-1,3,4] -> -1
 */
  ORT_API2_STATUS(GetTensorShapeElementCount, _In_ const OrtTensorTypeAndShapeInfo* info, _Out_ size_t* out);

  /**
 * \param out Should be freed by OrtReleaseTensorTypeAndShapeInfo after use
 */
  ORT_API2_STATUS(GetTensorTypeAndShape, _In_ const OrtValue* value, _Outptr_ OrtTensorTypeAndShapeInfo** out);

  /**
 * Get the type information of an OrtValue
 * \param value
 * \param out The returned value should be freed by OrtReleaseTypeInfo after use
 */
  ORT_API2_STATUS(GetTypeInfo, _In_ const OrtValue* value, _Outptr_result_maybenull_ OrtTypeInfo** out);

  ORT_API2_STATUS(GetValueType, _In_ const OrtValue* value, _Out_ enum ONNXType* out);

  ORT_API2_STATUS(CreateMemoryInfo, _In_ const char* name1, enum OrtAllocatorType type, int id1,
                  enum OrtMemType mem_type1, _Outptr_ OrtMemoryInfo** out);

  /**
 * Convenience function for special case of CreateMemoryInfo, for the CPU allocator. Uses name = "Cpu" and id = 0.
 */
  ORT_API2_STATUS(CreateCpuMemoryInfo, enum OrtAllocatorType type, enum OrtMemType mem_type1,
                  _Outptr_ OrtMemoryInfo** out);

  /**
 * Test if two memory info are equal
 * \Sets 'out' to 0 if equal, -1 if not equal
 */
  ORT_API2_STATUS(CompareMemoryInfo, _In_ const OrtMemoryInfo* info1, _In_ const OrtMemoryInfo* info2, _Out_ int* out);

  /**
 * Do not free the returned value
 */
  ORT_API2_STATUS(MemoryInfoGetName, _In_ const OrtMemoryInfo* ptr, _Out_ const char** out);
  ORT_API2_STATUS(MemoryInfoGetId, _In_ const OrtMemoryInfo* ptr, _Out_ int* out);
  ORT_API2_STATUS(MemoryInfoGetMemType, _In_ const OrtMemoryInfo* ptr, _Out_ OrtMemType* out);
  ORT_API2_STATUS(MemoryInfoGetType, _In_ const OrtMemoryInfo* ptr, _Out_ OrtAllocatorType* out);

  ORT_API2_STATUS(AllocatorAlloc, _Inout_ OrtAllocator* ptr, size_t size, _Outptr_ void** out);
  ORT_API2_STATUS(AllocatorFree, _Inout_ OrtAllocator* ptr, void* p);
  ORT_API2_STATUS(AllocatorGetInfo, _In_ const OrtAllocator* ptr, _Outptr_ const struct OrtMemoryInfo** out);

  // The returned pointer doesn't have to be freed.
  // Always returns the same instance on every invocation.
  // Please note that this is a non-arena based allocator.
  ORT_API2_STATUS(GetAllocatorWithDefaultOptions, _Outptr_ OrtAllocator** out);

  // Override symbolic dimensions (by specific denotation strings) with actual values if known at session initialization time to enable
  // optimizations that can take advantage of fixed values (such as memory planning, etc)
  ORT_API2_STATUS(AddFreeDimensionOverride, _Inout_ OrtSessionOptions* options, _In_ const char* dim_denotation,
                  _In_ int64_t dim_value);

  /**
   * APIs to support non-tensor types - map and sequence.
   * Currently only the following types are supported
   * Note: the following types should be kept in sync with data_types.h
   * Map types
   * =========
   * std::map<std::string, std::string>
   * std::map<std::string, int64_t>
   * std::map<std::string, float>
   * std::map<std::string, double>
   * std::map<int64_t, std::string>
   * std::map<int64_t, int64_t>
   * std::map<int64_t, float>
   * std::map<int64_t, double>
   *
   * Sequence types
   * ==============
   * std::vector<std::string>
   * std::vector<int64_t>
   * std::vector<float>
   * std::vector<double>
   * std::vector<std::map<std::string, float>>
   * std::vector<std::map<int64_t, float>
   */

  /**
   * If input OrtValue represents a map, you need to retrieve the keys and values
   * separately. Use index=0 to retrieve keys and index=1 to retrieve values.
   * If input OrtValue represents a sequence, use index to retrieve the index'th element
   * of the sequence.
   */
  ORT_API2_STATUS(GetValue, _In_ const OrtValue* value, int index, _Inout_ OrtAllocator* allocator,
                  _Outptr_ OrtValue** out);

  /**
   * Returns 2 for type map and N for sequence where N is the number of elements
   * in the sequence.
   */
  ORT_API2_STATUS(GetValueCount, _In_ const OrtValue* value, _Out_ size_t* out);

  /**
   * To construct a map, use num_values = 2 and 'in' should be an arrary of 2 OrtValues
   * representing keys and values.
   * To construct a sequence, use num_values = N where N is the number of the elements in the
   * sequence. 'in' should be an arrary of N OrtValues.
   * \value_type should be either map or sequence.
   */
  ORT_API2_STATUS(CreateValue, _In_reads_(num_values) const OrtValue* const* in, size_t num_values,
                  enum ONNXType value_type, _Outptr_ OrtValue** out);

  /**
     * Construct OrtValue that contains a value of non-standard type created for
     * experiments or while awaiting standardization. OrtValue in this case would contain
     * an internal representation of the Opaque type. Opaque types are distinguished between
     * each other by two strings 1) domain and 2) type name. The combination of the two
     * must be unique, so the type representation is properly identified internally. The combination
     * must be properly registered from within ORT at both compile/run time or by another API.
     *
     * To construct the OrtValue pass domain and type names, also a pointer to a data container
     * the type of which must be know to both ORT and the client program. That data container may or may
     * not match the internal representation of the Opaque type. The sizeof(data_container) is passed for
     * verification purposes.
     *
     * \domain_name - domain name for the Opaque type, null terminated.
     * \type_name   - type name for the Opaque type, null terminated.
     * \data_contianer - data to populate OrtValue
     * \data_container_size - sizeof() of the data container. Must match the sizeof() of the expected
     *                    data_container size internally.
     */
  ORT_API2_STATUS(CreateOpaqueValue, _In_z_ const char* domain_name, _In_z_ const char* type_name,
                  _In_ const void* data_container, size_t data_container_size, _Outptr_ OrtValue** out);

  /**
     * Fetch data from an OrtValue that contains a value of non-standard type created for
     * experiments or while awaiting standardization.
     * \domain_name - domain name for the Opaque type, null terminated.
     * \type_name   - type name for the Opaque type, null terminated.
     * \data_contianer - data to populate OrtValue
     * \data_container_size - sizeof() of the data container. Must match the sizeof() of the expected
     *                    data_container size internally.
     */

  ORT_API2_STATUS(GetOpaqueValue, _In_ const char* domain_name, _In_ const char* type_name, _In_ const OrtValue* in,
                  _Out_ void* data_container, size_t data_container_size);

  ORT_API2_STATUS(KernelInfoGetAttribute_float, _In_ const OrtKernelInfo* info, _In_ const char* name,
                  _Out_ float* out);
  ORT_API2_STATUS(KernelInfoGetAttribute_int64, _In_ const OrtKernelInfo* info, _In_ const char* name,
                  _Out_ int64_t* out);
  ORT_API2_STATUS(KernelInfoGetAttribute_string, _In_ const OrtKernelInfo* info, _In_ const char* name, _Out_ char* out,
                  _Inout_ size_t* size);

  ORT_API2_STATUS(KernelContext_GetInputCount, _In_ const OrtKernelContext* context, _Out_ size_t* out);
  ORT_API2_STATUS(KernelContext_GetOutputCount, _In_ const OrtKernelContext* context, _Out_ size_t* out);
  ORT_API2_STATUS(KernelContext_GetInput, _In_ const OrtKernelContext* context, _In_ size_t index,
                  _Out_ const OrtValue** out);
  ORT_API2_STATUS(KernelContext_GetOutput, _Inout_ OrtKernelContext* context, _In_ size_t index,
                  _In_ const int64_t* dim_values, size_t dim_count, _Outptr_ OrtValue** out);

  ORT_CLASS_RELEASE(Env);
  ORT_CLASS_RELEASE(Status);  // nullptr for Status* indicates success
  ORT_CLASS_RELEASE(MemoryInfo);
  ORT_CLASS_RELEASE(Session);  //Don't call OrtReleaseSession from Dllmain (because session owns a thread pool)
  ORT_CLASS_RELEASE(Value);
  ORT_CLASS_RELEASE(RunOptions);
  ORT_CLASS_RELEASE(TypeInfo);
  ORT_CLASS_RELEASE(TensorTypeAndShapeInfo);
  ORT_CLASS_RELEASE(SessionOptions);
  ORT_CLASS_RELEASE(CustomOpDomain);

  // End of Version 1 - DO NOT MODIFY ABOVE (see above text for more information)

  // Version 2 - In development, feel free to add/remove/rearrange here

  /**
    * GetDenotationFromTypeInfo
	 * This api augments OrtTypeInfo to return denotations on the type.
	 * This is used by WinML to determine if an input/output is intended to be an Image or a Tensor.
    */
  ORT_API2_STATUS(GetDenotationFromTypeInfo, _In_ const OrtTypeInfo*, _Out_ const char** const denotation,
                  _Out_ size_t* len);

  // OrtTypeInfo Casting methods

  /**
    * CastTypeInfoToMapTypeInfo
	 * This api augments OrtTypeInfo to return an OrtMapTypeInfo when the type is a map.
	 * The OrtMapTypeInfo has additional information about the map's key type and value type.
	 * This is used by WinML to support model reflection APIs.
	 * This is used by WinML to support model reflection APIs.
	 *
	 * Don't free the 'out' value
    */
  ORT_API2_STATUS(CastTypeInfoToMapTypeInfo, _In_ const OrtTypeInfo* type_info,
                  _Outptr_result_maybenull_ const OrtMapTypeInfo** out);

  /**
    * CastTypeInfoToSequenceTypeInfo
	 * This api augments OrtTypeInfo to return an OrtSequenceTypeInfo when the type is a sequence.
	 * The OrtSequenceTypeInfo has additional information about the sequence's element type.
    * This is used by WinML to support model reflection APIs.
	 *
	 * Don't free the 'out' value
    */
  ORT_API2_STATUS(CastTypeInfoToSequenceTypeInfo, _In_ const OrtTypeInfo* type_info,
                  _Outptr_result_maybenull_ const OrtSequenceTypeInfo** out);

  // OrtMapTypeInfo Accessors

  /**
    * GetMapKeyType
	 * This api augments get the key type of a map. Key types are restricted to being scalar types and use ONNXTensorElementDataType.
	 * This is used by WinML to support model reflection APIs.
    */
  ORT_API2_STATUS(GetMapKeyType, _In_ const OrtMapTypeInfo* map_type_info, _Out_ enum ONNXTensorElementDataType* out);

  /**
    * GetMapValueType
	 * This api augments get the value type of a map.
    */
  ORT_API2_STATUS(GetMapValueType, _In_ const OrtMapTypeInfo* map_type_info, _Outptr_ OrtTypeInfo** type_info);

  // OrtSequenceTypeInfo Accessors

  /**
    * GetSequenceElementType
	 * This api augments get the element type of a sequence.
	 * This is used by WinML to support model reflection APIs.
    */
  ORT_API2_STATUS(GetSequenceElementType, _In_ const OrtSequenceTypeInfo* sequence_type_info,
                  _Outptr_ OrtTypeInfo** type_info);

  ORT_CLASS_RELEASE(MapTypeInfo);
  ORT_CLASS_RELEASE(SequenceTypeInfo);

  /**
   * \param out is set to a null terminated string allocated using 'allocator'. The caller is responsible for freeing it.
   * Profiling is turned ON automatically if enabled for the particular session by invoking EnableProfiling()
   * on the SessionOptions instance used to create the session.
   */
  ORT_API2_STATUS(SessionEndProfiling, _In_ OrtSession* sess, _Inout_ OrtAllocator* allocator, _Outptr_ char** out);

  /**
   * \param out is a pointer to the newly created object. The pointer should be freed by calling ReleaseModelMetadata after use.
   */
  ORT_API2_STATUS(SessionGetModelMetadata, _In_ const OrtSession* sess, _Outptr_ OrtModelMetadata** out);

  /**
   * \param value  is set to a null terminated string allocated using 'allocator'. The caller is responsible for freeing it.
   */
  ORT_API2_STATUS(ModelMetadataGetProducerName, _In_ const OrtModelMetadata* model_metadata,
                  _Inout_ OrtAllocator* allocator, _Outptr_ char** value);
  ORT_API2_STATUS(ModelMetadataGetGraphName, _In_ const OrtModelMetadata* model_metadata,
                  _Inout_ OrtAllocator* allocator, _Outptr_ char** value);
  ORT_API2_STATUS(ModelMetadataGetDomain, _In_ const OrtModelMetadata* model_metadata, _Inout_ OrtAllocator* allocator,
                  _Outptr_ char** value);
  ORT_API2_STATUS(ModelMetadataGetDescription, _In_ const OrtModelMetadata* model_metadata,
                  _Inout_ OrtAllocator* allocator, _Outptr_ char** value);
  /**
   * \param value  is set to a null terminated string allocated using 'allocator'. The caller is responsible for freeing it.
   * 'value' will be a nullptr if the given key is not found in the custom metadata map.
   */
  ORT_API2_STATUS(ModelMetadataLookupCustomMetadataMap, _In_ const OrtModelMetadata* model_metadata,
                  _Inout_ OrtAllocator* allocator, _In_ const char* key, _Outptr_result_maybenull_ char** value);

  ORT_API2_STATUS(ModelMetadataGetVersion, _In_ const OrtModelMetadata* model_metadata, _Out_ int64_t* value);

  ORT_CLASS_RELEASE(ModelMetadata);

  /*
  * Creates an environment with global threadpools that will be shared across sessions.
  * Use this in conjunction with DisablePerSessionThreads API or else the session will use
  * its own thread pools.
  */
  ORT_API2_STATUS(CreateEnvWithGlobalThreadPools, OrtLoggingLevel default_logging_level, _In_ const char* logid,
                  _In_ const OrtThreadingOptions* t_options, _Outptr_ OrtEnv** out);

  /* TODO: Should there be a version of CreateEnvWithGlobalThreadPools with custom logging function? */

  /*
  * Calling this API will make the session use the global threadpools shared across sessions.
  * This API should be used in conjunction with CreateEnvWithGlobalThreadPools API.
  */
  ORT_API2_STATUS(DisablePerSessionThreads, _Inout_ OrtSessionOptions* options);

  ORT_API2_STATUS(CreateThreadingOptions, _Outptr_ OrtThreadingOptions** out);

  ORT_CLASS_RELEASE(ThreadingOptions);

  /**
   * \param num_keys contains the number of keys in the custom metadata map
   * \param keys is an array of null terminated strings (array count = num_keys) allocated using 'allocator'.
   * The caller is responsible for freeing each string and the pointer array.
   * 'keys' will be a nullptr if custom metadata map is empty.
   */
  ORT_API2_STATUS(ModelMetadataGetCustomMetadataMapKeys, _In_ const OrtModelMetadata* model_metadata,
                  _Inout_ OrtAllocator* allocator, _Outptr_result_buffer_maybenull_(*num_keys) char*** keys, _Out_ int64_t* num_keys);

  // Override symbolic dimensions (by specific name strings) with actual values
  // if known at session initialization time to enable optimizations that can
  // take advantage of fixed values (such as memory planning, etc)
  ORT_API2_STATUS(AddFreeDimensionOverrideByName,
                  _Inout_ OrtSessionOptions* options, _In_ const char* dim_name,
                  _In_ int64_t dim_value);

  /**
   * \param out_ptr will hold a pointer to the array of char *
   * representing available providers.
   * \param provider_length is a pointer to an int variable where
   * the number of available providers will be added.
   * The caller is responsible for freeing each char * and the pointer
   * array by calling ReleaseAvailableProviders().
   */
  ORT_API2_STATUS(GetAvailableProviders, _Outptr_ char*** out_ptr,
                  _In_ int* provider_length);

  /**
   * \param ptr is the pointer to an array of available providers you
   * get after calling GetAvailableProviders().
   * \param providers_length is the number of available providers.
   */
  ORT_API2_STATUS(ReleaseAvailableProviders, _In_ char** ptr,
                  _In_ int providers_length);

  /**
     * \param value - A tensor created from OrtCreateTensor... function.
     * \param index - index of string tensor element, length of element at index will be returned.
     * \param out - number of UTF-8 bytes that the string contains
     */
  ORT_API2_STATUS(GetStringTensorElementLength, _In_ const OrtValue* value, size_t index, _Out_ size_t* out);

  /**
     * \param s string element contents in UTF-8 encoding. The string is NOT null-terminated.
     * \param value A tensor created from OrtCreateTensor... function.
     * \param s_len element length, get it from OrtGetStringTensorElementLength.
     * \param index offset of element of tensor to return.
     */
  ORT_API2_STATUS(GetStringTensorElement, _In_ const OrtValue* value, size_t s_len, size_t index, _Out_writes_bytes_all_(s_len) void* s);

  /**
     * \param value - A tensor created from OrtCreateTensor... function.
     * \param s - A null terminated UTF-8 encoded string.
     * \param index - index of string tensor element to fill
     */
  ORT_API2_STATUS(FillStringTensorElement, _Inout_ OrtValue* value, _In_ const char* s, size_t index);

  /**
     * Set a single session configuration entry as a pair of strings
     * If a configuration with same key exists, this will overwrite the configuration with the given config_value
     * \param config_key    A null terminated string representation of the config key
     * \param config_value  A null terminated string representation of the config value
     * The config_key and the format of config_value are defined in onnxruntime_session_options_config_keys.h
     */
  ORT_API2_STATUS(AddSessionConfigEntry, _Inout_ OrtSessionOptions* options,
                  _In_z_ const char* config_key, _In_z_ const char* config_value);

  /**
   * \param sess valid OrtSession instance
   * \param mem_info - valid OrtMemoryInfo instance
   * \param - out a ptr to a new instance of OrtAllocator according to the spec within mem_info
   *         if successful
   * \return OrtStatus or nullptr if successful
   */
  ORT_API2_STATUS(CreateAllocator, _In_ const OrtSession* sess, _In_ const OrtMemoryInfo* mem_info,
                  _Outptr_ OrtAllocator** out);

  // Release instance of OrtAllocator obtained from CreateAllocator API
  ORT_CLASS_RELEASE(Allocator);

  ORT_API2_STATUS(RunWithBinding, _Inout_ OrtSession* sess, _In_opt_ const OrtRunOptions* run_options, _In_ const OrtIoBinding* binding_ptr);

  // Creates an IoBinding instance that allows one to bind pre-allocated OrtValues
  // to input names. Thus if you want to use a raw on device buffer as input or output
  // you can avoid extra copy during runtime.
  ORT_API2_STATUS(CreateIoBinding, _Inout_ OrtSession* sess, _Outptr_ OrtIoBinding** out);

  // Release instance or OrtIoBinding obtained from CreateIoBinding API
  ORT_CLASS_RELEASE(IoBinding);

  /**
   * The function will bind the OrtValue to a specified input name.
   * The OrtValue must be a Tensor. ORT would use that value in place of input for the specified name.
   * \param binding_ptr - an instance of OrtIoBinding created by CreateIoBinding()
   * \param name - name for the model input
   * \param  val_ptr - OrtValue of Tensor type.
   * \return OrtStatus instance on error which the caller is responsible to free or nullptr on success
   */
  ORT_API2_STATUS(BindInput, _Inout_ OrtIoBinding* binding_ptr, _In_ const char* name, _In_ const OrtValue* val_ptr);

  /**
   * The function will bind the OrtValue to the specified output name.
   * The OrtValue must be a Tensor. ORT would use that value in place of output for the specified name.
   *
   * \param binding_ptr - an instance of OrtIoBinding created by CreateIoBinding()
   * \param name - name for the model output
   * \param  val_ptr - OrtValue of Tensor type.
   * \return OrtStatus instance on error which the caller is responsible to free or nullptr on success
   */
  ORT_API2_STATUS(BindOutput, _Inout_ OrtIoBinding* binding_ptr, _In_ const char* name, _In_ const OrtValue* val_ptr);

  /**
   * The function will bind the OrtValue to a device which specification is contained within OrtMemoryInfo
   * You can either create an instance of OrtMemoryInfo with a device id or obtain one from the allocator that you are created/using
   * This is useful when one or more outputs have dynamic shapes and, it is hard to pre-allocated and bind a chunk of
   * memory within OrtValue ahead of time.
   *
   * \param binding_ptr - an instance of OrtIoBinding created by CreateIoBinding()
   * \param name - name for the model output
   * \param  mem_info_ptr - OrtMemoryInfo
   * \return OrtStatus instance on error which the caller is responsible to free or nullptr on success
   */
  ORT_API2_STATUS(BindOutputToDevice, _Inout_ OrtIoBinding* binding_ptr, _In_ const char* name, _In_ const OrtMemoryInfo* val_ptr);

  /**
    * The function returns the names of the outputs in the order they were bound. This is useful after running the model
    * with bound outputs because the returned names are in order in which output OrtValues are returned. This API is optional
    * to use. If you knew the order of outputs and its names you used for binding you would not need to use this API.
    *
    * \param  binding_ptr - a ptr to an instance of OrtIoBinding created obtained from CreateIoBinding()
    * \param  allocator - a ptr to an instance of OrtAllocator obtained with CreateAllocator() or GetAllocatorWithDefaultOptions()
    *                      the specified allocator will be used to allocate continuous buffers for output strings and lengths.
    * \param buffer - pointer to a continuous buffer of non-zero terminated UTF-8 encoded strings. The number of strings stored is returned count parameter.
    *                 this buffer will be allocated with the specified allocator and must be freed after it is no longer needed.
    * \param lengths - a pointer to a continuous buffer of size_t lengths of strings returned in the buffer. The number of items is returned
    *                  in the count. This buffer is allocated with the specified allocator and must be freed after it is no longer needed.
    * \para count - is the number of strings returned. If the instance of OrtIoBiding has no bound outputs, zero is returned,
    *              no memory allocation is performed and buffer and lengths are nullptr on return.
    */
  ORT_API2_STATUS(GetBoundOutputNames, _In_ const OrtIoBinding* binding_ptr, _In_ OrtAllocator* allocator,
                  _Out_ char** buffer, _Out_writes_all_(count) size_t** lengths, _Out_ size_t* count);

  /**
    * The function returns an array of pointers to individually allocated OrtValues that contain results of a model execution with RunWithBinding()
    * The array contains the same number of OrtValues and they are in the same order as they were bound with BindOutput()
    * or BindOutputToDevice().
    * The returned OrtValues must be individually released after they are no longer needed.
    * The array is allocated using the specified instance of the allocator and must be freed using the same allocator after
    * all the OrtValues contained therein are individually released.
    *
    * \param binding_ptr - instance of OrtIoBidning
    * \param allocator - instance of allocator to allocate output array
    * \param output - pointer to the allocated buffer. Returns nullptr if no outputs.
    * \param output_count - pointer to the number of OrtValues returned. Zero if no outputs.
    */
  ORT_API2_STATUS(GetBoundOutputValues, _In_ const OrtIoBinding* binding_ptr, _In_ OrtAllocator* allocator,
                  _Out_writes_all_(output_count) OrtValue*** output, _Out_ size_t* output_count);

  /** Clears any previously specified bindings for inputs/outputs
   */
  void(ORT_API_CALL* ClearBoundInputs)(_Inout_ OrtIoBinding* binding_ptr) NO_EXCEPTION ORT_ALL_ARGS_NONNULL;
  void(ORT_API_CALL* ClearBoundOutputs)(_Inout_ OrtIoBinding* binding_ptr) NO_EXCEPTION ORT_ALL_ARGS_NONNULL;

  /**
   * Provides element-level access into a tensor.
   * \param location_values a pointer to an array of index values that specify an element's location in the tensor data blob
   * \param location_values_count length of location_values
   * \param out a pointer to the element specified by location_values
   * e.g.
   * Given a tensor with overall shape [3,224,224], an element at
   * location [2,150,128] can be accessed directly.
   *
   * This function only works for numeric tensors.
   * This is a no-copy method whose pointer is only valid until the backing OrtValue is free'd.
   */
  ORT_API2_STATUS(TensorAt, _Inout_ OrtValue* value, const int64_t* location_values, size_t location_values_count, _Outptr_ void** out);

  /**
   * Creates an allocator instance and registers it with the env to enable
   * sharing between multiple sessions that use the same env instance.
   * Lifetime of the created allocator will be valid for the duration of the environment.
   * Returns an error if an allocator with the same OrtMemoryInfo is already registered.
   * \param mem_info must be non-null.
   * \param arena_cfg if nullptr defaults will be used.
   * See docs/C_API.md for details.
  */
  ORT_API2_STATUS(CreateAndRegisterAllocator, _Inout_ OrtEnv* env, _In_ const OrtMemoryInfo* mem_info,
                  _In_ const OrtArenaCfg* arena_cfg);

  /**
   * Set the language projection for collecting telemetry data when Env is created
   * \param projection the source projected language.
  */
  ORT_API2_STATUS(SetLanguageProjection, _In_ const OrtEnv* ort_env, _In_ OrtLanguageProjection projection);

  /**
<<<<<<< HEAD
   * Add a pre-allocated initializer to a session. If a model contains an initializer with a name
   * that is same as the name passed to this API call, ORT will use this initializer instance
   * instead of deserializing one from the model file. This is useful when you want to share
   * the same initializer across sessions.
   * \param name name of the initializer
   * \param val OrtValue containing the initializer. Lifetime of 'val' and the underlying initializer buffer must be
   * managed by the user (created using the CreateTensorWithDataAsOrtValue API) and it must outlive the session object
   * to which it is added.
   */
  ORT_API2_STATUS(AddInitializer, _Inout_ OrtSessionOptions* options, _In_z_ const char* name,
                  _In_ const OrtValue* val);
=======
   * \param out is set to the nanoseconds of profiling's start time
   */
  ORT_API2_STATUS(SessionGetProfilingStartTimeNs, _In_ const OrtSession* sess, _Outptr_ uint64_t* out);

  /**
 * Use this API to configure the global thread pool options to be used in the call to CreateEnvWithGlobalThreadPools.
 * A value of 0 means ORT will pick the default.
 * A value of 1 means the invoking thread will be used; no threads will be created in the thread pool.
 */
  ORT_API2_STATUS(SetGlobalIntraOpNumThreads, _Inout_ OrtThreadingOptions* tp_options, int intra_op_num_threads);
  ORT_API2_STATUS(SetGlobalInterOpNumThreads, _Inout_ OrtThreadingOptions* tp_options, int inter_op_num_threads);

  /**
   * Use this API to configure the global thread pool options to be used in the call to CreateEnvWithGlobalThreadPools.
   * Allow spinning of thread pools when their queues are empty. This API will set the value for both
   * inter_op and intra_op threadpools.
   * \param allow_spinning valid values are 1 and 0.
   * 1: threadpool will spin to wait for queue to become non-empty, 0: it won't spin.
   * Prefer a value of 0 if your CPU usage is very high.
   */
  ORT_API2_STATUS(SetGlobalSpinControl, _Inout_ OrtThreadingOptions* tp_options, int allow_spinning);
>>>>>>> 86981571
};

/*
 * Steps to use a custom op:
 *   1 Create an OrtCustomOpDomain with the domain name used by the custom ops
 *   2 Create an OrtCustomOp structure for each op and add them to the domain
 *   3 Call OrtAddCustomOpDomain to add the custom domain of ops to the session options
*/
#define OrtCustomOpApi OrtApi

/*
 * The OrtCustomOp structure defines a custom op's schema and its kernel callbacks. The callbacks are filled in by
 * the implementor of the custom op.
*/
struct OrtCustomOp {
  uint32_t version;  // Initialize to ORT_API_VERSION

  // This callback creates the kernel, which is a user defined parameter that is passed to the Kernel* callbacks below.
  void*(ORT_API_CALL* CreateKernel)(_In_ struct OrtCustomOp* op, _In_ const OrtApi* api,
                                    _In_ const OrtKernelInfo* info);

  // Returns the name of the op
  const char*(ORT_API_CALL* GetName)(_In_ struct OrtCustomOp* op);

  // Returns the type of the execution provider, return nullptr to use CPU execution provider
  const char*(ORT_API_CALL* GetExecutionProviderType)(_In_ struct OrtCustomOp* op);

  // Returns the count and types of the input & output tensors
  ONNXTensorElementDataType(ORT_API_CALL* GetInputType)(_In_ struct OrtCustomOp* op, _In_ size_t index);
  size_t(ORT_API_CALL* GetInputTypeCount)(_In_ struct OrtCustomOp* op);
  ONNXTensorElementDataType(ORT_API_CALL* GetOutputType)(_In_ struct OrtCustomOp* op, _In_ size_t index);
  size_t(ORT_API_CALL* GetOutputTypeCount)(_In_ struct OrtCustomOp* op);

  // Op kernel callbacks
  void(ORT_API_CALL* KernelCompute)(_In_ void* op_kernel, _In_ OrtKernelContext* context);
  void(ORT_API_CALL* KernelDestroy)(_In_ void* op_kernel);
};

/*
 * END EXPERIMENTAL
*/

#ifdef __cplusplus
}
#endif<|MERGE_RESOLUTION|>--- conflicted
+++ resolved
@@ -1030,7 +1030,29 @@
   ORT_API2_STATUS(SetLanguageProjection, _In_ const OrtEnv* ort_env, _In_ OrtLanguageProjection projection);
 
   /**
-<<<<<<< HEAD
+   * \param out is set to the nanoseconds of profiling's start time
+   */
+  ORT_API2_STATUS(SessionGetProfilingStartTimeNs, _In_ const OrtSession* sess, _Outptr_ uint64_t* out);
+
+  /**
+ * Use this API to configure the global thread pool options to be used in the call to CreateEnvWithGlobalThreadPools.
+ * A value of 0 means ORT will pick the default.
+ * A value of 1 means the invoking thread will be used; no threads will be created in the thread pool.
+ */
+  ORT_API2_STATUS(SetGlobalIntraOpNumThreads, _Inout_ OrtThreadingOptions* tp_options, int intra_op_num_threads);
+  ORT_API2_STATUS(SetGlobalInterOpNumThreads, _Inout_ OrtThreadingOptions* tp_options, int inter_op_num_threads);
+
+  /**
+   * Use this API to configure the global thread pool options to be used in the call to CreateEnvWithGlobalThreadPools.
+   * Allow spinning of thread pools when their queues are empty. This API will set the value for both
+   * inter_op and intra_op threadpools.
+   * \param allow_spinning valid values are 1 and 0.
+   * 1: threadpool will spin to wait for queue to become non-empty, 0: it won't spin.
+   * Prefer a value of 0 if your CPU usage is very high.
+   */
+  ORT_API2_STATUS(SetGlobalSpinControl, _Inout_ OrtThreadingOptions* tp_options, int allow_spinning);
+
+  /**
    * Add a pre-allocated initializer to a session. If a model contains an initializer with a name
    * that is same as the name passed to this API call, ORT will use this initializer instance
    * instead of deserializing one from the model file. This is useful when you want to share
@@ -1042,29 +1064,6 @@
    */
   ORT_API2_STATUS(AddInitializer, _Inout_ OrtSessionOptions* options, _In_z_ const char* name,
                   _In_ const OrtValue* val);
-=======
-   * \param out is set to the nanoseconds of profiling's start time
-   */
-  ORT_API2_STATUS(SessionGetProfilingStartTimeNs, _In_ const OrtSession* sess, _Outptr_ uint64_t* out);
-
-  /**
- * Use this API to configure the global thread pool options to be used in the call to CreateEnvWithGlobalThreadPools.
- * A value of 0 means ORT will pick the default.
- * A value of 1 means the invoking thread will be used; no threads will be created in the thread pool.
- */
-  ORT_API2_STATUS(SetGlobalIntraOpNumThreads, _Inout_ OrtThreadingOptions* tp_options, int intra_op_num_threads);
-  ORT_API2_STATUS(SetGlobalInterOpNumThreads, _Inout_ OrtThreadingOptions* tp_options, int inter_op_num_threads);
-
-  /**
-   * Use this API to configure the global thread pool options to be used in the call to CreateEnvWithGlobalThreadPools.
-   * Allow spinning of thread pools when their queues are empty. This API will set the value for both
-   * inter_op and intra_op threadpools.
-   * \param allow_spinning valid values are 1 and 0.
-   * 1: threadpool will spin to wait for queue to become non-empty, 0: it won't spin.
-   * Prefer a value of 0 if your CPU usage is very high.
-   */
-  ORT_API2_STATUS(SetGlobalSpinControl, _Inout_ OrtThreadingOptions* tp_options, int allow_spinning);
->>>>>>> 86981571
 };
 
 /*

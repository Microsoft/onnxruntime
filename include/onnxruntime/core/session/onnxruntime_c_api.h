--- conflicted
+++ resolved
@@ -978,12 +978,6 @@
   void(ORT_API_CALL* ClearBoundInputs)(_Inout_ OrtIoBinding* binding_ptr) NO_EXCEPTION ORT_ALL_ARGS_NONNULL;
   void(ORT_API_CALL* ClearBoundOutputs)(_Inout_ OrtIoBinding* binding_ptr) NO_EXCEPTION ORT_ALL_ARGS_NONNULL;
 
-<<<<<<< HEAD
-  // Supports CPU device only.
-  ORT_API2_STATUS(CreateAllocatorForSharing, _In_ const OrtMemoryInfo* mem_info, _In_ const OrtArenaCfg* arena_cfg,
-                  _Outptr_ OrtAllocator** out);
-  ORT_API2_STATUS(RegisterSharedAllocator, _Inout_ OrtEnv* env, _Inout_ OrtAllocator* allocator);
-=======
   /**
    * Provides element-level access into a tensor.
    * \param location_values a pointer to an array of index values that specify an element's location in the tensor data blob
@@ -997,7 +991,10 @@
    * This is a no-copy method whose pointer is only valid until the backing OrtValue is free'd.
    */
   ORT_API2_STATUS(TensorAt, _Inout_ OrtValue* value, size_t* location_values, size_t location_values_count, _Outptr_ void** out);
->>>>>>> e98697ec
+  // Supports CPU device only.
+  ORT_API2_STATUS(CreateAllocatorForSharing, _In_ const OrtMemoryInfo* mem_info, _In_ const OrtArenaCfg* arena_cfg,
+                  _Outptr_ OrtAllocator** out);
+  ORT_API2_STATUS(RegisterSharedAllocator, _Inout_ OrtEnv* env, _Inout_ OrtAllocator* allocator);
 };
 
 /*

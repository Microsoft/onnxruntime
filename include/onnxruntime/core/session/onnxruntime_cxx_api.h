// Copyright (c) Microsoft Corporation. All rights reserved.
// Licensed under the MIT License.

// Summary: The Ort C++ API is a header only wrapper around the Ort C API.
//
// The C++ API simplifies usage by returning values directly instead of error codes, throwing exceptions on errors
// and automatically releasing resources in the destructors.
//
// Each of the C++ wrapper classes holds only a pointer to the C internal object. Treat them like smart pointers.
// To create an empty object, pass 'nullptr' to the constructor (for example, Env e{nullptr};).
//
// Only move assignment between objects is allowed, there are no copy constructors. Some objects have explicit 'Clone'
// methods for this purpose.

#pragma once
#include "onnxruntime_c_api.h"
#include <cstddef>
#include <array>
#include <memory>
#include <stdexcept>
#include <string>
#include <vector>
#include <utility>
#include <type_traits>

namespace Ort {

// All C++ methods that can fail will throw an exception of this type
struct Exception : std::exception {
  Exception(std::string&& string, OrtErrorCode code) : message_{std::move(string)}, code_{code} {}

  OrtErrorCode GetOrtErrorCode() const { return code_; }
  const char* what() const noexcept override { return message_.c_str(); }

 private:
  std::string message_;
  OrtErrorCode code_;
};

// This is used internally by the C++ API. This class holds the global variable that points to the OrtApi, it's in a template so that we can define a global variable in a header and make
// it transparent to the users of the API.
template <typename T>
struct Global {
  static const OrtApi* api_;
};

// If macro ORT_API_MANUAL_INIT is defined, no static initialization will be performed. Instead, user must call InitApi() before using it.

template <typename T>
#ifdef ORT_API_MANUAL_INIT
const OrtApi* Global<T>::api_{};
inline void InitApi() { Global<void>::api_ = OrtGetApiBase()->GetApi(ORT_API_VERSION); }
#else
const OrtApi* Global<T>::api_ = OrtGetApiBase()->GetApi(ORT_API_VERSION);
#endif

// This returns a reference to the OrtApi interface in use, in case someone wants to use the C API functions
inline const OrtApi& GetApi() { return *Global<void>::api_; }

// This is a C++ wrapper for GetAvailableProviders() C API and returns
// a vector of strings representing the available execution providers.
std::vector<std::string> GetAvailableProviders();

// This is used internally by the C++ API. This macro is to make it easy to generate overloaded methods for all of the various OrtRelease* functions for every Ort* type
// This can't be done in the C API since C doesn't have function overloading.
#define ORT_DEFINE_RELEASE(NAME) \
  inline void OrtRelease(Ort##NAME* ptr) { GetApi().Release##NAME(ptr); }

ORT_DEFINE_RELEASE(Allocator);
ORT_DEFINE_RELEASE(MemoryInfo);
ORT_DEFINE_RELEASE(CustomOpDomain);
ORT_DEFINE_RELEASE(Env);
ORT_DEFINE_RELEASE(RunOptions);
ORT_DEFINE_RELEASE(Session);
ORT_DEFINE_RELEASE(SessionOptions);
ORT_DEFINE_RELEASE(TensorTypeAndShapeInfo);
ORT_DEFINE_RELEASE(TypeInfo);
ORT_DEFINE_RELEASE(Value);
ORT_DEFINE_RELEASE(ModelMetadata);
ORT_DEFINE_RELEASE(ThreadingOptions);
ORT_DEFINE_RELEASE(IoBinding);

// This is used internally by the C++ API. This is the common base class used by the wrapper objects.
template <typename T>
struct Base {
  using contained_type = T;

  Base() = default;
  Base(T* p) : p_{p} {
    if (!p) throw Ort::Exception("Allocation failure", ORT_FAIL);
  }
  ~Base() { OrtRelease(p_); }

  operator T*() { return p_; }
  operator const T*() const { return p_; }

  T* release() {
    T* p = p_;
    p_ = nullptr;
    return p;
  }

 protected:
  Base(const Base&) = delete;
  Base& operator=(const Base&) = delete;
  Base(Base&& v) noexcept : p_{v.p_} { v.p_ = nullptr; }
  void operator=(Base&& v) noexcept {
    OrtRelease(p_);
    p_ = v.p_;
    v.p_ = nullptr;
  }

  T* p_{};

  template <typename>
  friend struct Unowned;  // This friend line is needed to keep the centos C++ compiler from giving an error
};

template <typename T>
struct Base<const T> {
  using contained_type = const T;

  Base() = default;
  Base(const T* p) : p_{p} {
    if (!p) throw Ort::Exception("Invalid instance ptr", ORT_INVALID_ARGUMENT);
  }
  ~Base() = default;

  operator const T*() const { return p_; }

 protected:
  Base(const Base&) = delete;
  Base& operator=(const Base&) = delete;
  Base(Base&& v) noexcept : p_{v.p_} { v.p_ = nullptr; }
  void operator=(Base&& v) noexcept {
    p_ = v.p_;
    v.p_ = nullptr;
  }

  const T* p_{};
};

template <typename T>
struct Unowned : T {
  Unowned(decltype(T::p_) p) : T{p} {}
  Unowned(Unowned&& v) : T{v.p_} {}
  ~Unowned() { this->release(); }
};

struct AllocatorWithDefaultOptions;
struct MemoryInfo;
struct Env;
struct TypeInfo;
struct Value;
struct ModelMetadata;

struct Env : Base<OrtEnv> {
  Env(std::nullptr_t) {}
  Env(OrtLoggingLevel default_logging_level = ORT_LOGGING_LEVEL_WARNING, _In_ const char* logid = "");
  Env(const OrtThreadingOptions* tp_options, OrtLoggingLevel default_logging_level = ORT_LOGGING_LEVEL_WARNING, _In_ const char* logid = "");
  Env(OrtLoggingLevel default_logging_level, const char* logid, OrtLoggingFunction logging_function, void* logger_param);
  explicit Env(OrtEnv* p) : Base<OrtEnv>{p} {}

  Env& EnableTelemetryEvents();
  Env& DisableTelemetryEvents();

  static const OrtApi* s_api;
};

struct CustomOpDomain : Base<OrtCustomOpDomain> {
  explicit CustomOpDomain(std::nullptr_t) {}
  explicit CustomOpDomain(const char* domain);

  void Add(OrtCustomOp* op);
};

struct RunOptions : Base<OrtRunOptions> {
  RunOptions(std::nullptr_t) {}
  RunOptions();

  RunOptions& SetRunLogVerbosityLevel(int);
  int GetRunLogVerbosityLevel() const;

  RunOptions& SetRunLogSeverityLevel(int);
  int GetRunLogSeverityLevel() const;

  RunOptions& SetRunTag(const char* run_tag);
  const char* GetRunTag() const;

  // terminate ALL currently executing Session::Run calls that were made using this RunOptions instance
  RunOptions& SetTerminate();
  // unset the terminate flag so this RunOptions instance can be used in a new Session::Run call
  RunOptions& UnsetTerminate();
};

struct SessionOptions : Base<OrtSessionOptions> {
  explicit SessionOptions(std::nullptr_t) {}
  SessionOptions();
  explicit SessionOptions(OrtSessionOptions* p) : Base<OrtSessionOptions>{p} {}

  SessionOptions Clone() const;

  SessionOptions& SetIntraOpNumThreads(int intra_op_num_threads);
  SessionOptions& SetInterOpNumThreads(int inter_op_num_threads);
  SessionOptions& SetGraphOptimizationLevel(GraphOptimizationLevel graph_optimization_level);

  SessionOptions& EnableCpuMemArena();
  SessionOptions& DisableCpuMemArena();

  SessionOptions& SetOptimizedModelFilePath(const ORTCHAR_T* optimized_model_file);

  SessionOptions& EnableProfiling(const ORTCHAR_T* profile_file_prefix);
  SessionOptions& DisableProfiling();

  SessionOptions& EnableMemPattern();
  SessionOptions& DisableMemPattern();

  SessionOptions& SetExecutionMode(ExecutionMode execution_mode);

  SessionOptions& SetLogId(const char* logid);
  SessionOptions& SetLogSeverityLevel(int level);

  SessionOptions& Add(OrtCustomOpDomain* custom_op_domain);

  SessionOptions& DisablePerSessionThreads();

<<<<<<< HEAD
  SessionOptions& EnablePrePacking();
  SessionOptions& DisablePrePacking();
=======
  SessionOptions& AddConfigEntry(const char* config_key, const char* config_value);
>>>>>>> fff0b41f
};

struct ModelMetadata : Base<OrtModelMetadata> {
  explicit ModelMetadata(std::nullptr_t) {}
  explicit ModelMetadata(OrtModelMetadata* p) : Base<OrtModelMetadata>{p} {}

  char* GetProducerName(OrtAllocator* allocator) const;
  char* GetGraphName(OrtAllocator* allocator) const;
  char* GetDomain(OrtAllocator* allocator) const;
  char* GetDescription(OrtAllocator* allocator) const;
  char** GetCustomMetadataMapKeys(OrtAllocator* allocator, _Out_ int64_t& num_keys) const;
  char* LookupCustomMetadataMap(const char* key, OrtAllocator* allocator) const;
  int64_t GetVersion() const;
};

struct Session : Base<OrtSession> {
  explicit Session(std::nullptr_t) {}
  Session(Env& env, const ORTCHAR_T* model_path, const SessionOptions& options);
  Session(Env& env, const void* model_data, size_t model_data_length, const SessionOptions& options);

  // Run that will allocate the output values
  std::vector<Value> Run(const RunOptions& run_options, const char* const* input_names, const Value* input_values, size_t input_count,
                         const char* const* output_names, size_t output_count);
  // Run for when there is a list of prealloated outputs
  void Run(const RunOptions& run_options, const char* const* input_names, const Value* input_values, size_t input_count,
           const char* const* output_names, Value* output_values, size_t output_count);

  void Run(const RunOptions& run_options, const struct IoBinding&);

  size_t GetInputCount() const;
  size_t GetOutputCount() const;
  size_t GetOverridableInitializerCount() const;

  char* GetInputName(size_t index, OrtAllocator* allocator) const;
  char* GetOutputName(size_t index, OrtAllocator* allocator) const;
  char* GetOverridableInitializerName(size_t index, OrtAllocator* allocator) const;
  char* EndProfiling(OrtAllocator* allocator) const;
  ModelMetadata GetModelMetadata() const;

  TypeInfo GetInputTypeInfo(size_t index) const;
  TypeInfo GetOutputTypeInfo(size_t index) const;
  TypeInfo GetOverridableInitializerTypeInfo(size_t index) const;
};

struct TensorTypeAndShapeInfo : Base<OrtTensorTypeAndShapeInfo> {
  explicit TensorTypeAndShapeInfo(std::nullptr_t) {}
  explicit TensorTypeAndShapeInfo(OrtTensorTypeAndShapeInfo* p) : Base<OrtTensorTypeAndShapeInfo>{p} {}

  ONNXTensorElementDataType GetElementType() const;
  size_t GetElementCount() const;

  size_t GetDimensionsCount() const;
  void GetDimensions(int64_t* values, size_t values_count) const;
  void GetSymbolicDimensions(const char** values, size_t values_count) const;

  std::vector<int64_t> GetShape() const;
};

struct TypeInfo : Base<OrtTypeInfo> {
  explicit TypeInfo(std::nullptr_t) {}
  explicit TypeInfo(OrtTypeInfo* p) : Base<OrtTypeInfo>{p} {}

  Unowned<TensorTypeAndShapeInfo> GetTensorTypeAndShapeInfo() const;
  ONNXType GetONNXType() const;
};

struct Value : Base<OrtValue> {
  template <typename T>
  static Value CreateTensor(const OrtMemoryInfo* info, T* p_data, size_t p_data_element_count, const int64_t* shape, size_t shape_len);
  static Value CreateTensor(const OrtMemoryInfo* info, void* p_data, size_t p_data_byte_count, const int64_t* shape, size_t shape_len,
                            ONNXTensorElementDataType type);
  template <typename T>
  static Value CreateTensor(OrtAllocator* allocator, const int64_t* shape, size_t shape_len);
  static Value CreateTensor(OrtAllocator* allocator, const int64_t* shape, size_t shape_len, ONNXTensorElementDataType type);

  static Value CreateMap(Value& keys, Value& values);
  static Value CreateSequence(std::vector<Value>& values);

  template <typename T>
  static Value CreateOpaque(const char* domain, const char* type_name, const T&);

  template <typename T>
  void GetOpaqueData(const char* domain, const char* type_name, T&) const;

  explicit Value(std::nullptr_t) {}
  explicit Value(OrtValue* p) : Base<OrtValue>{p} {}
  Value(Value&&) = default;
  Value& operator=(Value&&) = default;

  bool IsTensor() const;
  size_t GetCount() const;  // If a non tensor, returns 2 for map and N for sequence, where N is the number of elements
  Value GetValue(int index, OrtAllocator* allocator) const;

  size_t GetStringTensorDataLength() const;
  void GetStringTensorContent(void* buffer, size_t buffer_length, size_t* offsets, size_t offsets_count) const;

  template <typename T>
  T* GetTensorMutableData();

  template <typename T>
  const T* GetTensorData() const;

  template <typename T>
  T At(const std::initializer_list<size_t>& location);

  TypeInfo GetTypeInfo() const;
  TensorTypeAndShapeInfo GetTensorTypeAndShapeInfo() const;

  size_t GetStringTensorElementLength(size_t element_index) const;
  void GetStringTensorElement(size_t buffer_length, size_t element_index, void* buffer) const;

  void FillStringTensor(const char* const* s, size_t s_len);
  void FillStringTensorElement(const char* s, size_t index);
};

// Represents native memory allocation
struct MemoryAllocation {
  MemoryAllocation(OrtAllocator* allocator, void* p, size_t size);
  ~MemoryAllocation();
  MemoryAllocation(const MemoryAllocation&) = delete;
  MemoryAllocation& operator=(const MemoryAllocation&) = delete;
  MemoryAllocation(MemoryAllocation&&);
  MemoryAllocation& operator=(MemoryAllocation&&);

  void* get() { return p_; }
  size_t size() const { return size_; }

 private:
  OrtAllocator* allocator_;
  void* p_;
  size_t size_;
};

struct AllocatorWithDefaultOptions {
  AllocatorWithDefaultOptions();

  operator OrtAllocator*() { return p_; }
  operator const OrtAllocator*() const { return p_; }

  void* Alloc(size_t size);
  // The return value will own the allocation
  MemoryAllocation GetAllocation(size_t size);
  void Free(void* p);

  const OrtMemoryInfo* GetInfo() const;

 private:
  OrtAllocator* p_{};
};

template <typename B>
struct BaseMemoryInfo : B {
  BaseMemoryInfo() = default;
  explicit BaseMemoryInfo(typename B::contained_type* p) : B(p) {}
  ~BaseMemoryInfo() = default;
  BaseMemoryInfo(BaseMemoryInfo&&) = default;
  BaseMemoryInfo& operator=(BaseMemoryInfo&&) = default;

  std::string GetAllocatorName() const;
  OrtAllocatorType GetAllocatorType() const;
  int GetDeviceId() const;
  OrtMemType GetMemoryType() const;
  template <typename U>
  bool operator==(const BaseMemoryInfo<U>& o) const;
};

struct UnownedMemoryInfo : BaseMemoryInfo<Base<const OrtMemoryInfo> > {
  explicit UnownedMemoryInfo(std::nullptr_t) {}
  explicit UnownedMemoryInfo(const OrtMemoryInfo* p) : BaseMemoryInfo(p) {}
};

struct MemoryInfo : BaseMemoryInfo<Base<OrtMemoryInfo> > {
  static MemoryInfo CreateCpu(OrtAllocatorType type, OrtMemType mem_type1);

  explicit MemoryInfo(std::nullptr_t) {}
  explicit MemoryInfo(OrtMemoryInfo* p) : BaseMemoryInfo(p) {}
  MemoryInfo(const char* name, OrtAllocatorType type, int id, OrtMemType mem_type);
};

struct Allocator : public Base<OrtAllocator> {
  Allocator(const Session& session, const MemoryInfo&);

  void* Alloc(size_t size) const;
  // The return value will own the allocation
  MemoryAllocation GetAllocation(size_t size);
  void Free(void* p) const;
  UnownedMemoryInfo GetInfo() const;
};

struct IoBinding : public Base<OrtIoBinding> {
 private:
  std::vector<std::string> GetOutputNamesHelper(OrtAllocator*) const;
  std::vector<Value> GetOutputValuesHelper(OrtAllocator*) const;

 public:
  explicit IoBinding(Session& session);
  void BindInput(const char* name, const Value&);
  void BindOutput(const char* name, const Value&);
  void BindOutput(const char* name, const MemoryInfo&);
  std::vector<std::string> GetOutputNames() const;
  std::vector<std::string> GetOutputNames(Allocator&) const;
  std::vector<Value> GetOutputValues() const;
  std::vector<Value> GetOutputValues(Allocator&) const;
  void ClearBoundInputs();
  void ClearBoundOutputs();
};

//
// Custom OPs (only needed to implement custom OPs)
//

struct CustomOpApi {
  CustomOpApi(const OrtApi& api) : api_(api) {}

  template <typename T>  // T is only implemented for float, int64_t, and string
  T KernelInfoGetAttribute(_In_ const OrtKernelInfo* info, _In_ const char* name);

  OrtTensorTypeAndShapeInfo* GetTensorTypeAndShape(_In_ const OrtValue* value);
  size_t GetTensorShapeElementCount(_In_ const OrtTensorTypeAndShapeInfo* info);
  ONNXTensorElementDataType GetTensorElementType(const OrtTensorTypeAndShapeInfo* info);
  size_t GetDimensionsCount(_In_ const OrtTensorTypeAndShapeInfo* info);
  void GetDimensions(_In_ const OrtTensorTypeAndShapeInfo* info, _Out_ int64_t* dim_values, size_t dim_values_length);
  void SetDimensions(OrtTensorTypeAndShapeInfo* info, _In_ const int64_t* dim_values, size_t dim_count);

  template <typename T>
  T* GetTensorMutableData(_Inout_ OrtValue* value);
  template <typename T>
  const T* GetTensorData(_Inout_ const OrtValue* value);

  std::vector<int64_t> GetTensorShape(const OrtTensorTypeAndShapeInfo* info);
  void ReleaseTensorTypeAndShapeInfo(OrtTensorTypeAndShapeInfo* input);
  size_t KernelContext_GetInputCount(const OrtKernelContext* context);
  const OrtValue* KernelContext_GetInput(const OrtKernelContext* context, _In_ size_t index);
  size_t KernelContext_GetOutputCount(const OrtKernelContext* context);
  OrtValue* KernelContext_GetOutput(OrtKernelContext* context, _In_ size_t index, _In_ const int64_t* dim_values, size_t dim_count);

  void ThrowOnError(OrtStatus* result);

 private:
  const OrtApi& api_;
};

template <typename TOp, typename TKernel>
struct CustomOpBase : OrtCustomOp {
  CustomOpBase() {
    OrtCustomOp::version = ORT_API_VERSION;
    OrtCustomOp::CreateKernel = [](OrtCustomOp* this_, const OrtApi* api, const OrtKernelInfo* info) { return static_cast<TOp*>(this_)->CreateKernel(*api, info); };
    OrtCustomOp::GetName = [](OrtCustomOp* this_) { return static_cast<TOp*>(this_)->GetName(); };

    OrtCustomOp::GetExecutionProviderType = [](OrtCustomOp* this_) { return static_cast<TOp*>(this_)->GetExecutionProviderType(); };

    OrtCustomOp::GetInputTypeCount = [](OrtCustomOp* this_) { return static_cast<TOp*>(this_)->GetInputTypeCount(); };
    OrtCustomOp::GetInputType = [](OrtCustomOp* this_, size_t index) { return static_cast<TOp*>(this_)->GetInputType(index); };

    OrtCustomOp::GetOutputTypeCount = [](OrtCustomOp* this_) { return static_cast<TOp*>(this_)->GetOutputTypeCount(); };
    OrtCustomOp::GetOutputType = [](OrtCustomOp* this_, size_t index) { return static_cast<TOp*>(this_)->GetOutputType(index); };

    OrtCustomOp::KernelCompute = [](void* op_kernel, OrtKernelContext* context) { static_cast<TKernel*>(op_kernel)->Compute(context); };
    OrtCustomOp::KernelDestroy = [](void* op_kernel) { delete static_cast<TKernel*>(op_kernel); };
  }

  // Default implementation of GetExecutionProviderType that returns nullptr to default to the CPU provider
  const char* GetExecutionProviderType() const { return nullptr; }
};

}  // namespace Ort

#include "onnxruntime_cxx_inline.h"<|MERGE_RESOLUTION|>--- conflicted
+++ resolved
@@ -224,12 +224,7 @@
 
   SessionOptions& DisablePerSessionThreads();
 
-<<<<<<< HEAD
-  SessionOptions& EnablePrePacking();
-  SessionOptions& DisablePrePacking();
-=======
   SessionOptions& AddConfigEntry(const char* config_key, const char* config_value);
->>>>>>> fff0b41f
 };
 
 struct ModelMetadata : Base<OrtModelMetadata> {

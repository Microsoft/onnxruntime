--- conflicted
+++ resolved
@@ -46,8 +46,8 @@
           (inputLayout.height !== originalInputLayout.height) || (inputLayout.width !== originalInputLayout.width);
     }
 
-    const outputShape = ShapeUtil.calculateReshapedDims(originInputShape, inputs[1].integerData);
-    const squeezedOutputShape = processDims3D(outputShape);
+    this.outputShape = ShapeUtil.calculateReshapedDims(originInputShape, inputs[1].integerData);
+    const squeezedOutputShape = processDims3D(this.outputShape);
 
     this.outputLayout = handler.createTextureLayoutFromShape(
         squeezedOutputShape, 4, squeezedOutputShape, {isPacked: true, reverseWH: true});
@@ -117,7 +117,6 @@
     };
   }
   createRunData(handler: WebGLInferenceHandler, programInfo: ProgramInfo, inputs: Tensor[]): RunData {
-<<<<<<< HEAD
     let inputTDs: [TextureData];
     const originalInputLayout = handler.getOrCreateTextureLayout(inputs[0], 1, false, [], false);
     const originalInputTD = handler.getOrCreateTextureData(inputs[0], originalInputLayout, false);
@@ -138,17 +137,10 @@
     } else {
       inputTDs = [originalInputTD];
     }
-    let outputLayout = this.originalOutputLayout;
-=======
-    const inputTDs =
-        [handler.getOrCreateTextureData(inputs[0], handler.getOrCreateTextureLayout(inputs[0], 1, false, [], false))];
     let outputLayout = this.outputLayout;
->>>>>>> 32d8278c
     if (outputLayout === undefined) {
-      const originInputShape = inputs[0].dims;
-      const outputShape = ShapeUtil.calculateReshapedDims(originInputShape, inputs[1].integerData);
-      outputLayout =
-          handler.createTextureLayoutFromShape(outputShape, 4, outputShape, {isPacked: true, reverseWH: true});
+      outputLayout = handler.createTextureLayoutFromShape(
+          this.outputShape, 4, this.outputShape, {isPacked: true, reverseWH: true});
     }
     // return run data for reshape. Here, we use the original calculate outputLayout to create the real output layout.
     return {
@@ -157,14 +149,10 @@
       uniformData: {}
     };
   }
-<<<<<<< HEAD
   protected outputShape: ReadonlyArray<number>;
-  private originalOutputLayout: TextureLayout;
   private inputShape3D: [number, number, number];
   private needSqueezeInputData = false;
-=======
   private outputLayout: TextureLayout;
->>>>>>> 32d8278c
 }
 
 function processDims3D(shape: readonly number[]|ReadonlyArray<number>|Tensor.IntegerType): [number, number, number] {

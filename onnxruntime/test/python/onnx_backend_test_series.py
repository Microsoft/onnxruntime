--- conflicted
+++ resolved
@@ -115,11 +115,6 @@
                                  '^test_dynamicquantizelinear_max_adjusted_expanded*',
                                  '^test_dynamicquantizelinear_min_adjusted_expanded*',
                                  '^test_gather_elements*',
-<<<<<<< HEAD
-                                 '^test_scatter_elements*',
-=======
-                                 '^test_top_k*',
->>>>>>> dbff8272
                                  '^test_unique_*',
                                  '^test_mod_float_mixed_sign_example_cpu.*', #onnxruntime::Mod::Compute fmod_ was false. fmod attribute must be true for float, float16 and double types
                                  '^test_shrink_cpu.*', #Invalid rank for input: x Got: 1 Expected: 2 Please fix either the inputs or the model.

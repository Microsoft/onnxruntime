--- conflicted
+++ resolved
@@ -109,17 +109,6 @@
                                  '^test_bitshift_left_uint32_cpu.*',
                                  '^test_bitshift_left_uint64_cpu.*',
                                  '^test_bitshift_left_uint8_cpu.*',
-<<<<<<< HEAD
-                                 '^test_round_cpu.*',
-                                 '^test_cumsum_1d_cpu.*',
-                                 '^test_cumsum_1d_exclusive_cpu.*',
-                                 '^test_cumsum_1d_reverse_cpu.*',
-                                 '^test_cumsum_1d_reverse_exclusive_cpu.*',
-                                 '^test_cumsum_2d_axis_0_cpu.*',
-                                 '^test_cumsum_2d_axis_1_cpu.*',
-                                 '^test_cumsum_2d_negative_axis_cpu.*',
-=======
->>>>>>> 80ef629c
                                  '^test_dynamicquantizelinear_expanded*',
                                  '^test_dynamicquantizelinear_max_adjusted_expanded*',
                                  '^test_dynamicquantizelinear_min_adjusted_expanded*',

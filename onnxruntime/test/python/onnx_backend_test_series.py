--- conflicted
+++ resolved
@@ -151,12 +151,7 @@
                                  '^test_resize_upsample_sizes_nearest_round_prefer_ceil_asymmetric_cpu',
                                  '^test_sequence_*',
                                  '^test_scatter_.*',
-<<<<<<< HEAD
-=======
-                                 '^test_edge_pad_cpu.*',  # test data type `int32_t` not supported yet, the `float` equivalent is covered via unit tests
-                                 '^test_reflect_pad_cpu.*',  # test data type `int32_t` not supported yet, the `float` equivalent is covered via unit tests
                                  '^test_maxunpool_export_with_output_shape_cpu', # Invalid output in ONNX test. See https://github.com/onnx/onnx/issues/2398'
->>>>>>> d1970794
         ]
 
         # Example of how to disable tests for a specific provider.

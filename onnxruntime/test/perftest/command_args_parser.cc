// Copyright (c) Microsoft Corporation. All rights reserved.
// Licensed under the MIT License.

#include "command_args_parser.h"

#include <string.h>
#include <iostream>

// Windows Specific
#ifdef _WIN32
#include "getopt.h"
#include "windows.h"
#else
#include <unistd.h>
#endif

#include <core/graph/constants.h>
#include <core/framework/path_lib.h>
#include <core/optimizer/graph_transformer_level.h>

#include "test_configuration.h"

namespace onnxruntime {
namespace perftest {

/*static*/ void CommandLineParser::ShowUsage() {
  printf(
      "perf_test [options...] model_path result_file\n"
      "Options:\n"
      "\t-m [test_mode]: Specifies the test mode. Value could be 'duration' or 'times'.\n"
      "\t\tProvide 'duration' to run the test for a fix duration, and 'times' to repeated for a certain times. \n"
      "\t-M: Disable memory pattern.\n"
      "\t-A: Disable memory arena\n"
      "\t-c [parallel runs]: Specifies the (max) number of runs to invoke simultaneously. Default:1.\n"
<<<<<<< HEAD
      "\t-e [cpu|cuda|mkldnn|tensorrt|ngraph|openvino|nuphar|dml|intel]: Specifies the provider 'cpu','cuda','mkldnn','tensorrt', "
      "'ngraph', 'openvino', 'nuphar', 'dml' or 'intel'. "
=======
      "\t-e [cpu|cuda|mkldnn|tensorrt|ngraph|openvino|nuphar|dml|acl]: Specifies the provider 'cpu','cuda','mkldnn','tensorrt', "
      "'ngraph', 'openvino', 'nuphar', 'dml' or 'acl'. "
>>>>>>> 58e6aaa4
      "Default:'cpu'.\n"
      "\t-b [tf|ort]: backend to use. Default:ort\n"
      "\t-r [repeated_times]: Specifies the repeated times if running in 'times' test mode.Default:1000.\n"
      "\t-t [seconds_to_run]: Specifies the seconds to run for 'duration' mode. Default:600.\n"
      "\t-p [profile_file]: Specifies the profile name to enable profiling and dump the profile data to the file.\n"
      "\t-s: Show statistics result, like P75, P90.\n"
      "\t-v: Show verbose information.\n"
      "\t-x [intra_op_num_threads]: Sets the number of threads used to parallelize the execution within nodes, A value of 0 means ORT will pick a default. Must >=0.\n"
      "\t-y [inter_op_num_threads]: Sets the number of threads used to parallelize the execution of the graph (across nodes), A value of 0 means ORT will pick a default. Must >=0.\n"
      "\t-P: Use parallel executor instead of sequential executor.\n"
      "\t-o [optimization level]: Default is 1. Valid values are 0 (disable), 1 (basic), 2 (extended), 99 (all).\n"
      "\t\tPlease see onnxruntime_c_api.h (enum GraphOptimizationLevel) for the full list of all optimization levels. \n"
      "\t-u [optimized_model_path]: Specify the optimized model path for saving.\n"
      "\t-h: help\n");
}

/*static*/ bool CommandLineParser::ParseArguments(PerformanceTestConfig& test_config, int argc, ORTCHAR_T* argv[]) {
  int ch;
  while ((ch = getopt(argc, argv, ORT_TSTR("b:m:e:r:t:p:x:y:c:o:u:AMPvhs"))) != -1) {
    switch (ch) {
      case 'm':
        if (!CompareCString(optarg, ORT_TSTR("duration"))) {
          test_config.run_config.test_mode = TestMode::kFixDurationMode;
        } else if (!CompareCString(optarg, ORT_TSTR("times"))) {
          test_config.run_config.test_mode = TestMode::KFixRepeatedTimesMode;
        } else {
          return false;
        }
        break;
      case 'b':
        test_config.backend = optarg;
        break;
      case 'p':
        test_config.run_config.profile_file = optarg;
        break;
      case 'M':
        test_config.run_config.enable_memory_pattern = false;
        break;
      case 'A':
        test_config.run_config.enable_cpu_mem_arena = false;
        break;
      case 'e':
        if (!CompareCString(optarg, ORT_TSTR("cpu"))) {
          test_config.machine_config.provider_type_name = onnxruntime::kCpuExecutionProvider;
        } else if (!CompareCString(optarg, ORT_TSTR("cuda"))) {
          test_config.machine_config.provider_type_name = onnxruntime::kCudaExecutionProvider;
        } else if (!CompareCString(optarg, ORT_TSTR("mkldnn"))) {
          test_config.machine_config.provider_type_name = onnxruntime::kMklDnnExecutionProvider;
        } else if (!CompareCString(optarg, ORT_TSTR("ngraph"))) {
          test_config.machine_config.provider_type_name = onnxruntime::kNGraphExecutionProvider;
        } else if (!CompareCString(optarg, ORT_TSTR("brainslice"))) {
          test_config.machine_config.provider_type_name = onnxruntime::kBrainSliceExecutionProvider;
        } else if (!CompareCString(optarg, ORT_TSTR("tensorrt"))) {
          test_config.machine_config.provider_type_name = onnxruntime::kTensorrtExecutionProvider;
        } else if (!CompareCString(optarg, ORT_TSTR("openvino"))) {
          test_config.machine_config.provider_type_name = onnxruntime::kOpenVINOExecutionProvider;
        } else if (!CompareCString(optarg, ORT_TSTR("intel"))) {
          test_config.machine_config.provider_type_name = onnxruntime::kIntelExecutionProvider;
        } else if (!CompareCString(optarg, ORT_TSTR("nnapi"))) {
          test_config.machine_config.provider_type_name = onnxruntime::kNnapiExecutionProvider;
        } else if (!CompareCString(optarg, ORT_TSTR("nuphar"))) {
          test_config.machine_config.provider_type_name = onnxruntime::kNupharExecutionProvider;
        } else if (!CompareCString(optarg, ORT_TSTR("dml"))) {
          test_config.machine_config.provider_type_name = onnxruntime::kDmlExecutionProvider;
        } else if (!CompareCString(optarg, ORT_TSTR("acl"))) {
          test_config.machine_config.provider_type_name = onnxruntime::kAclExecutionProvider;
        } else {
          return false;
        }
        break;
      case 'r':
        test_config.run_config.repeated_times = static_cast<size_t>(OrtStrtol<PATH_CHAR_TYPE>(optarg, nullptr));
        if (test_config.run_config.repeated_times <= 0) {
          return false;
        }
        test_config.run_config.test_mode = TestMode::KFixRepeatedTimesMode;
        break;
      case 't':
        test_config.run_config.duration_in_seconds = static_cast<size_t>(OrtStrtol<PATH_CHAR_TYPE>(optarg, nullptr));
        if (test_config.run_config.repeated_times <= 0) {
          return false;
        }
        test_config.run_config.test_mode = TestMode::kFixDurationMode;
        break;
      case 's':
        test_config.run_config.f_dump_statistics = true;
        break;
      case 'v':
        test_config.run_config.f_verbose = true;
        break;
      case 'x':
        test_config.run_config.intra_op_num_threads = static_cast<int>(OrtStrtol<PATH_CHAR_TYPE>(optarg, nullptr));
        if (test_config.run_config.intra_op_num_threads < 0) {
          return false;
        }
        break;
      case 'y':
        test_config.run_config.inter_op_num_threads = static_cast<int>(OrtStrtol<PATH_CHAR_TYPE>(optarg, nullptr));
        if (test_config.run_config.inter_op_num_threads < 0) {
          return false;
        }
        break;
      case 'P':
        test_config.run_config.execution_mode = ExecutionMode::ORT_PARALLEL;
        break;
      case 'c':
        test_config.run_config.concurrent_session_runs =
            static_cast<size_t>(OrtStrtol<PATH_CHAR_TYPE>(optarg, nullptr));
        if (test_config.run_config.concurrent_session_runs <= 0) {
          return false;
        }
        break;
      case 'o': {
        int tmp = static_cast<int>(OrtStrtol<PATH_CHAR_TYPE>(optarg, nullptr));
        switch (tmp) {
          case ORT_DISABLE_ALL:
            test_config.run_config.optimization_level = ORT_DISABLE_ALL;
            break;
          case ORT_ENABLE_BASIC:
            test_config.run_config.optimization_level = ORT_ENABLE_BASIC;
            break;
          case ORT_ENABLE_EXTENDED:
            test_config.run_config.optimization_level = ORT_ENABLE_EXTENDED;
            break;
          case ORT_ENABLE_ALL:
            test_config.run_config.optimization_level = ORT_ENABLE_ALL;
            break;
          default: {
            if (tmp > ORT_ENABLE_ALL) {  // relax constraint
              test_config.run_config.optimization_level = ORT_ENABLE_ALL;
            } else {
              return false;
            }
          }
        }
        break;
      }
      case 'u':
        test_config.run_config.optimized_model_path = optarg;
        break;
      case '?':
      case 'h':
      default:
        return false;
    }
  }

  // parse model_path and result_file_path
  argc -= optind;
  argv += optind;
  if (argc != 2) return false;

  test_config.model_info.model_file_path = argv[0];
  test_config.model_info.result_file_path = argv[1];

  return true;
}

}  // namespace perftest
}  // namespace onnxruntime<|MERGE_RESOLUTION|>--- conflicted
+++ resolved
@@ -32,13 +32,8 @@
       "\t-M: Disable memory pattern.\n"
       "\t-A: Disable memory arena\n"
       "\t-c [parallel runs]: Specifies the (max) number of runs to invoke simultaneously. Default:1.\n"
-<<<<<<< HEAD
-      "\t-e [cpu|cuda|mkldnn|tensorrt|ngraph|openvino|nuphar|dml|intel]: Specifies the provider 'cpu','cuda','mkldnn','tensorrt', "
-      "'ngraph', 'openvino', 'nuphar', 'dml' or 'intel'. "
-=======
-      "\t-e [cpu|cuda|mkldnn|tensorrt|ngraph|openvino|nuphar|dml|acl]: Specifies the provider 'cpu','cuda','mkldnn','tensorrt', "
-      "'ngraph', 'openvino', 'nuphar', 'dml' or 'acl'. "
->>>>>>> 58e6aaa4
+      "\t-e [cpu|cuda|mkldnn|tensorrt|ngraph|openvino|nuphar|dml|intel|acl]: Specifies the provider 'cpu','cuda','mkldnn','tensorrt', "
+      "'ngraph', 'openvino', 'nuphar', 'dml', 'intel' or 'acl'. "
       "Default:'cpu'.\n"
       "\t-b [tf|ort]: backend to use. Default:ort\n"
       "\t-r [repeated_times]: Specifies the repeated times if running in 'times' test mode.Default:1000.\n"

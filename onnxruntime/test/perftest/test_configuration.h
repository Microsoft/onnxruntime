--- conflicted
+++ resolved
@@ -44,13 +44,8 @@
   bool enable_memory_pattern{true};
   bool enable_cpu_mem_arena{true};
   bool enable_sequential_execution{true};
-<<<<<<< HEAD
-  int session_thread_pool_size{0};
-  uint32_t optimization_level{3};
-=======
   int session_thread_pool_size{-1};
   GraphOptimizationLevel optimization_level{ORT_ENABLE_EXTENDED};
->>>>>>> f9d85d65
 };
 
 struct PerformanceTestConfig {

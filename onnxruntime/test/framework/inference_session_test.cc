// Copyright (c) Microsoft Corporation. All rights reserved.
// Licensed under the MIT License.

#include "core/session/inference_session.h"

#include <algorithm>
#include <cfloat>
#include <functional>
#include <iterator>
#include <thread>
#include <fstream>

#include <google/protobuf/io/zero_copy_stream_impl.h>
#include "core/common/logging/logging.h"
#include "core/common/profiler.h"
#include "core/framework/compute_capability.h"
#include "core/framework/data_transfer_manager.h"
#include "core/framework/execution_provider.h"
#include "core/framework/kernel_registry.h"
#include "core/framework/op_kernel.h"
#include "core/framework/session_state.h"
#include "core/framework/tensorprotoutils.h"
#include "core/graph/graph_viewer.h"
#include "core/graph/model.h"
#include "core/graph/op.h"
#include "core/platform/env.h"
#include "core/providers/cpu/cpu_execution_provider.h"
#include "core/providers/cpu/math/element_wise_ops.h"
#ifdef USE_CUDA
#include "core/providers/cuda/gpu_data_transfer.h"
#endif
#include "core/session/IOBinding.h"
#include "dummy_provider.h"
#include "test_utils.h"
#include "test/capturing_sink.h"
#include "test/test_environment.h"
#include "test/providers/provider_test_utils.h"
#include "test/optimizer/dummy_graph_transformer.h"
#include "test/util/include/default_providers.h"
#include "core/optimizer/rule_based_graph_transformer.h"

#include "gtest/gtest.h"

using namespace std;
using namespace ONNX_NAMESPACE;
using namespace onnxruntime::logging;

namespace onnxruntime {
class FuseAdd : public OpKernel {
 public:
  FuseAdd(const OpKernelInfo& info) : OpKernel(info) {}

  Status Compute(OpKernelContext* context) const override {
    auto X = context->Input<Tensor>(0);
    auto Y = context->Input<Tensor>(1);
    auto Z = context->Input<Tensor>(2);
    auto& shape = X->Shape();
    auto M = context->Output(0, shape)->template MutableData<float>();
    for (int i = 0; i < shape.Size(); ++i) {
      *(M + i) = *(X->template Data<float>() + i) + *(Y->template Data<float>() + i) + *(Z->template Data<float>() + i);
    }
    return Status::OK();
  }
};
std::string kFuseTest = "FuseTest";
std::string kFuseExecutionProvider = "FuseExecutionProvider";
class ONNX_OPERATOR_KERNEL_CLASS_NAME(kFuseExecutionProvider, kFuseTest, 1, FuseAdd);
ONNX_OPERATOR_KERNEL_EX(FuseAdd,
                        kFuseTest,
                        1,
                        kFuseExecutionProvider,
                        KernelDefBuilder().TypeConstraint("T", DataTypeImpl::GetTensorType<float>()),
                        FuseAdd);

void RegisterOperatorKernels(KernelRegistry& kernel_registry) {
  kernel_registry.Register(BuildKernelCreateInfo<ONNX_OPERATOR_KERNEL_CLASS_NAME(kFuseExecutionProvider, kFuseTest, 1, FuseAdd)>());
}

std::shared_ptr<KernelRegistry> GetFusedKernelRegistry() {
  std::shared_ptr<KernelRegistry> kernel_registry = std::make_shared<KernelRegistry>();
  RegisterOperatorKernels(*kernel_registry);
  return kernel_registry;
}

class FuseExecutionProvider : public IExecutionProvider {
 public:
  explicit FuseExecutionProvider() : IExecutionProvider{kFuseExecutionProvider} {
    DeviceAllocatorRegistrationInfo device_info({OrtMemTypeDefault,
                                                 [](int) { return std::make_unique<CPUAllocator>(); },
                                                 std::numeric_limits<size_t>::max()});
    InsertAllocator(std::shared_ptr<IArenaAllocator>(
        std::make_unique<DummyArena>(device_info.factory(0))));
  }

  std::vector<std::unique_ptr<ComputeCapability>>
  GetCapability(const onnxruntime::GraphViewer& graph,
                const std::vector<const KernelRegistry*>& /*kernel_registries*/) const override {
    // Fuse two add into one.
    std::vector<std::unique_ptr<ComputeCapability>> result;
    std::unique_ptr<IndexedSubGraph> sub_graph = std::make_unique<IndexedSubGraph>();
    for (auto& node : graph.Nodes()) {
      sub_graph->nodes.push_back(node.Index());
    }
    auto meta_def = std::make_unique<IndexedSubGraph::MetaDef>();
    meta_def->name = "FuseAdd";
    meta_def->domain = "FuseTest";
    meta_def->inputs = {"X", "Y", "Z"};
    meta_def->outputs = {"M"};
    meta_def->since_version = 1;
    meta_def->status = ONNX_NAMESPACE::EXPERIMENTAL;
    sub_graph->SetMetaDef(meta_def);
    result.push_back(std::make_unique<ComputeCapability>(std::move(sub_graph)));
    return result;
  }

  std::shared_ptr<KernelRegistry> GetKernelRegistry() const override {
    static std::shared_ptr<KernelRegistry> kernel_registry = GetFusedKernelRegistry();
    return kernel_registry;
  }
};

// InferenceSession wrapper to expose loaded graph.
class InferenceSessionGetGraphWrapper : public InferenceSession {
 public:
  explicit InferenceSessionGetGraphWrapper(const SessionOptions& session_options,
                                           logging::LoggingManager* logging_manager) : InferenceSession(session_options, logging_manager) {
  }

  const Graph& GetGraph() {
    return model_->MainGraph();
  }
};

namespace test {
static void VerifyOutputs(const std::vector<OrtValue>& fetches, const std::vector<int64_t>& expected_dims,
                          const std::vector<float>& expected_values);
static const std::string MODEL_URI = "testdata/mul_1.onnx";
static const std::string MODEL_URI_NO_OPSET = "testdata/mul_1.noopset.onnx";
//static const std::string MODEL_URI = "./testdata/squeezenet/model.onnx"; // TODO enable this after we've weights?

static void CreateMatMulModel(std::unique_ptr<onnxruntime::Model>& p_model, ProviderType provider_type) {
  std::unordered_map<std::string, int> domain_to_version;
  domain_to_version[onnxruntime::kOnnxDomain] = 7;
  // Generate the input & output def lists
  p_model = std::make_unique<onnxruntime::Model>("test", true, ModelMetaData(), IOnnxRuntimeOpSchemaRegistryList(),
                                                 domain_to_version);
  onnxruntime::Graph& graph = p_model->MainGraph();

  TypeProto tensor_float;
  tensor_float.mutable_tensor_type()->set_elem_type(TensorProto_DataType_FLOAT);

  std::vector<onnxruntime::NodeArg*> input_defs;
  auto& input_arg_a = graph.GetOrCreateNodeArg("A", &tensor_float);
  input_defs.push_back(&input_arg_a);

  auto& input_arg_b = graph.GetOrCreateNodeArg("B", &tensor_float);
  input_defs.push_back(&input_arg_b);

  std::vector<onnxruntime::NodeArg*> output_defs;
  auto& output_arg = graph.GetOrCreateNodeArg("Y", &tensor_float);
  output_defs.push_back(&output_arg);

  // Create a simple model
  auto& node = graph.AddNode("node1", "MatMul", "MatMul", input_defs, output_defs, nullptr, onnxruntime::kOnnxDomain);
  if (provider_type == kCpuExecutionProvider) {
    node.SetExecutionProviderType(provider_type);
  } else {
#ifdef USE_CUDA
    node.SetExecutionProviderType(provider_type);
#endif
  }
  Status status = graph.Resolve();
  ASSERT_TRUE(status.IsOK()) << status.ErrorMessage();
}

void VerifyOutputs(const std::vector<OrtValue>& fetches, const std::vector<int64_t>& expected_dims,
                   const std::vector<float>& expected_values) {
  ASSERT_EQ(1, fetches.size());
  auto& rtensor = fetches.front().Get<Tensor>();
  TensorShape expected_shape(expected_dims);
  ASSERT_EQ(expected_shape, rtensor.Shape());
  const std::vector<float> found(rtensor.template Data<float>(),
                                 rtensor.template Data<float>() + expected_values.size());
  ASSERT_EQ(expected_values, found);
}

void RunModel(InferenceSession& session_object,
              const RunOptions& run_options,
              bool is_preallocate_output_vec = false) {
  // prepare inputs
  std::vector<int64_t> dims_mul_x = {3, 2};
  std::vector<float> values_mul_x = {1.0f, 2.0f, 3.0f, 4.0f, 5.0f, 6.0f};
  OrtValue ml_value;
  CreateMLValue<float>(TestCPUExecutionProvider()->GetAllocator(0, OrtMemTypeDefault), dims_mul_x, values_mul_x,
                       &ml_value);
  NameMLValMap feeds;
  feeds.insert(std::make_pair("X", ml_value));

  // prepare outputs
  std::vector<std::string> output_names;
  output_names.push_back("Y");
  std::vector<OrtValue> fetches;

  if (is_preallocate_output_vec) {
    fetches.resize(output_names.size());
    for (auto& elem : fetches) {
      CreateMLValue<float>(TestCPUExecutionProvider()->GetAllocator(0, OrtMemTypeDefault), dims_mul_x, values_mul_x,
                           &elem);
    }
  }

  // prepare expected inputs and outputs
  std::vector<int64_t> expected_dims_mul_y = {3, 2};
  std::vector<float> expected_values_mul_y = {1.0f, 4.0f, 9.0f, 16.0f, 25.0f, 36.0f};

  // Now run
  common::Status st = session_object.Run(run_options, feeds, output_names, &fetches);
  if (!st.IsOK()) {
    std::cout << "Run returned status: " << st.ErrorMessage() << std::endl;
  }
  ASSERT_TRUE(st.IsOK());
  VerifyOutputs(fetches, expected_dims_mul_y, expected_values_mul_y);
}

void RunModelWithBindingMatMul(InferenceSession& session_object,
                               const RunOptions& run_options,
                               ProviderType bind_provider_type,
                               bool is_preallocate_output_vec = false,
                               ProviderType allocation_provider = kCpuExecutionProvider) {
  unique_ptr<IOBinding> io_binding;
  Status st = session_object.NewIOBinding(&io_binding);
  ASSERT_TRUE(st.IsOK());
  auto input_allocator = io_binding->GetCPUAllocator(0, bind_provider_type);

  // prepare inputs
  std::vector<float> values_mul_x = {0.0f, 1.0f, 2.0f, 3.0f, 4.0f, 5.0f, 6.0f, 7.0f, 8.0f, 9.0f, 10.0f, 11.0f};
  /*
      0 1 2 3     0 1 2
      4 5 6 7     3 4 5
      8 9 10 11   6 7 8
      9 10 11
      */
  // bind one input to cpu allocator from bind_provider_type, and another on user provided CPU memory
  // so both code pathes are covered
  OrtValue input_ml_value_A;
  std::vector<int64_t> dims_mul_x_A = {3, 4};
  CreateMLValue<float>(input_allocator, dims_mul_x_A, values_mul_x, &input_ml_value_A);

  OrtValue input_ml_value_B;
  std::vector<int64_t> dims_mul_x_B = {4, 3};
  CreateMLValue<float>(TestCPUExecutionProvider()->GetAllocator(0, OrtMemTypeDefault), dims_mul_x_B, values_mul_x,
                       &input_ml_value_B);

  io_binding->BindInput("A", input_ml_value_A);
  io_binding->BindInput("B", input_ml_value_B);

  // prepare outputs
  std::vector<int64_t> expected_output_dims = {3, 3};
  OrtValue output_ml_value;
  if (is_preallocate_output_vec) {
    if (allocation_provider == kCpuExecutionProvider) {
      AllocateMLValue<float>(TestCPUExecutionProvider()->GetAllocator(0, OrtMemTypeDefault), expected_output_dims,
                             &output_ml_value);
    } else if (allocation_provider == kCudaExecutionProvider) {
#ifdef USE_CUDA
      AllocateMLValue<float>(TestCudaExecutionProvider()->GetAllocator(0, OrtMemTypeDefault), expected_output_dims,
                             &output_ml_value);
#endif
    } else {
      ORT_THROW("Unsupported provider");
    }
  }
  io_binding->BindOutput("Y", output_ml_value);
  ASSERT_TRUE(io_binding->SynchronizeInputs().IsOK());

  // prepare expected inputs and outputs
  std::vector<float> expected_values_mul_y = {42, 48, 54, 114, 136, 158, 186, 224, 262};

  // Now run
  st = session_object.Run(run_options, *io_binding.get());

  std::cout << "Run returned status: " << st.ErrorMessage() << std::endl;
  ASSERT_TRUE(st.IsOK());

  if (is_preallocate_output_vec &&
      allocation_provider == kCudaExecutionProvider) {
#ifdef USE_CUDA
    // in this case we need to copy the tensor from cuda to cpu
    vector<OrtValue>& outputs = io_binding->GetOutputs();
    ASSERT_EQ(1, outputs.size());
    auto& rtensor = outputs.front().Get<Tensor>();
    auto element_type = rtensor.DataType();
    auto& shape = rtensor.Shape();
    auto cpu_allocator = TestCPUExecutionProvider()->GetAllocator(0, OrtMemTypeDefault);
    std::unique_ptr<Tensor> cpu_tensor = std::make_unique<Tensor>(element_type,
                                                                  shape,
                                                                  cpu_allocator);
    st = GPUDataTransfer().CopyTensor(rtensor, *cpu_tensor.get(), 0);
    ASSERT_TRUE(st.IsOK());
    OrtValue ml_value;
    ml_value.Init(cpu_tensor.release(),
                  DataTypeImpl::GetType<Tensor>(),
                  DataTypeImpl::GetType<Tensor>()->GetDeleteFunc());
    VerifyOutputs({ml_value}, expected_output_dims, expected_values_mul_y);
#endif
  } else {
    if (allocation_provider == kCudaExecutionProvider) {
#ifdef USE_CUDA
      TestCudaExecutionProvider()->Sync();
#endif
    }
    VerifyOutputs(io_binding->GetOutputs(), expected_output_dims, expected_values_mul_y);
  }
}

TEST(InferenceSessionTests, NoTimeout) {
  SessionOptions so;

  so.session_logid = "InferenceSessionTests.NoTimeout";

  InferenceSession session_object{so, &DefaultLoggingManager()};
  Status st;
  ASSERT_TRUE((st = session_object.Load(MODEL_URI)).IsOK()) << st.ErrorMessage();
  ASSERT_TRUE((st = session_object.Initialize()).IsOK()) << st.ErrorMessage();

  RunOptions run_options;
  run_options.run_tag = "one session/one tag";
  RunModel(session_object, run_options);
}

TEST(InferenceSessionTests, DisableCPUArena) {
  SessionOptions so;

  so.session_logid = "InferenceSessionTests.DisableCPUArena";
  so.enable_cpu_mem_arena = false;

  InferenceSession session_object{so, &DefaultLoggingManager()};
  ASSERT_TRUE(session_object.Load(MODEL_URI).IsOK());
  ASSERT_TRUE(session_object.Initialize().IsOK());

  RunOptions run_options;
  run_options.run_tag = "one session/one tag";
  RunModel(session_object, run_options);
}

TEST(InferenceSessionTests, TestModelSerialization) {
  // Load model with level 0 transform level
  // and assert that the model has Identity nodes.
  SessionOptions so;
  const string test_model = "testdata/transform/abs-id-max.onnx";
  so.session_logid = "InferenceSessionTests.TestModelSerialization";
  so.graph_optimization_level = TransformerLevel::Default;
  InferenceSessionGetGraphWrapper session_object_noopt{so, &DefaultLoggingManager()};
  ASSERT_TRUE(session_object_noopt.Load(test_model).IsOK());
  ASSERT_TRUE(session_object_noopt.Initialize().IsOK());

  // Assert that model has Identity Nodes.
  const auto& graph_noopt = session_object_noopt.GetGraph();
  std::map<std::string, int> op_to_count_noopt = CountOpsInGraph(graph_noopt);
  ASSERT_TRUE(op_to_count_noopt["Identity"] > 0);

  // Load model with level 1 transform level.
  so.graph_optimization_level = TransformerLevel::Level1;
  so.optimized_model_filepath = ToWideString(test_model + "-TransformLevel-" + std::to_string(static_cast<uint32_t>(so.graph_optimization_level)));
  InferenceSessionGetGraphWrapper session_object{so, &DefaultLoggingManager()};
  ASSERT_TRUE(session_object.Load(test_model).IsOK());
  ASSERT_TRUE(session_object.Initialize().IsOK());

  // Assert that model has been transformed and identity Node is removed.
  const auto& graph = session_object.GetGraph();
  std::map<std::string, int> op_to_count = CountOpsInGraph(graph);
  ASSERT_TRUE(op_to_count["Identity"] == 0);

  // Serialize model to the same file path again to make sure that rewrite doesn't fail.
  InferenceSession overwrite_session_object{so, &DefaultLoggingManager()};
  ASSERT_TRUE(overwrite_session_object.Load(test_model).IsOK());
  ASSERT_TRUE(overwrite_session_object.Initialize().IsOK());

  // Load serialized model with no transform level and serialize model.
  SessionOptions so_opt;
  so_opt.session_logid = "InferenceSessionTests.TestModelSerialization";
  so_opt.graph_optimization_level = TransformerLevel::Default;
  so_opt.optimized_model_filepath = ToWideString(so.optimized_model_filepath) + ToWideString("-TransformLevel-" + std::to_string(static_cast<uint32_t>(so_opt.graph_optimization_level)));
  InferenceSession session_object_opt{so_opt, &DefaultLoggingManager()};
  ASSERT_TRUE(session_object_opt.Load(so.optimized_model_filepath).IsOK());
  ASSERT_TRUE(session_object_opt.Initialize().IsOK());

  // Assert that re-feed of optimized model with default transform level results
  // in same runtime model as abs-id-max.onnx with TransformLevel-1.
  std::ifstream model_fs_session1(so.optimized_model_filepath, ios::in | ios::binary);
  ASSERT_TRUE(model_fs_session1.good());
  std::ifstream model_fs_session2(so_opt.optimized_model_filepath, ios::in | ios::binary);
  ASSERT_TRUE(model_fs_session2.good());
  ASSERT_TRUE(model_fs_session1.tellg() == model_fs_session2.tellg());
  model_fs_session1.seekg(0, std::ifstream::beg);
  model_fs_session2.seekg(0, std::ifstream::beg);
  ASSERT_TRUE(std::equal(std::istreambuf_iterator<char>(model_fs_session1.rdbuf()),
                         std::istreambuf_iterator<char>(),
                         std::istreambuf_iterator<char>(model_fs_session2.rdbuf())));

  // Assert that empty optimized model file-path doesn't fail loading.
  so_opt.optimized_model_filepath = ToWideString("");
  InferenceSession session_object_emptyValidation{so_opt, &DefaultLoggingManager()};
  ASSERT_TRUE(session_object_emptyValidation.Load(test_model).IsOK());
  ASSERT_TRUE(session_object_emptyValidation.Initialize().IsOK());

  // Assert that level 3 optimization doesn't result in serialized model.
  so_opt.optimized_model_filepath = ToWideString("ShouldNotSerialize");
  so_opt.graph_optimization_level = TransformerLevel::Level3;
  InferenceSession session_object_Level3Test{so_opt, &DefaultLoggingManager()};
  ASSERT_TRUE(session_object_Level3Test.Load(test_model).IsOK());
  ASSERT_TRUE(session_object_Level3Test.Initialize().IsOK());
  std::ifstream model_fs_Level3(so_opt.optimized_model_filepath, ios::in | ios::binary);
  ASSERT_TRUE(model_fs_Level3.fail());
}

#ifdef ORT_RUN_EXTERNAL_ONNX_TESTS
static bool Compare(const InputDefList& f_arg, const InputDefList& s_arg) {
  if (f_arg.size() != s_arg.size()) {
    cout << "Sizes differ: f_arg size: " << f_arg.size() << " s_arg size: " << s_arg.size() << endl;
    return false;
  }

  for (size_t i = 0; i < f_arg.size(); ++i) {
    const onnxruntime::NodeArg* x = f_arg[i];
    const onnxruntime::NodeArg* y = s_arg[i];
    if ((x->Shape() == nullptr) ^ (y->Shape() == nullptr)) {
      return false;
    }
    if (!x->Shape()) {
      continue;
    }
    auto x_shape = utils::GetTensorShapeFromTensorShapeProto(*x->Shape());
    auto y_shape = utils::GetTensorShapeFromTensorShapeProto(*y->Shape());
    if (x->Name() == y->Name() && x_shape == y_shape && *x->Type() == *y->Type()) {
      continue;
    }
    return false;
  }

  return true;
}

TEST(InferenceSessionTests, ModelMetadata) {
  SessionOptions so;

  so.session_logid = "InferenceSessionTests.ModelMetadata";
  InferenceSession session_object{so, &DefaultLoggingManager()};
  string model_uri = "../models/opset8/test_squeezenet/model.onnx";
  ASSERT_TRUE(session_object.Load(model_uri).IsOK());

  std::shared_ptr<onnxruntime::Model> p_model;
  Status st = onnxruntime::Model::Load(model_uri, p_model);
  ASSERT_TRUE(st.IsOK());
  const onnxruntime::Graph& graph = p_model->MainGraph();

  // 1. first test the model meta
  {
    auto retval = session_object.GetModelMetadata();
    ASSERT_TRUE(retval.first.IsOK());
    const ModelMetadata* m = retval.second;
    ASSERT_TRUE(m->custom_metadata_map == p_model->MetaData() &&
                m->description == p_model->DocString() &&
                m->domain == p_model->Domain() &&
                m->graph_name == graph.Name() &&
                m->producer_name == p_model->ProducerName() &&
                m->version == p_model->ModelVersion());
  }

  {
    // 2. test inputs
    auto& inputs = graph.GetInputs();
    auto weights = graph.GetAllInitializedTensors();

    // skip the weights
    InputDefList inputs_no_weights;
    for (auto& elem : inputs) {
      if (weights.find(elem->Name()) != weights.end()) {
        continue;
      } else {
        inputs_no_weights.push_back(elem);
      }
    }

    auto retval = session_object.GetModelInputs();
    cout << "weights size: " << weights.size()
         << " inputs.size(): " << inputs.size()
         << " from session: " << retval.second->size() << endl;
    ASSERT_TRUE(retval.first.IsOK());
    ASSERT_TRUE(Compare(inputs_no_weights, *retval.second));
  }

  // 3. test outputs
  {
    auto retval = session_object.GetModelOutputs();
    ASSERT_TRUE(retval.first.IsOK());

    auto& outputs = graph.GetOutputs();
    retval = session_object.GetModelOutputs();
    ASSERT_TRUE(retval.first.IsOK());
    ASSERT_TRUE(Compare(outputs, *retval.second));
  }
}
#endif
TEST(InferenceSessionTests, CheckRunLogger) {
  SessionOptions so;

  so.session_logid = "CheckRunLogger";

  // create CapturingSink. LoggingManager will own it, but as long as the logging_manager
  // is around our pointer stays valid.
  auto capturing_sink = new CapturingSink();

  auto logging_manager = std::make_unique<logging::LoggingManager>(
      std::unique_ptr<ISink>(capturing_sink), logging::Severity::kVERBOSE, false,
      LoggingManager::InstanceType::Temporal);

  InferenceSession session_object{so, logging_manager.get()};
  ASSERT_TRUE(session_object.Load(MODEL_URI).IsOK());
  ASSERT_TRUE(session_object.Initialize().IsOK());

  RunOptions run_options;
  run_options.run_tag = "RunTag";
  run_options.run_log_severity_level = static_cast<int>(Severity::kVERBOSE);
  RunModel(session_object, run_options);

#ifndef NDEBUG
  // check for some VLOG output to make sure tag was correct. VLOG is not enabled in release build
  auto& msgs = capturing_sink->Messages();
  std::copy(msgs.begin(), msgs.end(), std::ostream_iterator<std::string>(std::cout, "\n"));
  bool have_log_entry_with_run_tag =
      (std::find_if(msgs.begin(), msgs.end(),
                    [&run_options](std::string msg) {
                      return msg.find(run_options.run_tag) != string::npos;
                    }) != msgs.end());

  ASSERT_TRUE(have_log_entry_with_run_tag);
#endif
}

TEST(InferenceSessionTests, CheckRunProfilerWithSessionOptions) {
  SessionOptions so;

  so.session_logid = "CheckRunProfiler";
  so.enable_profiling = true;
  so.profile_file_prefix = ORT_TSTR("onnxprofile_profile_test");

  InferenceSession session_object(so);
  ASSERT_TRUE(session_object.Load(MODEL_URI).IsOK());
  ASSERT_TRUE(session_object.Initialize().IsOK());

  RunOptions run_options;
  run_options.run_tag = "RunTag";

  RunModel(session_object, run_options);
  std::string profile_file = session_object.EndProfiling();

  std::ifstream profile(profile_file);
  ASSERT_TRUE(profile);
  std::string line;

  std::vector<std::string> tags = {"pid", "dur", "ts", "ph", "X", "name", "args"};
  int count = 0;
  while (std::getline(profile, line)) {
    if (count == 0) {
      ASSERT_TRUE(line.find("[") != string::npos);
    } else if (count <= 7) {
      for (auto& s : tags) {
        ASSERT_TRUE(line.find(s) != string::npos);
      }
    } else {
      ASSERT_TRUE(line.find("]") != string::npos);
    }

    if (count == 1) {
      ASSERT_TRUE(line.find("model_loading_uri") != string::npos);
    }
    count++;
  }
}

TEST(InferenceSessionTests, CheckRunProfilerWithStartProfile) {
  SessionOptions so;

  so.session_logid = "CheckRunProfiler";

  InferenceSession session_object(so);
  ASSERT_TRUE(session_object.Load(MODEL_URI).IsOK());
  ASSERT_TRUE(session_object.Initialize().IsOK());

  RunOptions run_options;
  run_options.run_tag = "RunTag";

  session_object.StartProfiling("onnxruntime_profile_custom");
  RunModel(session_object, run_options);
  std::string profile_file = session_object.EndProfiling();

  std::ifstream profile(profile_file);
  std::string line;

  std::vector<std::string> tags = {"pid", "dur", "ts", "ph", "X", "name", "args"};
  int count = 0;
  while (std::getline(profile, line)) {
    if (count == 0) {
      ASSERT_TRUE(line.find("[") != string::npos);
    } else if (count <= 5) {
      for (auto& s : tags) {
        ASSERT_TRUE(line.find(s) != string::npos);
      }
    } else {
      ASSERT_TRUE(line.find("]") != string::npos);
    }

    if (count == 1) {
      ASSERT_TRUE(line.find("mul_1_fence_before") != string::npos);
    }
    count++;
  }
}

TEST(InferenceSessionTests, MultipleSessionsNoTimeout) {
  SessionOptions session_options;

  session_options.session_logid = "InferenceSessionTests.MultipleSessionsNoTimeout";
  InferenceSession session_object{session_options, &DefaultLoggingManager()};
  ASSERT_TRUE(session_object.Load(MODEL_URI).IsOK());
  ASSERT_TRUE(session_object.Initialize().IsOK());

  std::thread thread1{[&session_object]() {
    RunOptions run_options;
    run_options.run_tag = "one session/thread 1";
    RunModel(session_object, run_options);
  }};

  std::thread thread2{[&session_object]() {
    RunOptions run_options;
    run_options.run_tag = "one session/thread 2";
    RunModel(session_object, run_options);
  }};

  thread1.join();
  thread2.join();
}

TEST(InferenceSessionTests, PreAllocateOutputVector) {
  SessionOptions so;

  so.session_logid = "InferenceSessionTests.PreAllocateOutputVector";

  InferenceSession session_object{so, &DefaultLoggingManager()};
  ASSERT_TRUE(session_object.Load(MODEL_URI).IsOK());
  ASSERT_TRUE(session_object.Initialize().IsOK());

  RunOptions run_options;
  run_options.run_tag = "InferenceSessionTests.PreAllocateOutputVector";
  bool is_preallocate_output_vec = true;
  RunModel(session_object, run_options, is_preallocate_output_vec);
}

TEST(InferenceSessionTests, ConfigureVerbosityLevel) {
  SessionOptions so;

  so.session_logid = "ConfigureVerbosityLevel";
  so.session_log_severity_level = static_cast<int>(Severity::kVERBOSE);
  so.session_log_verbosity_level = 1;

  // create CapturingSink. LoggingManager will own it, but as long as the logging_manager
  // is around our pointer stays valid.
  auto capturing_sink = new CapturingSink();

  auto logging_manager = std::make_unique<logging::LoggingManager>(
      std::unique_ptr<ISink>(capturing_sink),
      logging::Severity::kVERBOSE,
      false,
      LoggingManager::InstanceType::Temporal);

  InferenceSession session_object{so, logging_manager.get()};
  ASSERT_TRUE(session_object.Load(MODEL_URI).IsOK());
  ASSERT_TRUE(session_object.Initialize().IsOK());

  RunOptions run_options;
  run_options.run_tag = "ConfigureVerbosityLevel";
  run_options.run_log_severity_level = static_cast<int>(Severity::kVERBOSE);
  run_options.run_log_verbosity_level = 1;
  RunModel(session_object, run_options);

#ifndef NDEBUG
  // check for some VLOG output to make sure tag was correct. VLOG is not enabled in release build
  auto& msgs = capturing_sink->Messages();
  std::copy(msgs.begin(), msgs.end(), std::ostream_iterator<std::string>(std::cout, "\n"));
  bool have_log_entry_with_vlog_session_msg =
      (std::find_if(msgs.begin(), msgs.end(),
                    [&](std::string msg) { return msg.find("Added input argument with name") != string::npos; }) !=
       msgs.end());

  ASSERT_TRUE(have_log_entry_with_vlog_session_msg);

  bool have_log_entry_with_vlog_run_msg =
      (std::find_if(msgs.begin(), msgs.end(),
                    [&](std::string msg) { return msg.find("Size of execution plan vector") != string::npos; }) !=
       msgs.end());

  ASSERT_TRUE(have_log_entry_with_vlog_run_msg);
#endif
}

TEST(InferenceSessionTests, TestWithIstream) {
  SessionOptions so;

  so.session_logid = "InferenceSessionTests.TestWithIstream";

  InferenceSession session_object{so};

  std::ifstream model_file_stream(MODEL_URI, ios::in | ios::binary);
  ASSERT_TRUE(model_file_stream.good());
  ASSERT_TRUE(session_object.Load(model_file_stream).IsOK());
  ASSERT_TRUE(session_object.Initialize().IsOK());

  RunOptions run_options;
  run_options.run_tag = "InferenceSessionTests.TestWithIstream";
  RunModel(session_object, run_options);
}

TEST(InferenceSessionTests, TestRegisterExecutionProvider) {
  SessionOptions so;

  so.session_logid = "InferenceSessionTests.TestWithIstream";

  InferenceSession session_object{so};
  CPUExecutionProviderInfo epi;
  ASSERT_TRUE(session_object.RegisterExecutionProvider(std::make_unique<CPUExecutionProvider>(epi)).IsOK());

  std::ifstream model_file_stream(MODEL_URI, ios::in | ios::binary);
  ASSERT_TRUE(model_file_stream.good());
  ASSERT_TRUE(session_object.Load(model_file_stream).IsOK());
  ASSERT_TRUE(session_object.Initialize().IsOK());

  RunOptions run_options;
  run_options.run_tag = "InferenceSessionTests.TestWithIstream";
  RunModel(session_object, run_options);
}

static void TestBindHelper(const std::string& log_str,
                           ProviderType bind_provider_type,
                           ProviderType run_provider_type,
                           bool preallocate_output,
                           ProviderType allocation_provider = kCpuExecutionProvider) {
  SessionOptions so;

  so.session_logid = "InferenceSessionTests." + log_str;
  so.session_log_verbosity_level = 1;  // change to 1 for detailed logging

  InferenceSession session_object{so, &DefaultLoggingManager()};

  if (bind_provider_type == kCudaExecutionProvider || run_provider_type == kCudaExecutionProvider) {
#ifdef USE_CUDA
    CUDAExecutionProviderInfo epi;
    epi.device_id = 0;
    EXPECT_TRUE(session_object.RegisterExecutionProvider(std::make_unique<CUDAExecutionProvider>(epi)).IsOK());
#endif
  }

  std::unique_ptr<Model> p_model;
  CreateMatMulModel(p_model, run_provider_type);

  std::string s1;
  p_model->ToProto().SerializeToString(&s1);
  std::stringstream sstr(s1);
  ASSERT_TRUE(session_object.Load(sstr).IsOK());
  ASSERT_TRUE(session_object.Initialize().IsOK());

  RunOptions run_options;
  run_options.run_log_verbosity_level = so.session_log_verbosity_level;
  run_options.run_tag = so.session_logid;
  RunModelWithBindingMatMul(session_object,
                            run_options,
                            bind_provider_type,
                            preallocate_output,
                            allocation_provider);
}

TEST(InferenceSessionTests, TestBindCpu) {
  TestBindHelper("TestBindCpu",
                 kCpuExecutionProvider,
                 kCpuExecutionProvider,
                 false /* don't preallocate output */);
}

TEST(InferenceSessionTests, TestIOBindingReuse) {
  SessionOptions so;
  InferenceSession session_object(so);
  std::unique_ptr<Model> p_model;
  CreateMatMulModel(p_model, kCpuExecutionProvider);

  std::string s1;
  p_model->ToProto().SerializeToString(&s1);
  std::stringstream sstr(s1);
  ASSERT_TRUE(session_object.Load(sstr).IsOK());
  ASSERT_TRUE(session_object.Initialize().IsOK());
  unique_ptr<IOBinding> io_binding;
  Status st = session_object.NewIOBinding(&io_binding);
  ASSERT_TRUE(st.IsOK());

  OrtValue ml_value1;
  vector<float> v1{2.f};
  CreateMLValue<float>(TestCPUExecutionProvider()->GetAllocator(0, OrtMemTypeDefault), {1}, v1, &ml_value1);
  io_binding->BindOutput("foo", ml_value1);
  ASSERT_TRUE(io_binding->GetOutputs().size() == 1);
  auto span = io_binding->GetOutputs()[0].Get<Tensor>().DataAsSpan<float>();
  ASSERT_TRUE(static_cast<size_t>(span.size()) == v1.size());
  for (size_t i = 0; i < v1.size(); ++i) {
    ASSERT_TRUE(v1[i] == span[i]);
  }

  OrtValue ml_value2;
  vector<float> v2{3.f};
  CreateMLValue<float>(TestCPUExecutionProvider()->GetAllocator(0, OrtMemTypeDefault), {1}, v2, &ml_value2);
  io_binding->BindOutput("foo", ml_value2);
  ASSERT_TRUE(io_binding->GetOutputs().size() == 1);
  span = io_binding->GetOutputs()[0].Get<Tensor>().DataAsSpan<float>();
  ASSERT_TRUE(static_cast<size_t>(span.size()) == v2.size());
  for (size_t i = 0; i < v2.size(); ++i) {
    ASSERT_TRUE(v2[i] == span[i]);
  }
}

TEST(InferenceSessionTests, InvalidInputTypeOfTensorElement) {
  SessionOptions so;

  so.session_logid = "InferenceSessionTests.InvalidInputTypeOfTensorElement";

  InferenceSession session_object{so, &DefaultLoggingManager()};
  ASSERT_TRUE(session_object.Load(MODEL_URI).IsOK());
  ASSERT_TRUE(session_object.Initialize().IsOK());

  RunOptions run_options;
  run_options.run_tag = so.session_logid;

  // prepare inputs
  std::vector<int64_t> dims_mul_x = {3, 2};
  std::vector<int64_t> values_mul_x = {1, 2, 3, 4, 5, 6};
  OrtValue ml_value;
  CreateMLValue<int64_t>(TestCPUExecutionProvider()->GetAllocator(0, OrtMemTypeDefault), dims_mul_x, values_mul_x,
                         &ml_value);
  NameMLValMap feeds;
  feeds.insert(std::make_pair("X", ml_value));

  // prepare outputs
  std::vector<std::string> output_names;
  output_names.push_back("Y");
  std::vector<OrtValue> fetches;

  // prepare expected inputs and outputs
  std::vector<int64_t> expected_dims_mul_y = {3, 2};
  std::vector<float> expected_values_mul_y = {1.0f, 4.0f, 9.0f, 16.0f, 25.0f, 36.0f};

  // Now run
  common::Status st = session_object.Run(run_options, feeds, output_names, &fetches);
  if (!st.IsOK()) {
    std::cout << "Run returned status: " << st.ErrorMessage() << std::endl;
  }
  ASSERT_TRUE(!st.IsOK());
}

#ifdef USE_CUDA

TEST(InferenceSessionTests, TestBindCuda) {
  TestBindHelper("TestBindCuda",
                 kCudaExecutionProvider,
                 kCudaExecutionProvider,
                 false /* don't preallocate output */);
}

TEST(InferenceSessionTests, TestBindCudaPreallocateOutputOnCuda) {
  TestBindHelper("TestBindCudaPreallocateOutputOnCuda",
                 kCudaExecutionProvider,
                 kCudaExecutionProvider,
                 true /* preallocate output on GPU */,
                 kCudaExecutionProvider);
}

TEST(InferenceSessionTests, TestBindCudaPreallocateOutputOnCpu) {
  TestBindHelper("TestBindCudaPreallocateOutputOnCpu",
                 kCudaExecutionProvider,
                 kCudaExecutionProvider,
                 true /* preallocate output on CPU */,
                 kCpuExecutionProvider);
}

TEST(InferenceSessionTests, TestBindCudaPreallocateOutputOnCpu2) {
  TestBindHelper("TestBindCudaPreallocateOutputOnCpu2",
                 kCudaExecutionProvider,
                 kCpuExecutionProvider,
                 true /* preallocate output on CPU */,
                 kCpuExecutionProvider);
}

#endif

TEST(InferenceSessionTests, ModelWithoutOpset) {
  SessionOptions so;

  so.session_logid = "InferenceSessionTests.ModelWithoutOpset";

  InferenceSession session_object{so, &DefaultLoggingManager()};
  Status retval = session_object.Load(MODEL_URI_NO_OPSET);
  ASSERT_FALSE(retval.IsOK());
  if (!retval.IsOK()) {
    ASSERT_TRUE(retval.ErrorMessage().find("Missing opset in the model") != std::string::npos);
  }
}

static common::Status RunOptionalInputTest(bool add_required_input,
                                           bool add_optional_input,
                                           bool add_invalid_input,
                                           int model_ir_version) {
  SessionOptions so;
  so.session_logid = "RunOptionalInputTest";

  InferenceSession session_object{so, &DefaultLoggingManager()};
  Status status;
  std::string model_path = "testdata/optional_inputs_ir" + std::to_string(model_ir_version) + ".onnx";

  ORT_RETURN_IF_ERROR(session_object.Load(model_path));
  ORT_RETURN_IF_ERROR(session_object.Initialize());

  RunOptions run_options;
  run_options.run_tag = so.session_logid;

  // prepare inputs
  std::vector<int64_t> dims = {1};
  std::vector<float> required_input_val = {1.f};
  std::vector<float> other_required_input_val = {0.f};
  std::vector<float> optional_input_val = {10.f};  // override initializer value of 1
  std::vector<float> unknown_input_val = {20.f};

  OrtValue required_input_mlvalue;
  CreateMLValue<float>(TestCPUExecutionProvider()->GetAllocator(0, OrtMemTypeDefault),
                       dims, required_input_val, &required_input_mlvalue);

  OrtValue other_required_input_mlvalue;
  CreateMLValue<float>(TestCPUExecutionProvider()->GetAllocator(0, OrtMemTypeDefault),
                       dims, other_required_input_val, &other_required_input_mlvalue);

  OrtValue optional_input_mlvalue;
  CreateMLValue<float>(TestCPUExecutionProvider()->GetAllocator(0, OrtMemTypeDefault),
                       dims, optional_input_val, &optional_input_mlvalue);

  OrtValue unknown_input_mlvalue;
  CreateMLValue<float>(TestCPUExecutionProvider()->GetAllocator(0, OrtMemTypeDefault),
                       dims, unknown_input_val, &unknown_input_mlvalue);

  NameMLValMap feeds;

  if (add_required_input)
    feeds.insert(std::make_pair("required_input", required_input_mlvalue));

  // always add this one
  feeds.insert(std::make_pair("other_required_input", other_required_input_mlvalue));

  if (add_optional_input)
    feeds.insert(std::make_pair("optional_input", optional_input_mlvalue));

  if (add_invalid_input)
    feeds.insert(std::make_pair("unknown_input", unknown_input_mlvalue));

  // prepare outputs
  std::vector<std::string> output_names;
  output_names.push_back("add_output");
  std::vector<OrtValue> fetches;

  float expected_value = required_input_val[0];
  expected_value += add_optional_input ? optional_input_val[0] : 1.f;

  status = session_object.Run(run_options, feeds, output_names, &fetches);

  if (status.IsOK()) {
    OrtValue& output = fetches.front();
    const auto& tensor = output.Get<Tensor>();
    float output_value = *tensor.Data<float>();
    if (output_value != expected_value) {
      status = ORT_MAKE_STATUS(ONNXRUNTIME, FAIL, "Output of ", output_value, " != ", expected_value);
    }
  }

  return status;
}

// test the change in handling of graph inputs that match initializers between IR version 3 and 4
// in V3 disallow overriding an initializer via the feeds
// for V4 allow it
TEST(InferenceSessionTests, TestOptionalInputs) {
  std::vector<int> ir_versions{3, 4};
  for (auto version : ir_versions) {
    // required input only
    auto status = RunOptionalInputTest(true, false, false, version);
    ASSERT_TRUE(status.IsOK()) << status.ErrorMessage();

    // required and optional input
    status = RunOptionalInputTest(true, true, false, version);
    if (version == 3) {
      ASSERT_FALSE(status.IsOK()) << status.ErrorMessage();
    } else {
      ASSERT_TRUE(status.IsOK()) << status.ErrorMessage();
    }
    // required, optional and invalid input
    status = RunOptionalInputTest(true, true, true, version);
    ASSERT_FALSE(status.IsOK());
    EXPECT_THAT(status.ErrorMessage(), testing::HasSubstr("Invalid Feed Input Name"));

    // missing required
    status = RunOptionalInputTest(false, true, false, version);
    ASSERT_FALSE(status.IsOK());
    if (version == 3) {
      EXPECT_THAT(status.ErrorMessage(), testing::HasSubstr("Invalid Feed Input Name"));
    } else {
      EXPECT_THAT(status.ErrorMessage(), testing::HasSubstr("Missing Input:"));
    }
  }
}

TEST(ExecutionProviderTest, FunctionTest) {
  onnxruntime::Model model("graph_1");
  auto& graph = model.MainGraph();
  std::vector<onnxruntime::NodeArg*> inputs;
  std::vector<onnxruntime::NodeArg*> outputs;

  // FLOAT tensor.
  ONNX_NAMESPACE::TypeProto float_tensor;
  float_tensor.mutable_tensor_type()->set_elem_type(ONNX_NAMESPACE::TensorProto_DataType_FLOAT);
  float_tensor.mutable_tensor_type()->mutable_shape()->add_dim()->set_dim_value(3);
  float_tensor.mutable_tensor_type()->mutable_shape()->add_dim()->set_dim_value(2);

  auto& input_arg_1 = graph.GetOrCreateNodeArg("X", &float_tensor);
  auto& input_arg_2 = graph.GetOrCreateNodeArg("Y", &float_tensor);
  inputs.push_back(&input_arg_1);
  inputs.push_back(&input_arg_2);
  auto& output_arg = graph.GetOrCreateNodeArg("node_1_out_1", &float_tensor);
  outputs.push_back(&output_arg);
  graph.AddNode("node_1", "Add", "node 1.", inputs, outputs);

  auto& input_arg_3 = graph.GetOrCreateNodeArg("Z", &float_tensor);
  inputs.clear();
  inputs.push_back(&output_arg);
  inputs.push_back(&input_arg_3);
  auto& output_arg_2 = graph.GetOrCreateNodeArg("M", &float_tensor);
  outputs.clear();
  outputs.push_back(&output_arg_2);
  graph.AddNode("node_2", "Add", "node 2.", inputs, outputs);

  auto status = graph.Resolve();
  ASSERT_TRUE(status.IsOK());
  std::string model_file_name = "execution_provider_test_graph.onnx";
  status = onnxruntime::Model::Save(model, model_file_name);

  SessionOptions so;
  so.session_logid = "ExecutionProviderTest.FunctionTest";
  InferenceSession session_object{so};
  status = session_object.Load(model_file_name);
  ASSERT_TRUE(status.IsOK());
  status = session_object.Initialize();
  ASSERT_TRUE(status.IsOK());

  RunOptions run_options;
  run_options.run_tag = so.session_logid;

  CPUExecutionProviderInfo epi;
  auto testCPUExecutionProvider = std::make_unique<::onnxruntime::CPUExecutionProvider>(epi);

  std::vector<int64_t> dims_mul_x = {3, 2};
  std::vector<float> values_mul_x = {1.0f, 2.0f, 3.0f, 4.0f, 5.0f, 6.0f};
  OrtValue ml_value_x;
  CreateMLValue<float>(testCPUExecutionProvider->GetAllocator(0, OrtMemTypeDefault), dims_mul_x, values_mul_x, &ml_value_x);
  OrtValue ml_value_y;
  CreateMLValue<float>(testCPUExecutionProvider->GetAllocator(0, OrtMemTypeDefault), dims_mul_x, values_mul_x, &ml_value_y);
  OrtValue ml_value_z;
  CreateMLValue<float>(testCPUExecutionProvider->GetAllocator(0, OrtMemTypeDefault), dims_mul_x, values_mul_x, &ml_value_z);
  NameMLValMap feeds;
  feeds.insert(std::make_pair("X", ml_value_x));
  feeds.insert(std::make_pair("Y", ml_value_y));
  feeds.insert(std::make_pair("Z", ml_value_z));

  // prepare outputs
  std::vector<std::string> output_names;
  output_names.push_back("M");
  std::vector<OrtValue> fetches;

  // prepare expected inputs and outputs
  std::vector<int64_t> expected_dims_mul_m = {3, 2};
  std::vector<float> expected_values_mul_m = {3.0f, 6.0f, 9.0f, 12.0f, 15.0f, 18.0f};

  // Now run
  status = session_object.Run(run_options, feeds, output_names, &fetches);
  ASSERT_TRUE(status.IsOK());
  VerifyOutputs(fetches, expected_dims_mul_m, expected_values_mul_m);

  InferenceSession session_object_2{so};
  session_object_2.RegisterExecutionProvider(std::move(testCPUExecutionProvider));
  session_object_2.RegisterExecutionProvider(std::make_unique<::onnxruntime::FuseExecutionProvider>());
  status = session_object_2.Load(model_file_name);
  ASSERT_TRUE(status.IsOK());
  status = session_object_2.Initialize();
  ASSERT_TRUE(status.IsOK());
  status = session_object_2.Run(run_options, feeds, output_names, &fetches);
  ASSERT_TRUE(status.IsOK());
  VerifyOutputs(fetches, expected_dims_mul_m, expected_values_mul_m);
}

TEST(ExecutionProviderTest, FunctionInlineTest) {
  onnxruntime::Model model("graph_1");

  ONNX_NAMESPACE::FunctionProto fc_proto;
  fc_proto.set_name("FC");
  fc_proto.set_doc_string("this is a full connection function.");
  fc_proto.set_since_version(7);
  fc_proto.add_input("w");
  fc_proto.add_input("x");
  fc_proto.add_input("b");
  fc_proto.add_output("y");
  NodeProto* node0 = fc_proto.add_node();
  node0->set_name("node0");
  node0->set_domain("");
  node0->set_doc_string("This is a matmul testing node ");
  node0->set_op_type("MatMul");
  node0->add_input("w");
  node0->add_input("x");
  node0->add_output("y_1");
  NodeProto* node1 = fc_proto.add_node();
  node1->set_name("node1");
  node1->set_domain("");
  node1->set_doc_string("This is a add testing node ");
  node1->set_op_type("Add");
  node1->add_input("y_1");
  node1->add_input("b");
  node1->add_output("y");
  model.AddFunction(fc_proto);

  auto& graph = model.MainGraph();
  std::vector<onnxruntime::NodeArg*> inputs;
  std::vector<onnxruntime::NodeArg*> outputs;

  // FLOAT tensor.
  ONNX_NAMESPACE::TypeProto float_tensor;
  float_tensor.mutable_tensor_type()->set_elem_type(ONNX_NAMESPACE::TensorProto_DataType_FLOAT);
  float_tensor.mutable_tensor_type()->mutable_shape()->add_dim()->set_dim_value(2);
  float_tensor.mutable_tensor_type()->mutable_shape()->add_dim()->set_dim_value(2);

  auto& input_arg_1 = graph.GetOrCreateNodeArg("X", &float_tensor);
  auto& input_arg_2 = graph.GetOrCreateNodeArg("Y", &float_tensor);
  auto& input_arg_3 = graph.GetOrCreateNodeArg("Z", &float_tensor);
  inputs.push_back(&input_arg_1);
  inputs.push_back(&input_arg_2);
  inputs.push_back(&input_arg_3);
  auto& output_arg = graph.GetOrCreateNodeArg("M", &float_tensor);
  outputs.push_back(&output_arg);
  graph.AddNode("node_1", "FC", "node 1.", inputs, outputs);

  auto status = graph.Resolve();
  ASSERT_TRUE(status.IsOK());
  std::string model_file_name = "inline_test_graph.onnx";
  status = onnxruntime::Model::Save(model, model_file_name);

  SessionOptions so;
  so.session_logid = "ExecutionProviderTest.FunctionInlineTest";
  InferenceSession session_object{so};
  status = session_object.Load(model_file_name);
  ASSERT_TRUE(status.IsOK());
  status = session_object.Initialize();
  ASSERT_TRUE(status.IsOK());

  RunOptions run_options;
  run_options.run_tag = so.session_logid;

  std::vector<int64_t> dims_mul_x = {2, 2};
  std::vector<float> values_mul_x = {1.0f, 2.0f, 3.0f, 4.0f};
  OrtValue ml_value_x;
  CreateMLValue<float>(TestCPUExecutionProvider()->GetAllocator(0, OrtMemTypeDefault), dims_mul_x, values_mul_x,
                       &ml_value_x);
  OrtValue ml_value_y;
  CreateMLValue<float>(TestCPUExecutionProvider()->GetAllocator(0, OrtMemTypeDefault), dims_mul_x, values_mul_x,
                       &ml_value_y);
  OrtValue ml_value_z;
  CreateMLValue<float>(TestCPUExecutionProvider()->GetAllocator(0, OrtMemTypeDefault), dims_mul_x, values_mul_x,
                       &ml_value_z);
  NameMLValMap feeds;
  feeds.insert(std::make_pair("X", ml_value_x));
  feeds.insert(std::make_pair("Y", ml_value_y));
  feeds.insert(std::make_pair("Z", ml_value_z));

  // prepare outputs
  std::vector<std::string> output_names;
  output_names.push_back("M");
  std::vector<OrtValue> fetches;

  // prepare expected inputs and outputs
  std::vector<int64_t> expected_dims_mul_m = {2, 2};
  std::vector<float> expected_values_mul_m = {8.0f, 12.0f, 18.0f, 26.0f};

  // Now run
  status = session_object.Run(run_options, feeds, output_names, &fetches);
  ASSERT_TRUE(status.IsOK());
  VerifyOutputs(fetches, expected_dims_mul_m, expected_values_mul_m);
}

TEST(InferenceSessionTests, TestTruncatedSequence) {
  // model/data generated by <repo>/onnxruntime/test/testdata/CNTK/gen.py GenScan()
  // Manually updated to have IR version of 4.
  static const std::string LSTM_MODEL_URI = "testdata/scan_1.onnx";
  // This model is a 4x forward LSTM. Parse it to find out mapping between init_state input/output
  ONNX_NAMESPACE::ModelProto model_proto;
  int model_fd;
  auto status = Env::Default().FileOpenRd(LSTM_MODEL_URI, model_fd);
  ASSERT_TRUE(status.IsOK());
  google::protobuf::io::FileInputStream f(model_fd);
  f.SetCloseOnDelete(true);
  ASSERT_TRUE(model_proto.ParseFromZeroCopyStream(&f));
  GraphProto& graph_proto = *model_proto.mutable_graph();

  auto find_attr = [&](const NodeProto& node, const std::string& attr_name) -> const AttributeProto* {
    for (int i = 0; i < node.attribute_size(); ++i) {
      auto& attr = node.attribute(i);
      if (attr.name() == attr_name)
        return &attr;
    }
    return nullptr;
  };

  std::unordered_map<std::string, std::string> init_state_map;
  for (int i_node = 0; i_node < graph_proto.node_size(); ++i_node) {
    auto& node = *graph_proto.mutable_node(i_node);
    if (node.op_type() == "Scan") {
      // only works in forward, and do not allow bidirection
      auto attr_directions = find_attr(node, "scan_input_directions");
      if (attr_directions != nullptr) {
        ASSERT_TRUE(attr_directions->ints_size() == 1);

        if (attr_directions->ints(0) == 1)
          continue;  // skip backward Scan
      }

      // input 0 is optional sequence length, 1..N are for initial states
      // and N+1..N+num_scan_inputs are actual inputs
      // output 0..N-1 are for output states, and N.. are actual outputs
      auto attr_num_scan_inputs = find_attr(node, "num_scan_inputs");
      ASSERT_TRUE(attr_num_scan_inputs != nullptr);
      int num_scan_inputs = gsl::narrow_cast<int>(attr_num_scan_inputs->i());
      ASSERT_TRUE(node.input_size() - num_scan_inputs < node.output_size());
      for (int i = 0; i < node.input_size() - num_scan_inputs; ++i) {
        init_state_map.insert(std::make_pair(node.output(i), node.input(i)));
      }
    }
  }

  // now run the truncated model
  SessionOptions so;
  InferenceSession session_object(so);
  ASSERT_TRUE(session_object.Load(LSTM_MODEL_URI).IsOK());
  ASSERT_TRUE(session_object.Initialize().IsOK());

  RunOptions run_options;
  run_options.run_tag = "one session/one tag";

  std::vector<int64_t> X_dims = {5, 1, 3};
  std::vector<float> X = {0.5488135f, 0.71518934f, 0.60276335f,
                          0.5448832f, 0.4236548f, 0.6458941f,
                          0.4375872f, 0.891773f, 0.96366274f,
                          0.3834415f, 0.79172504f, 0.5288949f,
                          0.56804454f, 0.92559665f, 0.07103606f};

  std::vector<int64_t> Y_dims = {5, 1, 2};
  std::vector<float> Y_data = {-1.1730184e-04f, -3.1204990e-04f,
                               -2.9978977e-04f, -1.0602647e-03f,
                               -3.8115133e-04f, -2.0684483e-03f,
                               -2.5120965e-04f, -2.9920202e-03f,
                               3.0980256e-05f, -3.5933927e-03f};

  OrtValue ml_value;
  CreateMLValue<float>(TestCPUExecutionProvider()->GetAllocator(0, OrtMemTypeDefault), X_dims, X, &ml_value);

  std::string input_name = "Input13165";
  NameMLValMap feeds = {{input_name, ml_value}};

  // prepare outputs for whole sequence
  std::string final_output_name = "";
  int final_output_index = -1;
  for (int i = 0; i < graph_proto.output_size(); ++i) {
    if (init_state_map.find(graph_proto.output(i).name()) == init_state_map.end()) {
      ASSERT_TRUE(final_output_name.empty());
      final_output_name = graph_proto.output(i).name();
      final_output_index = i;
    }
  }

  std::vector<std::string> output_names = {final_output_name};
  std::vector<OrtValue> fetches;

  // Now run the full sequence
  common::Status st = session_object.Run(run_options, feeds, output_names, &fetches);
  if (!st.IsOK()) {
    std::cout << "Run returned status: " << st.ErrorMessage() << std::endl;
  }
  ASSERT_TRUE(st.IsOK());
  ASSERT_EQ(1, fetches.size());
  auto& rtensor = fetches.front().Get<Tensor>();
  TensorShape expected_shape(Y_dims);
  ASSERT_EQ(expected_shape, rtensor.Shape());
  for (size_t i = 0; i < Y_data.size(); ++i)
    EXPECT_NEAR(Y_data[i], rtensor.template Data<float>()[i], FLT_EPSILON);

  // run truncated sequence
  output_names.clear();
  for (int i = 0; i < graph_proto.output_size(); ++i) {
    output_names.push_back(graph_proto.output(i).name());
  }
  fetches.clear();

  std::vector<int> truncated_lengths = {2, 2, 1};              // sums to non-truncated length
  auto seq_stride = TensorShape(X_dims).SizeFromDimension(1);  // sequence is the first dimension of input shape
  int seq_start = 0;
  for (auto truncated_len : truncated_lengths) {
    std::vector<int64_t> truncated_input_dims = X_dims;
    truncated_input_dims[0] = truncated_len;
    OrtValue truncated_ml_value;
    std::vector<float> truncated_input(X.begin() + seq_start * seq_stride, X.begin() + (seq_start + truncated_len) * seq_stride);
    CreateMLValue<float>(TestCPUExecutionProvider()->GetAllocator(0, OrtMemTypeDefault), truncated_input_dims, truncated_input, &truncated_ml_value);
    NameMLValMap truncated_feeds = {{input_name, truncated_ml_value}};
    if (seq_start > 0) {
      // continue from truncated sequence
      ASSERT_TRUE(fetches.size() == output_names.size());
      for (size_t i_output = 0; i_output < output_names.size(); ++i_output) {
        auto iter = init_state_map.find(output_names[i_output]);
        if (iter != init_state_map.end())
          truncated_feeds.insert(std::make_pair(iter->second, fetches[i_output]));
      }
    }
    std::vector<OrtValue> truncated_fetches;
    st = session_object.Run(run_options, truncated_feeds, output_names, &truncated_fetches);
    if (!st.IsOK()) {
      std::cout << "Run returned status: " << st.ErrorMessage() << std::endl;
    }
    ASSERT_TRUE(st.IsOK());

    // check truncated output
    auto& truncated_rtensor = truncated_fetches[final_output_index].Get<Tensor>();
    std::vector<int64_t> truncated_output_dims = Y_dims;
    truncated_output_dims[0] = truncated_len;
    TensorShape truncated_shape(truncated_output_dims);
    ASSERT_EQ(truncated_shape, truncated_rtensor.Shape());
    auto seq_output_stride = truncated_shape.SizeFromDimension(1);
    for (int i = 0; i < truncated_shape.Size(); ++i)
      EXPECT_NEAR(Y_data[i + seq_start * seq_output_stride], truncated_rtensor.template Data<float>()[i], FLT_EPSILON);

    // prepare for next truncated input
    fetches = truncated_fetches;
    seq_start += truncated_len;
  }
}

// create the feeds and fetches using the dummy allocator so that we have to copy to CPU to execute, and from
// CPU to return in utils::ExecuteGraph. Call InferenceSession::Run twice to test the caching of the copy logic.
TEST(InferenceSessionTests, TestCopyToFromDevices) {
  SessionOptions so;
  so.session_logid = "InferenceSessionTests.TestCopyToFromDevices";
  InferenceSession session_object{so, &DefaultLoggingManager()};

  ASSERT_TRUE(session_object.Load(MODEL_URI).IsOK());
  ASSERT_TRUE(session_object.Initialize().IsOK());

  auto dummy_provider = std::make_unique<DummyExecutionProvider>();
  auto* p_dummy_provider = dummy_provider.get();
  session_object.RegisterExecutionProvider(std::move(dummy_provider));

  // prepare inputs
  std::vector<int64_t> dims_mul_x = {3, 2};
  std::vector<float> values_mul_x = {1.0f, 2.0f, 3.0f, 4.0f, 5.0f, 6.0f};
  OrtValue ml_value;
  CreateMLValue<float>(p_dummy_provider->GetAllocator(0, OrtMemTypeDefault), dims_mul_x, values_mul_x,
                       &ml_value);

  std::vector<std::string> feed_names;
  std::vector<OrtValue> feeds;
  feed_names.push_back("X");
  feeds.push_back(ml_value);

  // prepare expected inputs and outputs
  std::vector<int64_t> expected_dims_mul_y = {3, 2};
  std::vector<float> expected_values_mul_y = {1.0f, 4.0f, 9.0f, 16.0f, 25.0f, 36.0f};

  auto run_test = [&](int run_num) {
    // prepare outputs
    std::vector<std::string> output_names;
    std::vector<OrtValue> fetches;
    output_names.push_back("Y");

    fetches.resize(output_names.size());
    for (auto& elem : fetches) {
      CreateMLValue<float>(p_dummy_provider->GetAllocator(0, OrtMemTypeDefault), dims_mul_x, values_mul_x,
                           &elem);
    }

    // Now run
    RunOptions run_options;
    run_options.run_tag = "run:" + std::to_string(run_num);

    common::Status st = session_object.Run(run_options, feed_names, feeds, output_names, &fetches);
    ASSERT_TRUE(st.IsOK()) << st.ErrorMessage();

    VerifyOutputs(fetches, expected_dims_mul_y, expected_values_mul_y);
  };

  int run_number = 0;
  run_test(run_number++);
  run_test(run_number++);
}

// This test validates the RegisterTransformer API
// It creates and registers a dummy transformer and after session initialize
// validates that this transformer was called regardless of the graph optimization level set.
TEST(InferenceSessionTests, TestRegisterTransformers) {
  string model_uri = "testdata/transform/fusion/fuse-conv-bn-mul-add-unsqueeze.onnx";

  for (int i = static_cast<int>(TransformerLevel::Default); i < static_cast<int>(TransformerLevel::MaxTransformerLevel); i++) {
    SessionOptions so;
    so.session_logid = "InferenceSessionTests.TestL1AndL2Transformers";
    so.graph_optimization_level = static_cast<TransformerLevel>(i);
    InferenceSession session_object{so, &DefaultLoggingManager()};

    // Create and register dummy graph transformer
    auto dummy_transformer_unique_ptr = std::make_unique<DummyGraphTransformer>("DummyTransformer");
    const auto* dummy_transformer = dummy_transformer_unique_ptr.get();
    session_object.RegisterGraphTransformer(std::move(dummy_transformer_unique_ptr));

    session_object.Load(model_uri);
    ASSERT_TRUE(session_object.Initialize().IsOK());

    // Validate transformer was called after Session.Initialize
    ASSERT_TRUE(dummy_transformer->IsTransformerInvoked());
  }
}

// This test validates session initialize is successful when all the pre-defined
// L1 and L2 transformers are enabled.
TEST(InferenceSessionTests, TestL1AndL2Transformers) {
  // Models which cover all transformers.
  std::vector<std::string> test_model_uris = {"testdata/transform/fusion/fuse-conv-bn-mul-add-unsqueeze.onnx",
                                              "testdata/transform/abs-id-max.onnx",
                                              "testdata/transform/slice-elim.onnx",
                                              "testdata/transform/matmul_add_fusion/2Input/model.onnx",
                                              "testdata/transform/matmul_add_fusion/3Input/gemm_relu.onnx",
                                              "testdata/transform/fusion/fuse-conv-bn-add-mul-float16.onnx"};

  for (const auto& model_uri : test_model_uris) {
    SessionOptions so;
    so.session_logid = "InferenceSessionTests.TestL1AndL2Transformers";
    so.graph_optimization_level = TransformerLevel::Level2;
    InferenceSession session_object{so, &DefaultLoggingManager()};
    ASSERT_TRUE(session_object.Load(model_uri).IsOK());
    ASSERT_TRUE(session_object.Initialize().IsOK());
  }
}

#ifdef USE_CUDA

TEST(InferenceSessionTests, TestParallelExecutionWithCudaProvider) {
  string model_uri = "testdata/transform/fusion/fuse-conv-bn-mul-add-unsqueeze.onnx";

  SessionOptions so;
  so.enable_sequential_execution = false;
  so.session_logid = "InferenceSessionTests.TestParallelExecutionWithCudaProvider";
  InferenceSession session_object{so};

  CUDAExecutionProviderInfo epi;
  epi.device_id = 0;
  EXPECT_TRUE(session_object.RegisterExecutionProvider(std::make_unique<CUDAExecutionProvider>(epi)).IsOK());

  ASSERT_TRUE(session_object.Load(model_uri).IsOK());

  auto status = session_object.Initialize();

  ASSERT_TRUE(!status.IsOK());
}

#endif

<<<<<<< HEAD
TEST(InferenceSessionTests, TruncatedBatchSeqLenIntTest) {
  static const std::string GRU_MODEL_URI = "testdata/gru_batch_seq_len_imatmul.onnx";
  // This model is a GRU with batch and sequence length, with quantized MatMulInteger

  SessionOptions so;
  InferenceSession session_object(so);
#ifdef USE_NUPHAR
  session_object.RegisterExecutionProvider(DefaultNupharExecutionProvider());
#endif
  ASSERT_TRUE(session_object.Load(GRU_MODEL_URI).IsOK());
  ASSERT_TRUE(session_object.Initialize().IsOK());

  RunOptions run_options;
  run_options.run_tag = "one session/one tag";

  std::vector<int64_t> X_dims = {3, 3, 3};
  std::vector<float> X =
      {0, 1, 2, 3, 4, 5, 6, 7, 8,
       9, 8, 7, 6, 5, 4, 0, 0, 0,
       3, 2, 1, 0, 0, 0, 0, 0, 0};

  std::vector<int64_t> seq_dims = {3};
  std::vector<int32_t> seq = {3, 2, 1};

  OrtValue X_ml_value;
  CreateMLValue<float>(TestCPUExecutionProvider()->GetAllocator(0, OrtMemTypeDefault), X_dims, X, &X_ml_value);

  OrtValue seq_ml_value;
  CreateMLValue<int32_t>(TestCPUExecutionProvider()->GetAllocator(0, OrtMemTypeDefault), seq_dims, seq, &seq_ml_value);

  NameMLValMap feeds;
  feeds.emplace("Input3", X_ml_value);
  feeds.emplace("seq_len", seq_ml_value);

  std::vector<std::string> output_names = {"Plus623_Output_0", "Hidden_output"};
  std::vector<OrtValue> fetches;

  // Now run the full sequence
  common::Status st = session_object.Run(run_options, feeds, output_names, &fetches);
  if (!st.IsOK()) {
    std::cout << "Run returned status: " << st.ErrorMessage() << std::endl;
  }
  ASSERT_TRUE(st.IsOK());
  ASSERT_EQ(2, fetches.size());

  std::vector<int64_t> Y_dims = {3, 3, 2};
  std::vector<float> Y_data =
      {0.112073f, 0.463166f,
       0.0613338f, 0.141461f,
       0.0222765f, -0.00191399f,

       0.283774f, 0.45093f,
       0.400833f, 0.101056f,
       0, 0,

       0.513725f, 0.316251f,
       0, 0,
       0, 0};

  std::vector<int64_t> Y_h_dims = {1, 3, 2};
  std::vector<float> Y_h_data =
      {0.513725f, 0.316251f,
       0.400833f, 0.101056f,
       0.0222765f, -0.00191399f};

  const auto& Y_tensor = fetches[0].Get<Tensor>();
  const float* Y_real_output = Y_tensor.template Data<float>();

  const auto& Y_h_tensor = fetches[1].Get<Tensor>();
  const float* Y_h_real_output = Y_h_tensor.template Data<float>();

  ASSERT_EQ(TensorShape(Y_dims), Y_tensor.Shape());
  for (size_t i = 0; i < Y_data.size(); ++i)
    EXPECT_NEAR(Y_data[i], Y_real_output[i], 1e-3f);

  ASSERT_EQ(TensorShape(Y_h_dims), Y_h_tensor.Shape());
  for (size_t i = 0; i < Y_h_data.size(); ++i)
    EXPECT_NEAR(Y_h_data[i], Y_h_real_output[i], 1e-3f);
=======
TEST(InferenceSessionTests, ModelWithKOnnxDomainAlias) {
  SessionOptions so;
  so.session_logid = "InferenceSessionTests.NoTimeout";
  InferenceSession session_object{so, &DefaultLoggingManager()};
  std::string file_name = "testdata/test_model_with_fullonnxdomain.onnx";
  auto ret_status = session_object.Load(file_name);
  ASSERT_TRUE(ret_status.IsOK()) << ret_status.ErrorMessage();
  ret_status = session_object.Initialize();
  ASSERT_TRUE(ret_status.IsOK()) << ret_status.ErrorMessage();
>>>>>>> 810ee006
}

}  // namespace test
}  // namespace onnxruntime<|MERGE_RESOLUTION|>--- conflicted
+++ resolved
@@ -1482,86 +1482,6 @@
 
 #endif
 
-<<<<<<< HEAD
-TEST(InferenceSessionTests, TruncatedBatchSeqLenIntTest) {
-  static const std::string GRU_MODEL_URI = "testdata/gru_batch_seq_len_imatmul.onnx";
-  // This model is a GRU with batch and sequence length, with quantized MatMulInteger
-
-  SessionOptions so;
-  InferenceSession session_object(so);
-#ifdef USE_NUPHAR
-  session_object.RegisterExecutionProvider(DefaultNupharExecutionProvider());
-#endif
-  ASSERT_TRUE(session_object.Load(GRU_MODEL_URI).IsOK());
-  ASSERT_TRUE(session_object.Initialize().IsOK());
-
-  RunOptions run_options;
-  run_options.run_tag = "one session/one tag";
-
-  std::vector<int64_t> X_dims = {3, 3, 3};
-  std::vector<float> X =
-      {0, 1, 2, 3, 4, 5, 6, 7, 8,
-       9, 8, 7, 6, 5, 4, 0, 0, 0,
-       3, 2, 1, 0, 0, 0, 0, 0, 0};
-
-  std::vector<int64_t> seq_dims = {3};
-  std::vector<int32_t> seq = {3, 2, 1};
-
-  OrtValue X_ml_value;
-  CreateMLValue<float>(TestCPUExecutionProvider()->GetAllocator(0, OrtMemTypeDefault), X_dims, X, &X_ml_value);
-
-  OrtValue seq_ml_value;
-  CreateMLValue<int32_t>(TestCPUExecutionProvider()->GetAllocator(0, OrtMemTypeDefault), seq_dims, seq, &seq_ml_value);
-
-  NameMLValMap feeds;
-  feeds.emplace("Input3", X_ml_value);
-  feeds.emplace("seq_len", seq_ml_value);
-
-  std::vector<std::string> output_names = {"Plus623_Output_0", "Hidden_output"};
-  std::vector<OrtValue> fetches;
-
-  // Now run the full sequence
-  common::Status st = session_object.Run(run_options, feeds, output_names, &fetches);
-  if (!st.IsOK()) {
-    std::cout << "Run returned status: " << st.ErrorMessage() << std::endl;
-  }
-  ASSERT_TRUE(st.IsOK());
-  ASSERT_EQ(2, fetches.size());
-
-  std::vector<int64_t> Y_dims = {3, 3, 2};
-  std::vector<float> Y_data =
-      {0.112073f, 0.463166f,
-       0.0613338f, 0.141461f,
-       0.0222765f, -0.00191399f,
-
-       0.283774f, 0.45093f,
-       0.400833f, 0.101056f,
-       0, 0,
-
-       0.513725f, 0.316251f,
-       0, 0,
-       0, 0};
-
-  std::vector<int64_t> Y_h_dims = {1, 3, 2};
-  std::vector<float> Y_h_data =
-      {0.513725f, 0.316251f,
-       0.400833f, 0.101056f,
-       0.0222765f, -0.00191399f};
-
-  const auto& Y_tensor = fetches[0].Get<Tensor>();
-  const float* Y_real_output = Y_tensor.template Data<float>();
-
-  const auto& Y_h_tensor = fetches[1].Get<Tensor>();
-  const float* Y_h_real_output = Y_h_tensor.template Data<float>();
-
-  ASSERT_EQ(TensorShape(Y_dims), Y_tensor.Shape());
-  for (size_t i = 0; i < Y_data.size(); ++i)
-    EXPECT_NEAR(Y_data[i], Y_real_output[i], 1e-3f);
-
-  ASSERT_EQ(TensorShape(Y_h_dims), Y_h_tensor.Shape());
-  for (size_t i = 0; i < Y_h_data.size(); ++i)
-    EXPECT_NEAR(Y_h_data[i], Y_h_real_output[i], 1e-3f);
-=======
 TEST(InferenceSessionTests, ModelWithKOnnxDomainAlias) {
   SessionOptions so;
   so.session_logid = "InferenceSessionTests.NoTimeout";
@@ -1571,7 +1491,86 @@
   ASSERT_TRUE(ret_status.IsOK()) << ret_status.ErrorMessage();
   ret_status = session_object.Initialize();
   ASSERT_TRUE(ret_status.IsOK()) << ret_status.ErrorMessage();
->>>>>>> 810ee006
+}
+
+TEST(InferenceSessionTests, TruncatedBatchSeqLenIntTest) {
+  static const std::string GRU_MODEL_URI = "testdata/gru_batch_seq_len_imatmul.onnx";
+  // This model is a GRU with batch and sequence length, with quantized MatMulInteger
+
+  SessionOptions so;
+  InferenceSession session_object(so);
+#ifdef USE_NUPHAR
+  session_object.RegisterExecutionProvider(DefaultNupharExecutionProvider());
+#endif
+  ASSERT_TRUE(session_object.Load(GRU_MODEL_URI).IsOK());
+  ASSERT_TRUE(session_object.Initialize().IsOK());
+
+  RunOptions run_options;
+  run_options.run_tag = "one session/one tag";
+
+  std::vector<int64_t> X_dims = {3, 3, 3};
+  std::vector<float> X =
+      {0, 1, 2, 3, 4, 5, 6, 7, 8,
+       9, 8, 7, 6, 5, 4, 0, 0, 0,
+       3, 2, 1, 0, 0, 0, 0, 0, 0};
+
+  std::vector<int64_t> seq_dims = {3};
+  std::vector<int32_t> seq = {3, 2, 1};
+
+  OrtValue X_ml_value;
+  CreateMLValue<float>(TestCPUExecutionProvider()->GetAllocator(0, OrtMemTypeDefault), X_dims, X, &X_ml_value);
+
+  OrtValue seq_ml_value;
+  CreateMLValue<int32_t>(TestCPUExecutionProvider()->GetAllocator(0, OrtMemTypeDefault), seq_dims, seq, &seq_ml_value);
+
+  NameMLValMap feeds;
+  feeds.emplace("Input3", X_ml_value);
+  feeds.emplace("seq_len", seq_ml_value);
+
+  std::vector<std::string> output_names = {"Plus623_Output_0", "Hidden_output"};
+  std::vector<OrtValue> fetches;
+
+  // Now run the full sequence
+  common::Status st = session_object.Run(run_options, feeds, output_names, &fetches);
+  if (!st.IsOK()) {
+    std::cout << "Run returned status: " << st.ErrorMessage() << std::endl;
+  }
+  ASSERT_TRUE(st.IsOK());
+  ASSERT_EQ(2, fetches.size());
+
+  std::vector<int64_t> Y_dims = {3, 3, 2};
+  std::vector<float> Y_data =
+      {0.112073f, 0.463166f,
+       0.0613338f, 0.141461f,
+       0.0222765f, -0.00191399f,
+
+       0.283774f, 0.45093f,
+       0.400833f, 0.101056f,
+       0, 0,
+
+       0.513725f, 0.316251f,
+       0, 0,
+       0, 0};
+
+  std::vector<int64_t> Y_h_dims = {1, 3, 2};
+  std::vector<float> Y_h_data =
+      {0.513725f, 0.316251f,
+       0.400833f, 0.101056f,
+       0.0222765f, -0.00191399f};
+
+  const auto& Y_tensor = fetches[0].Get<Tensor>();
+  const float* Y_real_output = Y_tensor.template Data<float>();
+
+  const auto& Y_h_tensor = fetches[1].Get<Tensor>();
+  const float* Y_h_real_output = Y_h_tensor.template Data<float>();
+
+  ASSERT_EQ(TensorShape(Y_dims), Y_tensor.Shape());
+  for (size_t i = 0; i < Y_data.size(); ++i)
+    EXPECT_NEAR(Y_data[i], Y_real_output[i], 1e-3f);
+
+  ASSERT_EQ(TensorShape(Y_h_dims), Y_h_tensor.Shape());
+  for (size_t i = 0; i < Y_h_data.size(); ++i)
+    EXPECT_NEAR(Y_h_data[i], Y_h_real_output[i], 1e-3f);
 }
 
 }  // namespace test

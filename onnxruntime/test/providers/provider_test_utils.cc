--- conflicted
+++ resolved
@@ -513,15 +513,11 @@
   SessionOptions so;
   so.session_logid = op_;
   so.session_log_verbosity_level = 1;
-<<<<<<< HEAD
+  so.execution_mode = execution_mode;
   // TODO: Optimizers should be off by default so we test the operator as is, however currently
   // Scan9.OuterScopeAccess_ShapeInMainGraph_NoTypeAndShapeInSubgraph fails with nuphar. See Bug 525222.
   // Uncomment this line once that is addressed.
   // so.graph_optimization_level = TransformerLevel::Default;  // 'Default' == off
-  so.enable_sequential_execution = sequential_execution;
-=======
-  so.execution_mode = execution_mode;
->>>>>>> 95ab5ad3
   Run(so, expect_result, expected_failure_string, excluded_provider_types, run_options, execution_providers);
 }
 

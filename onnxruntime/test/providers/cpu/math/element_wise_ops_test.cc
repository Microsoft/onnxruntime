--- conflicted
+++ resolved
@@ -705,23 +705,13 @@
                          311.0f, 312.0f, 313.0f,
                          321.0f, 322.0f, 323.0f,
                          331.0f, 332.0f, 333.0f});
-<<<<<<< HEAD
-  std::unordered_set<std::string> excluded_providers;
-  excluded_providers.insert(kTensorrtExecutionProvider); //TensorRT: Expected output shape [{3,3,3}] did not match run output shape [{3,1,1}] for sum
-#if defined(OPENVINO_CONFIG_GPU_FP16) || defined(OPENVINO_CONFIG_GPU_FP32) || defined(OPENVINO_CONFIG_MYRIAD)|| defined(OPENVINO_CONFIG_VAD_M)
-  // OpenVINO: Disabled temporarily due to accuarcy issues
-  // OpenVINO VPU: Disabled due to software limitation for VPU Plugin
-  excluded_providers.insert(kOpenVINOExecutionProvider);
-=======
-#if defined(OPENVINO_CONFIG_MYRIAD) || defined(OPENVINO_CONFIG_VAD_M)
-  //OpenVINO: Disabled due to software limitation for VPU Plugin.
-  //This test runs fine on CPU and GPU Plugins
+#if defined(OPENVINO_CONFIG_GPU_FP16) || defined(OPENVINO_CONFIG_GPU_FP32) || defined(OPENVINO_CONFIG_MYRIAD) || defined(OPENVINO_CONFIG_VAD_M)
+  //OpenVINO: Disabled due to software limitation for GPU and VPU Plugins.
+  //This test runs fine on CPU Plugin
   test.Run(OpTester::ExpectResult::kExpectSuccess, "", {kTensorrtExecutionProvider, kOpenVINOExecutionProvider});
 #else
   test.Run(OpTester::ExpectResult::kExpectSuccess, "", {kTensorrtExecutionProvider});  //TensorRT: Expected output shape [{3,3,3}] did not match run output shape [{3,1,1}] for sum
->>>>>>> 92269ae4
 #endif
-  test.Run(OpTester::ExpectResult::kExpectSuccess, "", excluded_providers);                    
 }
 
 TEST(MathOpTest, Sum_8_Test2) {

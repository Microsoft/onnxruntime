// Copyright (c) Microsoft Corporation. All rights reserved.
// Licensed under the MIT License.

#pragma once
#include <vector>
#include <memory>

<<<<<<< HEAD
=======
namespace onnxruntime {
namespace test {
struct OrtCallback;
>>>>>>> 810ee006
/**
 * A holder for delay freed buffers
 */
class HeapBuffer {
 public:
  HeapBuffer() = default;
  /**
   * free all the buffers allocated from 'AllocMemory' function
   */
  ~HeapBuffer();
  void* AllocMemory(size_t size) {
    void* p = malloc(size);
    buffers_.push_back(p);
    return p;
  }
<<<<<<< HEAD

 private:
=======
  void AddDeleter(OrtCallback* d);

 private:
  std::vector<OrtCallback*> deleters_;
>>>>>>> 810ee006
  std::vector<void*> buffers_;
};
}  // namespace test
}  // namespace onnxruntime<|MERGE_RESOLUTION|>--- conflicted
+++ resolved
@@ -5,12 +5,9 @@
 #include <vector>
 #include <memory>
 
-<<<<<<< HEAD
-=======
 namespace onnxruntime {
 namespace test {
 struct OrtCallback;
->>>>>>> 810ee006
 /**
  * A holder for delay freed buffers
  */
@@ -26,15 +23,10 @@
     buffers_.push_back(p);
     return p;
   }
-<<<<<<< HEAD
-
- private:
-=======
   void AddDeleter(OrtCallback* d);
 
  private:
   std::vector<OrtCallback*> deleters_;
->>>>>>> 810ee006
   std::vector<void*> buffers_;
 };
 }  // namespace test

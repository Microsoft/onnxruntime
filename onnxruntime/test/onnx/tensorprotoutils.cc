// Copyright (c) Microsoft Corporation. All rights reserved.
// Licensed under the MIT License.

#include "tensorprotoutils.h"

#include <memory>
#include <algorithm>
#include <limits>
#include <gsl/pointers>
#include "core/framework/data_types.h"
#include "core/framework/allocator.h"
#include "core/session/onnxruntime_cxx_api.h"
#include "core/graph/onnx_protobuf.h"
<<<<<<< HEAD
=======
#include "callback.h"

struct OrtStatus {
  OrtErrorCode code;
  char msg[1];  // a null-terminated string
};
>>>>>>> 810ee006

namespace onnxruntime {
namespace test {
#ifdef __GNUC__
constexpr inline bool IsLittleEndianOrder() noexcept { return __BYTE_ORDER__ == __ORDER_LITTLE_ENDIAN__; }
#else
// On Windows and Mac, this function should always return true
GSL_SUPPRESS(type .1)  // allow use of reinterpret_cast for this special case
inline bool IsLittleEndianOrder() noexcept {
  static int n = 1;
  return (*reinterpret_cast<char*>(&n) == 1);
}
#endif

//From core common
inline void MakeStringInternal(std::ostringstream& /*ss*/) noexcept {
}

template <typename T>
inline void MakeStringInternal(std::ostringstream& ss, const T& t) noexcept {
  ss << t;
}

template <typename T, typename... Args>
inline void MakeStringInternal(std::ostringstream& ss, const T& t, const Args&... args) noexcept {
  ::onnxruntime::MakeStringInternal(ss, t);
  ::onnxruntime::MakeStringInternal(ss, args...);
}

template <typename... Args>
std::string MakeString(const Args&... args) {
  std::ostringstream ss;
  ::onnxruntime::MakeStringInternal(ss, args...);
  return std::string(ss.str());
}

// Specializations for already-a-string types.
template <>
inline std::string MakeString(const std::string& str) {
  return str;
}
inline std::string MakeString(const char* p_str) {
  return p_str;
}

std::vector<int64_t> GetTensorShapeFromTensorProto(const onnx::TensorProto& tensor_proto) {
  const auto& dims = tensor_proto.dims();
  std::vector<int64_t> tensor_shape_vec(static_cast<size_t>(dims.size()));
  for (int i = 0; i < dims.size(); ++i) {
    tensor_shape_vec[i] = dims[i];
  }

  return tensor_shape_vec;
}

// This function doesn't support string tensors
template <typename T>
static void UnpackTensorWithRawData(const void* raw_data, size_t raw_data_length, size_t expected_size,
                                    /*out*/ T* p_data) {
  // allow this low level routine to be somewhat unsafe. assuming it's thoroughly tested and valid
  GSL_SUPPRESS(type)       // type.1 reinterpret-cast; type.4 C-style casts; type.5 'T result;' is uninitialized;
  GSL_SUPPRESS(bounds .1)  // pointer arithmetic
  GSL_SUPPRESS(f .23)      // buff and temp_bytes never tested for nullness and could be gsl::not_null
  {
    size_t expected_size_in_bytes;
    if (!onnxruntime::IAllocator::CalcMemSizeForArray(expected_size, sizeof(T), &expected_size_in_bytes)) {
      throw Ort::Exception("size overflow", OrtErrorCode::ORT_FAIL);
    }
    if (raw_data_length != expected_size_in_bytes)
      throw Ort::Exception(MakeString("UnpackTensor: the pre-allocated size does not match the raw data size, expected ",
                                      expected_size_in_bytes, ", got ", raw_data_length),
                           OrtErrorCode::ORT_FAIL);
    if (IsLittleEndianOrder()) {
      memcpy(p_data, raw_data, raw_data_length);
    } else {
      const size_t type_size = sizeof(T);
      const char* buff = reinterpret_cast<const char*>(raw_data);
      for (size_t i = 0; i < raw_data_length; i += type_size, buff += type_size) {
        T result;
        const char* temp_bytes = reinterpret_cast<char*>(&result);
        for (size_t j = 0; j < type_size; ++j) {
          memcpy((void*)&temp_bytes[j], (void*)&buff[type_size - 1 - i], 1);
        }
        p_data[i] = result;
      }
    }
  }
}

// This macro doesn't work for Float16/bool/string tensors
#define DEFINE_UNPACK_TENSOR(T, Type, field_name, field_size)                                                \
  template <>                                                                                                \
  void UnpackTensor(const onnx::TensorProto& tensor, const void* raw_data, size_t raw_data_len,              \
                    /*out*/ T* p_data, int64_t expected_size) {                                              \
    if (nullptr == p_data) {                                                                                 \
      const size_t size = raw_data != nullptr ? raw_data_len : tensor.field_size();                          \
      if (size == 0) return;                                                                                 \
      throw Ort::Exception("", OrtErrorCode::ORT_INVALID_ARGUMENT);                                          \
    }                                                                                                        \
    if (nullptr == p_data || Type != tensor.data_type()) {                                                   \
      throw Ort::Exception("", OrtErrorCode::ORT_INVALID_ARGUMENT);                                          \
    }                                                                                                        \
    if (raw_data != nullptr) {                                                                               \
      UnpackTensorWithRawData(raw_data, raw_data_len, expected_size, p_data);                                \
      return;                                                                                                \
    }                                                                                                        \
    if (tensor.field_size() != expected_size)                                                                \
      throw Ort::Exception(MakeString("corrupted protobuf data: tensor shape size(", expected_size,          \
                                      ") does not match the data size(", tensor.field_size(), ") in proto"), \
                           OrtErrorCode::ORT_FAIL);                                                          \
    auto& data = tensor.field_name();                                                                        \
    for (auto data_iter = data.cbegin(); data_iter != data.cend(); ++data_iter)                              \
      *p_data++ = *reinterpret_cast<const T*>(data_iter);                                                    \
    return;                                                                                                  \
  }

// TODO: complex64 complex128
DEFINE_UNPACK_TENSOR(float, onnx::TensorProto_DataType_FLOAT, float_data, float_data_size)
DEFINE_UNPACK_TENSOR(double, onnx::TensorProto_DataType_DOUBLE, double_data, double_data_size);
DEFINE_UNPACK_TENSOR(uint8_t, onnx::TensorProto_DataType_UINT8, int32_data, int32_data_size)
DEFINE_UNPACK_TENSOR(int8_t, onnx::TensorProto_DataType_INT8, int32_data, int32_data_size)
DEFINE_UNPACK_TENSOR(int16_t, onnx::TensorProto_DataType_INT16, int32_data, int32_data_size)
DEFINE_UNPACK_TENSOR(uint16_t, onnx::TensorProto_DataType_UINT16, int32_data, int32_data_size)
DEFINE_UNPACK_TENSOR(int32_t, onnx::TensorProto_DataType_INT32, int32_data, int32_data_size)
DEFINE_UNPACK_TENSOR(int64_t, onnx::TensorProto_DataType_INT64, int64_data, int64_data_size)
DEFINE_UNPACK_TENSOR(uint64_t, onnx::TensorProto_DataType_UINT64, uint64_data, uint64_data_size)
DEFINE_UNPACK_TENSOR(uint32_t, onnx::TensorProto_DataType_UINT32, uint64_data, uint64_data_size)

// doesn't support raw data
template <>
void UnpackTensor(const onnx::TensorProto& tensor, const void* /*raw_data*/, size_t /*raw_data_len*/,
                  /*out*/ std::string* p_data, int64_t expected_size) {
  if (nullptr == p_data) {
    if (tensor.string_data_size() == 0) return;
    throw Ort::Exception("", OrtErrorCode::ORT_INVALID_ARGUMENT);
  }
  if (onnx::TensorProto_DataType_STRING != tensor.data_type()) {
    throw Ort::Exception("", OrtErrorCode::ORT_INVALID_ARGUMENT);
  }

  if (tensor.string_data_size() != expected_size)
    throw Ort::Exception(
        "UnpackTensor: the pre-allocate size does not match the size in proto", OrtErrorCode::ORT_FAIL);

  auto& string_data = tensor.string_data();
  for (const auto& iter : string_data) {
    *p_data++ = iter;
  }

  return;
}
template <>
void UnpackTensor(const onnx::TensorProto& tensor, const void* raw_data, size_t raw_data_len,
                  /*out*/ bool* p_data, int64_t expected_size) {
  if (nullptr == p_data) {
    const size_t size = raw_data != nullptr ? raw_data_len : tensor.int32_data_size();
    if (size == 0) return;
    throw Ort::Exception("", OrtErrorCode::ORT_INVALID_ARGUMENT);
  }
  if (onnx::TensorProto_DataType_BOOL != tensor.data_type()) {
    throw Ort::Exception("", OrtErrorCode::ORT_INVALID_ARGUMENT);
  }

  if (raw_data != nullptr) {
    return UnpackTensorWithRawData(raw_data, raw_data_len, expected_size, p_data);
  }

  if (tensor.int32_data_size() != expected_size)
    throw Ort::Exception(
        "UnpackTensor: the pre-allocate size does not match the size in proto", OrtErrorCode::ORT_FAIL);
  for (int iter : tensor.int32_data()) {
    *p_data++ = static_cast<bool>(iter);
  }

  return;
}
template <>
void UnpackTensor(const onnx::TensorProto& tensor, const void* raw_data, size_t raw_data_len,
                  /*out*/ MLFloat16* p_data, int64_t expected_size) {
  if (nullptr == p_data) {
    const size_t size = raw_data != nullptr ? raw_data_len : tensor.int32_data_size();
    if (size == 0) return;
    throw Ort::Exception("", OrtErrorCode::ORT_INVALID_ARGUMENT);
  }
  if (onnx::TensorProto_DataType_FLOAT16 != tensor.data_type()) {
    throw Ort::Exception("", OrtErrorCode::ORT_INVALID_ARGUMENT);
  }

  if (raw_data != nullptr) {
    return UnpackTensorWithRawData(raw_data, raw_data_len, expected_size, p_data);
  }

  if (tensor.int32_data_size() != expected_size)
    throw Ort::Exception(
        "UnpackTensor: the pre-allocate size does not match the size in proto", OrtErrorCode::ORT_FAIL);

  constexpr int max_value = std::numeric_limits<uint16_t>::max();
  for (int i = 0; i < static_cast<int>(expected_size); i++) {
    int v = tensor.int32_data()[i];
    if (v < 0 || v > max_value) {
      throw Ort::Exception(
          "data overflow", OrtErrorCode::ORT_FAIL);
    }
    p_data[i] = MLFloat16(static_cast<uint16_t>(v));
  }

  return;
}

template <>
void UnpackTensor(const onnx::TensorProto& tensor, const void* raw_data, size_t raw_data_len,
                  /*out*/ BFloat16* p_data, int64_t expected_size) {
  if (nullptr == p_data) {
    const size_t size = raw_data != nullptr ? raw_data_len : tensor.int32_data_size();
    if (size == 0)
      return;

    throw Ort::Exception("", OrtErrorCode::ORT_INVALID_ARGUMENT);
  }
  if (onnx::TensorProto_DataType_BFLOAT16 != tensor.data_type()) {
    throw Ort::Exception("", OrtErrorCode::ORT_INVALID_ARGUMENT);
  }

  if (raw_data != nullptr) {
    return UnpackTensorWithRawData(raw_data, raw_data_len, expected_size, p_data);
  }

  if (tensor.int32_data_size() != expected_size)
    throw Ort::Exception(
        "UnpackTensor: the pre-allocate size does not match the size in proto", OrtErrorCode::ORT_FAIL);

  constexpr int max_value = std::numeric_limits<uint16_t>::max();
  for (int i = 0; i < static_cast<int>(expected_size); i++) {
    int v = tensor.int32_data()[i];
    if (v < 0 || v > max_value) {
      throw Ort::Exception(
          "data overflow", OrtErrorCode::ORT_FAIL);
    }
    p_data[i] = BFloat16(static_cast<uint16_t>(v));
  }

  return;
}

#define CASE_PROTO_TRACE(X, Y)                                                            \
  case onnx::TensorProto_DataType::TensorProto_DataType_##X:                              \
    if (!IAllocator::CalcMemSizeForArrayWithAlignment<alignment>(size, sizeof(Y), out)) { \
      throw Ort::Exception("Invalid TensorProto", OrtErrorCode::ORT_FAIL);                \
    }                                                                                     \
    break;

template <size_t alignment>
Status GetSizeInBytesFromTensorProto(const ONNX_NAMESPACE::TensorProto& tensor_proto, size_t* out) {
  const auto& dims = tensor_proto.dims();
  size_t size = 1;
  for (google::protobuf::int64 dim : dims) {
    if (dim < 0 || static_cast<uint64_t>(dim) >= std::numeric_limits<size_t>::max()) {
      return Status(common::ONNXRUNTIME, common::INVALID_ARGUMENT, "Invalid TensorProto");
    }
    if (!IAllocator::CalcMemSizeForArray(size, static_cast<size_t>(dim), &size)) {
      return Status(common::ONNXRUNTIME, common::INVALID_ARGUMENT, "Invalid TensorProto");
    }
  }
  switch (tensor_proto.data_type()) {
    CASE_PROTO_TRACE(FLOAT, float);
    CASE_PROTO_TRACE(DOUBLE, double);
    CASE_PROTO_TRACE(BOOL, bool);
    CASE_PROTO_TRACE(INT8, int8_t);
    CASE_PROTO_TRACE(INT16, int16_t);
    CASE_PROTO_TRACE(INT32, int32_t);
    CASE_PROTO_TRACE(INT64, int64_t);
    CASE_PROTO_TRACE(UINT8, uint8_t);
    CASE_PROTO_TRACE(UINT16, uint16_t);
    CASE_PROTO_TRACE(UINT32, uint32_t);
    CASE_PROTO_TRACE(UINT64, uint64_t);
    CASE_PROTO_TRACE(FLOAT16, MLFloat16);
    CASE_PROTO_TRACE(BFLOAT16, BFloat16);
    CASE_PROTO_TRACE(STRING, std::string);
    default:
      return Status(common::ONNXRUNTIME, common::NOT_IMPLEMENTED);
  }
  return Status::OK();
}

struct UnInitializeParam {
  void* preallocated;
  size_t preallocated_size;
  ONNXTensorElementDataType ele_type;
};

<<<<<<< HEAD
void OrtInitializeBufferForTensor(void* input, size_t input_len,
                                  ONNXTensorElementDataType type) {
=======
OrtStatus* OrtInitializeBufferForTensor(void* input, size_t input_len,
                                        ONNXTensorElementDataType type) {
>>>>>>> 810ee006
  try {
    if (type != ONNX_TENSOR_ELEMENT_DATA_TYPE_STRING || input == nullptr) return;
    size_t tensor_size = input_len / sizeof(std::string);
    std::string* ptr = reinterpret_cast<std::string*>(input);
    for (size_t i = 0, n = tensor_size; i < n; ++i) {
      new (ptr + i) std::string();
    }
  } catch (std::exception& ex) {
<<<<<<< HEAD
    throw Ort::Exception(ex.what(), OrtErrorCode::ORT_RUNTIME_EXCEPTION);
=======
    return OrtCreateStatus(ORT_RUNTIME_EXCEPTION, ex.what());
  }
  return nullptr;
}

ORT_API(void, OrtUninitializeBuffer, _In_opt_ void* input, size_t input_len, enum ONNXTensorElementDataType type);

static void UnInitTensor(void* param) noexcept {
  UnInitializeParam* p = reinterpret_cast<UnInitializeParam*>(param);
  OrtUninitializeBuffer(p->preallocated, p->preallocated_size, p->ele_type);
  delete p;
}

ORT_API(void, OrtUninitializeBuffer, _In_opt_ void* input, size_t input_len, enum ONNXTensorElementDataType type) {
  if (type != ONNX_TENSOR_ELEMENT_DATA_TYPE_STRING || input == nullptr) return;
  size_t tensor_size = input_len / sizeof(std::string);
  std::string* ptr = reinterpret_cast<std::string*>(input);
  using std::string;
  for (size_t i = 0, n = tensor_size; i < n; ++i) {
    ptr[i].~string();
>>>>>>> 810ee006
  }
  return;
}

#define CASE_PROTO(X, Y)                                                                                       \
  case onnx::TensorProto_DataType::TensorProto_DataType_##X:                                                   \
    ::onnxruntime::test::UnpackTensor<Y>(tensor_proto, raw_data, raw_data_len, (Y*)preallocated, tensor_size); \
    break;

#define CASE_TYPE(X)                   \
  case onnx::TensorProto_DataType_##X: \
    return ONNX_TENSOR_ELEMENT_DATA_TYPE_##X;

ONNXTensorElementDataType CApiElementTypeFromProtoType(int type) {
  switch (type) {
    CASE_TYPE(FLOAT)
    CASE_TYPE(UINT8)
    CASE_TYPE(INT8)
    CASE_TYPE(UINT16)
    CASE_TYPE(INT16)
    CASE_TYPE(INT32)
    CASE_TYPE(INT64)
    CASE_TYPE(STRING)
    CASE_TYPE(BOOL)
    CASE_TYPE(FLOAT16)
    CASE_TYPE(DOUBLE)
    CASE_TYPE(UINT32)
    CASE_TYPE(UINT64)
    CASE_TYPE(COMPLEX64)
    CASE_TYPE(COMPLEX128)
    CASE_TYPE(BFLOAT16)
    default:
      return ONNX_TENSOR_ELEMENT_DATA_TYPE_UNDEFINED;
  }
}

ONNXTensorElementDataType GetTensorElementType(const onnx::TensorProto& tensor_proto) {
  return CApiElementTypeFromProtoType(tensor_proto.data_type());
}

<<<<<<< HEAD
Status TensorProtoToMLValue(const onnx::TensorProto& tensor_proto, const MemBuffer& m, Ort::Value& value) {
=======
Status TensorProtoToMLValue(const onnx::TensorProto& tensor_proto, const MemBuffer& m, Ort::Value& value,
                            OrtCallback& deleter) {
>>>>>>> 810ee006
  const OrtAllocatorInfo& allocator = m.GetAllocInfo();
  ONNXTensorElementDataType ele_type = test::GetTensorElementType(tensor_proto);
  const void* raw_data = nullptr;
  size_t raw_data_len = 0;
  void* tensor_data;
  {
    if (tensor_proto.data_location() == onnx::TensorProto_DataLocation::TensorProto_DataLocation_EXTERNAL) {
      return Status(common::ONNXRUNTIME, common::INVALID_ARGUMENT, "Server doesn't support external data.");
    } else if (tensor_proto.has_raw_data()) {
      if (ele_type == ONNX_TENSOR_ELEMENT_DATA_TYPE_STRING)
        return Status(common::ONNXRUNTIME, common::FAIL, "String tensor cannot have raw data.");
      raw_data = tensor_proto.raw_data().data();
      raw_data_len = tensor_proto.raw_data().size();
    }
    {
      void* preallocated = m.GetBuffer();
      size_t preallocated_size = m.GetLen();
      int64_t tensor_size = 1;
      {
        for (auto i : tensor_proto.dims()) {
          if (i < 0) return Status(common::ONNXRUNTIME, common::FAIL, "Tensor can't contain negative dims");
          tensor_size *= i;
        }
      }
      // tensor_size could be zero. see test_slice_start_out_of_bounds\test_data_set_0\output_0.pb
      if (static_cast<uint64_t>(tensor_size) > SIZE_MAX) {
        return Status(common::ONNXRUNTIME, common::INVALID_ARGUMENT, "Size overflow");
      }
      size_t size_to_allocate;
<<<<<<< HEAD
      GetSizeInBytesFromTensorProto<0>(tensor_proto, &size_to_allocate);
=======
      ORT_RETURN_IF_ERROR(GetSizeInBytesFromTensorProto<0>(tensor_proto, &size_to_allocate));
>>>>>>> 810ee006

      if (preallocated && preallocated_size < size_to_allocate)
        return Status(common::ONNXRUNTIME, common::FAIL, MakeString("The buffer planner is not consistent with tensor buffer size, expected ", size_to_allocate, ", got ", preallocated_size));
      switch (tensor_proto.data_type()) {
        CASE_PROTO(FLOAT, float);
        CASE_PROTO(DOUBLE, double);
        CASE_PROTO(BOOL, bool);
        CASE_PROTO(INT8, int8_t);
        CASE_PROTO(INT16, int16_t);
        CASE_PROTO(INT32, int32_t);
        CASE_PROTO(INT64, int64_t);
        CASE_PROTO(UINT8, uint8_t);
        CASE_PROTO(UINT16, uint16_t);
        CASE_PROTO(UINT32, uint32_t);
        CASE_PROTO(UINT64, uint64_t);
        CASE_PROTO(FLOAT16, MLFloat16);
        CASE_PROTO(BFLOAT16, BFloat16);
        case onnx::TensorProto_DataType::TensorProto_DataType_STRING:
          if (preallocated != nullptr) {
<<<<<<< HEAD
            OrtInitializeBufferForTensor(preallocated, preallocated_size, ele_type);
=======
            OrtStatus* status = OrtInitializeBufferForTensor(preallocated, preallocated_size, ele_type);
            if (status != nullptr) {
              OrtReleaseStatus(status);
              return Status(common::ONNXRUNTIME, common::FAIL, "initialize preallocated buffer failed");
            }
            deleter.f = UnInitTensor;
            deleter.param = new UnInitializeParam{preallocated, preallocated_size, ele_type};
>>>>>>> 810ee006
          }
          ::onnxruntime::test::UnpackTensor<std::string>(tensor_proto, raw_data, raw_data_len,
                                                         (std::string*)preallocated, tensor_size);
          break;
        default: {
          std::ostringstream ostr;
          ostr << "Initialized tensor with unexpected type: " << tensor_proto.data_type();
          return Status(common::ONNXRUNTIME, common::INVALID_ARGUMENT, ostr.str());
        }
      }
      tensor_data = preallocated;
    }
  }
  std::vector<int64_t> tensor_shape_vec = GetTensorShapeFromTensorProto(tensor_proto);
  // Note: We permit an empty tensor_shape_vec, and treat it as a scalar (a tensor of size 1).
  value = Ort::Value::CreateTensor(&allocator, tensor_data, m.GetLen(), tensor_shape_vec.data(), tensor_shape_vec.size(), (ONNXTensorElementDataType)tensor_proto.data_type());
  return Status::OK();
}
template Status GetSizeInBytesFromTensorProto<256>(const onnx::TensorProto& tensor_proto,
                                                   size_t* out);
template Status GetSizeInBytesFromTensorProto<0>(const onnx::TensorProto& tensor_proto, size_t* out);
}  // namespace test
}  // namespace onnxruntime<|MERGE_RESOLUTION|>--- conflicted
+++ resolved
@@ -11,15 +11,12 @@
 #include "core/framework/allocator.h"
 #include "core/session/onnxruntime_cxx_api.h"
 #include "core/graph/onnx_protobuf.h"
-<<<<<<< HEAD
-=======
 #include "callback.h"
 
 struct OrtStatus {
   OrtErrorCode code;
   char msg[1];  // a null-terminated string
 };
->>>>>>> 810ee006
 
 namespace onnxruntime {
 namespace test {
@@ -310,13 +307,8 @@
   ONNXTensorElementDataType ele_type;
 };
 
-<<<<<<< HEAD
-void OrtInitializeBufferForTensor(void* input, size_t input_len,
-                                  ONNXTensorElementDataType type) {
-=======
 OrtStatus* OrtInitializeBufferForTensor(void* input, size_t input_len,
                                         ONNXTensorElementDataType type) {
->>>>>>> 810ee006
   try {
     if (type != ONNX_TENSOR_ELEMENT_DATA_TYPE_STRING || input == nullptr) return;
     size_t tensor_size = input_len / sizeof(std::string);
@@ -325,9 +317,6 @@
       new (ptr + i) std::string();
     }
   } catch (std::exception& ex) {
-<<<<<<< HEAD
-    throw Ort::Exception(ex.what(), OrtErrorCode::ORT_RUNTIME_EXCEPTION);
-=======
     return OrtCreateStatus(ORT_RUNTIME_EXCEPTION, ex.what());
   }
   return nullptr;
@@ -348,7 +337,6 @@
   using std::string;
   for (size_t i = 0, n = tensor_size; i < n; ++i) {
     ptr[i].~string();
->>>>>>> 810ee006
   }
   return;
 }
@@ -389,12 +377,8 @@
   return CApiElementTypeFromProtoType(tensor_proto.data_type());
 }
 
-<<<<<<< HEAD
-Status TensorProtoToMLValue(const onnx::TensorProto& tensor_proto, const MemBuffer& m, Ort::Value& value) {
-=======
 Status TensorProtoToMLValue(const onnx::TensorProto& tensor_proto, const MemBuffer& m, Ort::Value& value,
                             OrtCallback& deleter) {
->>>>>>> 810ee006
   const OrtAllocatorInfo& allocator = m.GetAllocInfo();
   ONNXTensorElementDataType ele_type = test::GetTensorElementType(tensor_proto);
   const void* raw_data = nullptr;
@@ -424,11 +408,7 @@
         return Status(common::ONNXRUNTIME, common::INVALID_ARGUMENT, "Size overflow");
       }
       size_t size_to_allocate;
-<<<<<<< HEAD
-      GetSizeInBytesFromTensorProto<0>(tensor_proto, &size_to_allocate);
-=======
       ORT_RETURN_IF_ERROR(GetSizeInBytesFromTensorProto<0>(tensor_proto, &size_to_allocate));
->>>>>>> 810ee006
 
       if (preallocated && preallocated_size < size_to_allocate)
         return Status(common::ONNXRUNTIME, common::FAIL, MakeString("The buffer planner is not consistent with tensor buffer size, expected ", size_to_allocate, ", got ", preallocated_size));
@@ -448,9 +428,6 @@
         CASE_PROTO(BFLOAT16, BFloat16);
         case onnx::TensorProto_DataType::TensorProto_DataType_STRING:
           if (preallocated != nullptr) {
-<<<<<<< HEAD
-            OrtInitializeBufferForTensor(preallocated, preallocated_size, ele_type);
-=======
             OrtStatus* status = OrtInitializeBufferForTensor(preallocated, preallocated_size, ele_type);
             if (status != nullptr) {
               OrtReleaseStatus(status);
@@ -458,7 +435,6 @@
             }
             deleter.f = UnInitTensor;
             deleter.param = new UnInitializeParam{preallocated, preallocated_size, ele_type};
->>>>>>> 810ee006
           }
           ::onnxruntime::test::UnpackTensor<std::string>(tensor_proto, raw_data, raw_data_len,
                                                          (std::string*)preallocated, tensor_size);

// Copyright (c) Microsoft Corporation. All rights reserved.
// Licensed under the MIT License.

#pragma once

#include <vector>
#include <type_traits>
#include "core/session/onnxruntime_c_api.h"
#include "core/session/onnxruntime_cxx_api.h"
<<<<<<< HEAD

=======
#include "callback.h"
>>>>>>> 810ee006
#include "mem_buffer.h"

namespace onnx {
class TensorProto;
}

namespace onnxruntime {
namespace test {
// How much memory it will need for putting the content of this tensor into a plain array
// complex64/complex128 tensors are not supported.
// The output value could be zero or -1.
template <size_t alignment>
common::Status GetSizeInBytesFromTensorProto(const onnx::TensorProto& tensor_proto, size_t* out);
/**
 * deserialize a TensorProto into a preallocated memory buffer.
 *  Impl must correspond to onnxruntime/core/framework/tensorprotoutils.cc
 * This implementation does not support external data so as to reduce dependency surface.
 */
<<<<<<< HEAD
common::Status TensorProtoToMLValue(const onnx::TensorProto& input, const MemBuffer& m, /* out */ Ort::Value& value);
=======
common::Status TensorProtoToMLValue(const onnx::TensorProto& input, const MemBuffer& m, /* out */ Ort::Value& value,
                                    OrtCallback& deleter);
>>>>>>> 810ee006

template <typename T>
void UnpackTensor(const onnx::TensorProto& tensor, const void* raw_data, size_t raw_data_len,
                  /*out*/ T* p_data, int64_t expected_size);

ONNXTensorElementDataType CApiElementTypeFromProtoType(int type);
ONNXTensorElementDataType GetTensorElementType(const onnx::TensorProto& tensor_proto);
}  // namespace test
}  // namespace onnxruntime<|MERGE_RESOLUTION|>--- conflicted
+++ resolved
@@ -7,11 +7,7 @@
 #include <type_traits>
 #include "core/session/onnxruntime_c_api.h"
 #include "core/session/onnxruntime_cxx_api.h"
-<<<<<<< HEAD
-
-=======
 #include "callback.h"
->>>>>>> 810ee006
 #include "mem_buffer.h"
 
 namespace onnx {
@@ -30,12 +26,8 @@
  *  Impl must correspond to onnxruntime/core/framework/tensorprotoutils.cc
  * This implementation does not support external data so as to reduce dependency surface.
  */
-<<<<<<< HEAD
-common::Status TensorProtoToMLValue(const onnx::TensorProto& input, const MemBuffer& m, /* out */ Ort::Value& value);
-=======
 common::Status TensorProtoToMLValue(const onnx::TensorProto& input, const MemBuffer& m, /* out */ Ort::Value& value,
                                     OrtCallback& deleter);
->>>>>>> 810ee006
 
 template <typename T>
 void UnpackTensor(const onnx::TensorProto& tensor, const void* raw_data, size_t raw_data_len,

--- conflicted
+++ resolved
@@ -87,20 +87,13 @@
   ASSERT_EQ(op_count.at("Relu"), 1);
 }
 
-<<<<<<< HEAD
 TEST(CseTests, SimpleInitializerTest) {
   auto model_uri = ORT_TSTR("testdata/transform/cse/cse_initializer_simple.onnx");
   
-=======
-#ifdef ENABLE_TRAINING
-TEST(CseTests, SimpleTestTraining) {
-  auto model_uri = ORT_TSTR("testdata/transform/cse/cse1.onnx");
->>>>>>> c86c21e0
-  std::shared_ptr<Model> model;
-  ASSERT_TRUE(Model::Load(model_uri, model, nullptr,
-                          DefaultLoggingManager().DefaultLogger())
-                  .IsOK());
-<<<<<<< HEAD
+  std::shared_ptr<Model> model;
+  ASSERT_TRUE(Model::Load(model_uri, model, nullptr,
+                          DefaultLoggingManager().DefaultLogger())
+                  .IsOK());
   
   ApplyCse(*model);
   
@@ -161,8 +154,10 @@
   ASSERT_EQ(op_count.at("Div"), 2);
   ASSERT_EQ(op_count.at("Conv"), 4);
 }
-=======
-
+
+#ifdef ENABLE_TRAINING
+TEST(CseTests, SimpleTestTraining) {
+  auto model_uri = ORT_TSTR("testdata/transform/cse/cse1.onnx");
   GraphTransformerManager graph_transformation_mgr(1);
   auto transformers_to_register = training::transformer_utils::GeneratePreTrainingTransformers(
       TransformerLevel::Level1, {}, {}, CPUExecutionProvider(CPUExecutionProviderInfo()));
@@ -187,7 +182,6 @@
   ASSERT_EQ(op_count.at("Relu"), 1);
 }
 #endif
->>>>>>> c86c21e0
 
 TEST(CseTests, GraphOutput) {
   auto model_uri = ORT_TSTR("testdata/transform/cse/cse_graph_output.onnx");

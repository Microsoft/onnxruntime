// Copyright (c) Microsoft Corporation. All rights reserved.
// Licensed under the MIT License.

#pragma once
#include <iostream>
#include <fstream>
#include <tuple>
#include <initializer_list>
#include "core/platform/ort_mutex.h"
#include "core/common/logging/logging.h"

namespace onnxruntime {

namespace profiling {

/**
 * Main class for profiling. It continues to accumulate events and produce
 * a corresponding "complete event (X)" in "chrome tracing" format.
 */
class Profiler {
 public:
  /// turned off by default.
  /// Even this function is marked as noexcept, the code inside it may throw exceptions
  Profiler() noexcept {};  //NOLINT

  /*
  Initializes Profiler with the session logger to log framework specific messages
  */
  void Initialize(const logging::Logger* session_logger);

  /*
  Send profiling data to custom logger
  */
  void StartProfiling(const logging::Logger* custom_logger);

  /*
  Start profiler and record beginning time.
  */
  template <typename T>
  void StartProfiling(const std::basic_string<T>& file_name);

  /*
  Produce current time point for any profiling action.
  */
  TimePoint StartTime() const;

<<<<<<< HEAD
=======
  /*
   Whether data collection and output from this profiler is enabled.
   */
>>>>>>> d9cdf4b4
  bool IsEnabled() const {
    return enabled_;
  }

  /*
  Record a single event. Time is measured till the call of this function from
  the start_time.
  */
  void EndTimeAndRecordEvent(EventCategory category,
                             const std::string& event_name,
                             TimePoint& start_time,
                             const std::initializer_list<std::pair<std::string, std::string>>& event_args = {},
                             bool sync_gpu = false);

  /*
  Write profile data to the given stream in chrome format defined below.
  https://docs.google.com/document/d/1CvAClvFfyA5R-PhYUmn5OOQtYMH4h6I0nSsKchNAySU/preview#
  */
  std::string EndProfiling();

  static constexpr size_t DEFAULT_MAX_PROFILER_EVENTS = 1000 * 1000;
  /* The maximum number of profiler records to collect. */
  static size_t max_num_events_;

private:
  ORT_DISALLOW_COPY_ASSIGNMENT_AND_MOVE(Profiler);

  // Mutex controlling access to profiler data
  OrtMutex mutex_;
  bool enabled_{false};
  std::ofstream profile_stream_;
  std::string profile_stream_file_;
  const logging::Logger* session_logger_{nullptr};
  const logging::Logger* custom_logger_{nullptr};
  TimePoint profiling_start_time_;
  std::vector<EventRecord> events_;
  bool max_events_reached{false};
  bool profile_with_logger_{false};
};

}  // namespace profiling
}  // namespace onnxruntime<|MERGE_RESOLUTION|>--- conflicted
+++ resolved
@@ -44,12 +44,9 @@
   */
   TimePoint StartTime() const;
 
-<<<<<<< HEAD
-=======
   /*
    Whether data collection and output from this profiler is enabled.
    */
->>>>>>> d9cdf4b4
   bool IsEnabled() const {
     return enabled_;
   }

--- conflicted
+++ resolved
@@ -96,11 +96,8 @@
     this->PoolFloatKernel[MlasAveragePoolingIncludePad] = MlasPoolAverageIncludePadFloatKernelSse;
     this->LogisticKernelRoutine = MlasLogisticKernel;
     this->TanhKernelRoutine = MlasTanhKernel;
-<<<<<<< HEAD
+    this->ErfKernelRoutine = MlasErfKernel;
     this->NchwcBlockSize = 8;
-=======
-    this->ErfKernelRoutine = MlasErfKernel;
->>>>>>> 92639328
 #endif
 
     //
@@ -183,15 +180,7 @@
 
                 this->LogisticKernelRoutine = MlasLogisticKernelFma3;
                 this->TanhKernelRoutine = MlasTanhKernelFma3;
-<<<<<<< HEAD
-=======
                 this->ErfKernelRoutine = MlasErfKernelFma3;
-
-            } else {
-
-                this->KernelZeroRoutine = MlasSgemmKernelZeroAvx;
-                this->KernelAddRoutine = MlasSgemmKernelAddAvx;
->>>>>>> 92639328
             }
 
 #endif

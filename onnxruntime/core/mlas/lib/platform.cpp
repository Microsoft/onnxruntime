--- conflicted
+++ resolved
@@ -99,10 +99,7 @@
     this->TanhKernelRoutine = MlasTanhKernel;
     this->ErfKernelRoutine = MlasErfKernel;
     this->NchwcBlockSize = 8;
-<<<<<<< HEAD
-=======
     this->PreferredBufferAlignment = MLAS_DEFAULT_PREFERRED_BUFFER_ALIGNMENT;
->>>>>>> e9e77792
 #endif
 
     //
@@ -172,10 +169,7 @@
                     this->PoolFloatKernel[MlasAveragePoolingExcludePad] = MlasPoolAverageExcludePadFloatKernelAvx512F;
                     this->PoolFloatKernel[MlasAveragePoolingIncludePad] = MlasPoolAverageIncludePadFloatKernelAvx512F;
                     this->NchwcBlockSize = 16;
-<<<<<<< HEAD
-=======
                     this->PreferredBufferAlignment = 64;
->>>>>>> e9e77792
 
                 } else {
 

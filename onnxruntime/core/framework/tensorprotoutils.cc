// Copyright (c) Microsoft Corporation. All rights reserved.
// Licensed under the MIT License.

#include "core/framework/tensorprotoutils.h"

#include <memory>
#include <algorithm>
#include <limits>
#include <gsl/pointers>

#include "core/common/logging/logging.h"
#include "core/graph/onnx_protobuf.h"
#include "core/framework/op_kernel.h"
#include "core/framework/tensor.h"
#include "core/framework/ort_value_pattern_planner.h"
#include "core/framework/allocator.h"
#include "core/common/callback.h"
#include "core/framework/data_types.h"
#include "core/framework/path_lib.h"

using namespace ONNX_NAMESPACE;
using namespace ::onnxruntime::common;

namespace {

#ifdef __GNUC__
constexpr inline bool IsLittleEndianOrder() noexcept { return __BYTE_ORDER__ == __ORDER_LITTLE_ENDIAN__; }
#else
// On Windows and Mac, this function should always return true
GSL_SUPPRESS(type .1)  // allow use of reinterpret_cast for this special case
inline bool IsLittleEndianOrder() noexcept {
  static int n = 1;
  return (*reinterpret_cast<char*>(&n) == 1);
}
#endif

std::vector<int64_t> GetTensorShapeFromTensorProto(const ONNX_NAMESPACE::TensorProto& tensor_proto) {
  const auto& dims = tensor_proto.dims();
  std::vector<int64_t> tensor_shape_vec(static_cast<size_t>(dims.size()));
  for (int i = 0; i < dims.size(); ++i) {
    tensor_shape_vec[i] = dims[i];
  }

  return tensor_shape_vec;
}

// This function doesn't support string tensors
template <typename T>
static Status UnpackTensorWithRawData(const void* raw_data, size_t raw_data_length, size_t expected_size,
                                      /*out*/ T* p_data) {
  // allow this low level routine to be somewhat unsafe. assuming it's thoroughly tested and valid
  GSL_SUPPRESS(type)       // type.1 reinterpret-cast; type.4 C-style casts; type.5 'T result;' is uninitialized;
  GSL_SUPPRESS(bounds .1)  // pointer arithmetic
  GSL_SUPPRESS(f .23)      // buff and temp_bytes never tested for nullness and could be gsl::not_null
  {
    size_t expected_size_in_bytes;
    if (!onnxruntime::IAllocator::CalcMemSizeForArray(expected_size, sizeof(T), &expected_size_in_bytes)) {
      return Status(onnxruntime::common::ONNXRUNTIME, onnxruntime::common::INVALID_ARGUMENT, "size overflow");
    }
    if (raw_data_length != expected_size_in_bytes)
      return ORT_MAKE_STATUS(ONNXRUNTIME, INVALID_ARGUMENT,
                             "UnpackTensor: the pre-allocated size does not match the raw data size, expected ",
                             expected_size_in_bytes, ", got ", raw_data_length);
    if (IsLittleEndianOrder()) {
      memcpy(p_data, raw_data, raw_data_length);
    } else {
      const size_t type_size = sizeof(T);
      const char* buff = reinterpret_cast<const char*>(raw_data);
      for (size_t i = 0; i < raw_data_length; i += type_size, buff += type_size) {
        T result;
        const char* temp_bytes = reinterpret_cast<char*>(&result);
        for (size_t j = 0; j < type_size; ++j) {
          memcpy((void*)&temp_bytes[j], (void*)&buff[type_size - 1 - i], 1);
        }
        p_data[i] = result;
      }
    }
    return Status::OK();
  }
}
}  // namespace

namespace onnxruntime {
namespace utils {

// This macro doesn't work for Float16/bool/string tensors
#define DEFINE_UNPACK_TENSOR(T, Type, field_name, field_size)                                                             \
  template <>                                                                                                             \
  Status UnpackTensor(const ONNX_NAMESPACE::TensorProto& tensor, const void* raw_data, size_t raw_data_len,               \
                      /*out*/ T* p_data, int64_t expected_size) {                                                         \
    if (nullptr == p_data) {                                                                                              \
      const size_t size = raw_data != nullptr ? raw_data_len : tensor.field_size();                                       \
      if (size == 0) return Status::OK();                                                                                 \
      return Status(common::ONNXRUNTIME, common::INVALID_ARGUMENT);                                                       \
    }                                                                                                                     \
    if (nullptr == p_data || Type != tensor.data_type()) {                                                                \
      return Status(common::ONNXRUNTIME, common::INVALID_ARGUMENT);                                                       \
    }                                                                                                                     \
    if (raw_data != nullptr) {                                                                                            \
      return UnpackTensorWithRawData(raw_data, raw_data_len, expected_size, p_data);                                      \
    }                                                                                                                     \
    if (tensor.field_size() != expected_size)                                                                             \
      return ORT_MAKE_STATUS(ONNXRUNTIME, INVALID_ARGUMENT, "corrupted protobuf data: tensor shape size(", expected_size, \
                             ") does not match the data size(", tensor.field_size(), ") in proto");                       \
    auto& data = tensor.field_name();                                                                                     \
    for (auto data_iter = data.cbegin(); data_iter != data.cend(); ++data_iter)                                           \
      *p_data++ = *reinterpret_cast<const T*>(data_iter);                                                                 \
    return Status::OK();                                                                                                  \
  }

// TODO: complex64 complex128
DEFINE_UNPACK_TENSOR(float, ONNX_NAMESPACE::TensorProto_DataType_FLOAT, float_data, float_data_size)
DEFINE_UNPACK_TENSOR(double, ONNX_NAMESPACE::TensorProto_DataType_DOUBLE, double_data, double_data_size);
DEFINE_UNPACK_TENSOR(uint8_t, ONNX_NAMESPACE::TensorProto_DataType_UINT8, int32_data, int32_data_size)
DEFINE_UNPACK_TENSOR(int8_t, ONNX_NAMESPACE::TensorProto_DataType_INT8, int32_data, int32_data_size)
DEFINE_UNPACK_TENSOR(int16_t, ONNX_NAMESPACE::TensorProto_DataType_INT16, int32_data, int32_data_size)
DEFINE_UNPACK_TENSOR(uint16_t, ONNX_NAMESPACE::TensorProto_DataType_UINT16, int32_data, int32_data_size)
DEFINE_UNPACK_TENSOR(int32_t, ONNX_NAMESPACE::TensorProto_DataType_INT32, int32_data, int32_data_size)
DEFINE_UNPACK_TENSOR(int64_t, ONNX_NAMESPACE::TensorProto_DataType_INT64, int64_data, int64_data_size)
DEFINE_UNPACK_TENSOR(uint64_t, ONNX_NAMESPACE::TensorProto_DataType_UINT64, uint64_data, uint64_data_size)
DEFINE_UNPACK_TENSOR(uint32_t, ONNX_NAMESPACE::TensorProto_DataType_UINT32, uint64_data, uint64_data_size)

// doesn't support raw data
template <>
Status UnpackTensor(const ONNX_NAMESPACE::TensorProto& tensor, const void* /*raw_data*/, size_t /*raw_data_len*/,
                    /*out*/ std::string* p_data, int64_t expected_size) {
  if (nullptr == p_data) {
    if (tensor.string_data_size() == 0) return Status::OK();
    return Status(common::ONNXRUNTIME, common::INVALID_ARGUMENT);
  }
  if (ONNX_NAMESPACE::TensorProto_DataType_STRING != tensor.data_type()) {
    return Status(common::ONNXRUNTIME, common::INVALID_ARGUMENT);
  }

  if (tensor.string_data_size() != expected_size)
    return Status(common::ONNXRUNTIME, common::INVALID_ARGUMENT,
                  "UnpackTensor: the pre-allocate size does not match the size in proto");

  auto& string_data = tensor.string_data();
  for (const auto& iter : string_data) {
    *p_data++ = iter;
  }

  return Status::OK();
}
template <>
Status UnpackTensor(const ONNX_NAMESPACE::TensorProto& tensor, const void* raw_data, size_t raw_data_len,
                    /*out*/ bool* p_data, int64_t expected_size) {
  if (nullptr == p_data) {
    const size_t size = raw_data != nullptr ? raw_data_len : tensor.int32_data_size();
    if (size == 0) return Status::OK();
    return Status(common::ONNXRUNTIME, common::INVALID_ARGUMENT);
  }
  if (ONNX_NAMESPACE::TensorProto_DataType_BOOL != tensor.data_type()) {
    return Status(common::ONNXRUNTIME, common::INVALID_ARGUMENT);
  }

  if (raw_data != nullptr) {
    return UnpackTensorWithRawData(raw_data, raw_data_len, expected_size, p_data);
  }

  if (tensor.int32_data_size() != expected_size)
    return Status(common::ONNXRUNTIME, common::INVALID_ARGUMENT,
                  "UnpackTensor: the pre-allocate size does not match the size in proto");
  for (int iter : tensor.int32_data()) {
    *p_data++ = static_cast<bool>(iter);
  }

  return Status::OK();
}
template <>
Status UnpackTensor(const ONNX_NAMESPACE::TensorProto& tensor, const void* raw_data, size_t raw_data_len,
                    /*out*/ MLFloat16* p_data, int64_t expected_size) {
  if (nullptr == p_data) {
    const size_t size = raw_data != nullptr ? raw_data_len : tensor.int32_data_size();
    if (size == 0) return Status::OK();
    return Status(common::ONNXRUNTIME, common::INVALID_ARGUMENT);
  }
  if (ONNX_NAMESPACE::TensorProto_DataType_FLOAT16 != tensor.data_type()) {
    return Status(common::ONNXRUNTIME, common::INVALID_ARGUMENT);
  }

  if (raw_data != nullptr) {
    return UnpackTensorWithRawData(raw_data, raw_data_len, expected_size, p_data);
  }

  if (tensor.int32_data_size() != expected_size)
    return Status(common::ONNXRUNTIME, common::INVALID_ARGUMENT,
                  "UnpackTensor: the pre-allocate size does not match the size in proto");

  constexpr int max_value = std::numeric_limits<uint16_t>::max();
  for (int i = 0; i < static_cast<int>(expected_size); i++) {
    int v = tensor.int32_data()[i];
    if (v < 0 || v > max_value) {
      return Status(common::ONNXRUNTIME, common::INVALID_ARGUMENT, "data overflow");
    }
    p_data[i] = MLFloat16(static_cast<uint16_t>(v));
  }

  return Status::OK();
}

template <>
Status UnpackTensor(const ONNX_NAMESPACE::TensorProto& tensor, const void* raw_data, size_t raw_data_len,
                    /*out*/ BFloat16* p_data, int64_t expected_size) {
  if (nullptr == p_data) {
    const size_t size = raw_data != nullptr ? raw_data_len : tensor.int32_data_size();
    if (size == 0)
      return Status::OK();

    return Status(common::ONNXRUNTIME, common::INVALID_ARGUMENT);
  }
  if (ONNX_NAMESPACE::TensorProto_DataType_BFLOAT16 != tensor.data_type()) {
    return Status(common::ONNXRUNTIME, common::INVALID_ARGUMENT);
  }

  if (raw_data != nullptr) {
    return UnpackTensorWithRawData(raw_data, raw_data_len, expected_size, p_data);
  }

  if (tensor.int32_data_size() != expected_size)
    return Status(common::ONNXRUNTIME, common::INVALID_ARGUMENT,
                  "UnpackTensor: the pre-allocate size does not match the size in proto");

  constexpr int max_value = std::numeric_limits<uint16_t>::max();
  for (int i = 0; i < static_cast<int>(expected_size); i++) {
    int v = tensor.int32_data()[i];
    if (v < 0 || v > max_value) {
      return Status(common::ONNXRUNTIME, common::INVALID_ARGUMENT, "data overflow");
    }
    p_data[i] = BFloat16(static_cast<uint16_t>(v));
  }

  return Status::OK();
}

#define CASE_PROTO_TRACE(X, Y)                                                                     \
  case ONNX_NAMESPACE::TensorProto_DataType::TensorProto_DataType_##X:                             \
    if (!IAllocator::CalcMemSizeForArrayWithAlignment<alignment>(size, sizeof(Y), out)) {          \
      return common::Status(common::ONNXRUNTIME, common::INVALID_ARGUMENT, "Invalid TensorProto"); \
    }                                                                                              \
    break;

template <size_t alignment>
common::Status GetSizeInBytesFromTensorProto(const ONNX_NAMESPACE::TensorProto& tensor_proto, size_t* out) {
  const auto& dims = tensor_proto.dims();
  size_t size = 1;
  for (google::protobuf::int64 dim : dims) {
    if (dim < 0 || static_cast<uint64_t>(dim) >= std::numeric_limits<size_t>::max()) {
      return common::Status(common::ONNXRUNTIME, common::INVALID_ARGUMENT, "Invalid TensorProto");
    }
    if (!IAllocator::CalcMemSizeForArray(size, static_cast<size_t>(dim), &size)) {
      return common::Status(common::ONNXRUNTIME, common::INVALID_ARGUMENT, "Invalid TensorProto");
    }
  }
  switch (tensor_proto.data_type()) {
    CASE_PROTO_TRACE(FLOAT, float);
    CASE_PROTO_TRACE(DOUBLE, double);
    CASE_PROTO_TRACE(BOOL, bool);
    CASE_PROTO_TRACE(INT8, int8_t);
    CASE_PROTO_TRACE(INT16, int16_t);
    CASE_PROTO_TRACE(INT32, int32_t);
    CASE_PROTO_TRACE(INT64, int64_t);
    CASE_PROTO_TRACE(UINT8, uint8_t);
    CASE_PROTO_TRACE(UINT16, uint16_t);
    CASE_PROTO_TRACE(UINT32, uint32_t);
    CASE_PROTO_TRACE(UINT64, uint64_t);
    CASE_PROTO_TRACE(FLOAT16, MLFloat16);
    CASE_PROTO_TRACE(BFLOAT16, BFloat16);
    CASE_PROTO_TRACE(STRING, std::string);
    default:
      return common::Status(common::ONNXRUNTIME, common::NOT_IMPLEMENTED);
  }
  return Status::OK();
}

TensorShape GetTensorShapeFromTensorShapeProto(const ONNX_NAMESPACE::TensorShapeProto& tensor_shape_proto) {
  const auto& dims = tensor_shape_proto.dim();
  std::vector<int64_t> tensor_shape_vec(static_cast<size_t>(dims.size()));
  for (int i = 0; i < dims.size(); ++i) {
    tensor_shape_vec[i] = dims[i].has_dim_param() ? -1 /* symbolic dimensions are represented as -1 in onnxruntime*/
                                                  : dims[i].dim_value();
  }
  return TensorShape(std::move(tensor_shape_vec));
}

struct UnInitializeParam {
  void* preallocated;
  size_t preallocated_size;
  ONNXTensorElementDataType ele_type;
};

// In the future, we may make these two function as public C API
/**
 *  Initialize a buffer for being used with the OrtCreateTensorWithDataAsOrtValue function
 *
 */
ORT_API_STATUS(OrtInitializeBufferForTensor, _In_opt_ void* input, size_t input_len,
               enum ONNXTensorElementDataType type);

/**
 * Uninitialize the buffer that was initialized by the OrtInitializeBufferForTensor function
 *
 */
ORT_API(void, OrtUninitializeBuffer, _In_opt_ void* input, size_t input_len, enum ONNXTensorElementDataType type);

static void ORT_API_CALL UnInitTensor(void* param) noexcept {
  UnInitializeParam* p = reinterpret_cast<UnInitializeParam*>(param);
  OrtUninitializeBuffer(p->preallocated, p->preallocated_size, p->ele_type);
  delete p;
}

ORT_API_STATUS_IMPL(OrtInitializeBufferForTensor, _In_opt_ void* input, size_t input_len,
                    enum ONNXTensorElementDataType type) {
  try {
    if (type != ONNX_TENSOR_ELEMENT_DATA_TYPE_STRING || input == nullptr) return nullptr;
    size_t tensor_size = input_len / sizeof(std::string);
    std::string* ptr = reinterpret_cast<std::string*>(input);
    for (size_t i = 0, n = tensor_size; i < n; ++i) {
      new (ptr + i) std::string();
    }
  } catch (std::exception& ex) {
    return OrtCreateStatus(ORT_RUNTIME_EXCEPTION, ex.what());
  }
  return nullptr;
}

ORT_API(void, OrtUninitializeBuffer, _In_opt_ void* input, size_t input_len, enum ONNXTensorElementDataType type) {
  if (type != ONNX_TENSOR_ELEMENT_DATA_TYPE_STRING || input == nullptr) return;
  size_t tensor_size = input_len / sizeof(std::string);
  std::string* ptr = reinterpret_cast<std::string*>(input);
  using std::string;
  for (size_t i = 0, n = tensor_size; i < n; ++i) {
    ptr[i].~string();
  }
}

#define CASE_PROTO(X, Y)                                                                                             \
  case ONNX_NAMESPACE::TensorProto_DataType::TensorProto_DataType_##X:                                               \
    ORT_RETURN_IF_ERROR(                                                                                             \
        ::onnxruntime::utils::UnpackTensor<Y>(tensor_proto, raw_data, raw_data_len, (Y*)preallocated, tensor_size)); \
    break;

class AutoDelete {
 public:
  OrtCallback d{nullptr, nullptr};
  AutoDelete() = default;
  ORT_DISALLOW_COPY_ASSIGNMENT_AND_MOVE(AutoDelete);
  ~AutoDelete() {
    if (d.f != nullptr) {
      d.f(d.param);
    }
  }
};

static void MoveOrtCallback(OrtCallback& from, OrtCallback& to) {
  to.f = from.f;
  to.param = from.param;
  from.f = nullptr;
  from.param = nullptr;
}

Status TensorProtoToMLValue(const Env& env, const ORTCHAR_T* tensor_proto_path,
                            const ONNX_NAMESPACE::TensorProto& tensor_proto, const MemBuffer& m, OrtValue& value,
                            OrtCallback& deleter) {
  const OrtAllocatorInfo& allocator = m.GetAllocInfo();
  ONNXTensorElementDataType ele_type = utils::GetTensorElementType(tensor_proto);
  deleter.f = nullptr;
  deleter.param = nullptr;
  const void* raw_data = nullptr;
  size_t raw_data_len = 0;
  const DataTypeImpl* const type = DataTypeImpl::TensorTypeFromONNXEnum(tensor_proto.data_type())->GetElementType();
  AutoDelete deleter_for_file_data;
  void* tensor_data;
  {
    if (tensor_proto.data_location() == TensorProto_DataLocation_EXTERNAL) {
      if (ele_type == ONNX_TENSOR_ELEMENT_DATA_TYPE_STRING)
        return Status(common::ONNXRUNTIME, common::INVALID_ARGUMENT, "string tensor can not have raw data");

      std::unique_ptr<ExternalDataInfo> external_data_info;
      ORT_RETURN_IF_ERROR(ExternalDataInfo::Create(tensor_proto.external_data(), external_data_info));
      std::basic_string<ORTCHAR_T> full_path;
      if (tensor_proto_path != nullptr) {
        ORT_RETURN_IF_ERROR(GetDirNameFromFilePath(tensor_proto_path, full_path));
        full_path = ConcatPathComponent<ORTCHAR_T>(full_path, external_data_info->GetRelPath());
      } else {
        full_path = external_data_info->GetRelPath();
      }
      raw_data_len = external_data_info->GetLength();
      // load the file
      {
        void* file_data;
        ORT_RETURN_IF_ERROR(env.ReadFileAsString(full_path.c_str(), external_data_info->GetOffset(),
                                                 file_data, raw_data_len, deleter_for_file_data.d));
        raw_data = file_data;
      }
    } else if (tensor_proto.has_raw_data()) {
      if (ele_type == ONNX_TENSOR_ELEMENT_DATA_TYPE_STRING)
        return Status(common::ONNXRUNTIME, common::INVALID_ARGUMENT, "string tensor can not have raw data");
      raw_data = tensor_proto.raw_data().data();
      raw_data_len = tensor_proto.raw_data().size();
    }
    if (IsLittleEndianOrder() && raw_data != nullptr && deleter_for_file_data.d.f != nullptr) {
      tensor_data = const_cast<void*>(raw_data);
      MoveOrtCallback(deleter_for_file_data.d, deleter);
    } else {
      void* preallocated = m.GetBuffer();
      size_t preallocated_size = m.GetLen();
      int64_t tensor_size = 1;
      {
        for (auto i : tensor_proto.dims()) {
          if (i < 0) return Status(common::ONNXRUNTIME, common::INVALID_ARGUMENT, "tensor can't contain negative dims");
          tensor_size *= i;
        }
      }
      // tensor_size could be zero. see test_slice_start_out_of_bounds\test_data_set_0\output_0.pb
      if (static_cast<uint64_t>(tensor_size) > SIZE_MAX) {
        return Status(common::ONNXRUNTIME, common::INVALID_ARGUMENT, "size overflow");
      }
      size_t size_to_allocate;
      if (!IAllocator::CalcMemSizeForArrayWithAlignment<0>(static_cast<size_t>(tensor_size), type->Size(),
                                                           &size_to_allocate)) {
        return Status(common::ONNXRUNTIME, common::INVALID_ARGUMENT, "size overflow");
      }

      if (preallocated && preallocated_size < size_to_allocate)
        return ORT_MAKE_STATUS(ONNXRUNTIME, INVALID_ARGUMENT,
                               "The buffer planner is not consistent with tensor buffer size, expected ",
                               size_to_allocate, ", got ", preallocated_size);
      switch (tensor_proto.data_type()) {
        CASE_PROTO(FLOAT, float);
        CASE_PROTO(DOUBLE, double);
        CASE_PROTO(BOOL, bool);
        CASE_PROTO(INT8, int8_t);
        CASE_PROTO(INT16, int16_t);
        CASE_PROTO(INT32, int32_t);
        CASE_PROTO(INT64, int64_t);
        CASE_PROTO(UINT8, uint8_t);
        CASE_PROTO(UINT16, uint16_t);
        CASE_PROTO(UINT32, uint32_t);
        CASE_PROTO(UINT64, uint64_t);
        CASE_PROTO(FLOAT16, MLFloat16);
        CASE_PROTO(BFLOAT16, BFloat16);
        case ONNX_NAMESPACE::TensorProto_DataType::TensorProto_DataType_STRING:
          if (preallocated != nullptr) {
            OrtStatus* status = OrtInitializeBufferForTensor(preallocated, preallocated_size, ele_type);
            if (status != nullptr) {
              OrtReleaseStatus(status);
              return Status(common::ONNXRUNTIME, common::FAIL, "initialize preallocated buffer failed");
            }

            deleter.f = UnInitTensor;
            deleter.param = new UnInitializeParam{preallocated, preallocated_size, ele_type};
          }
          ORT_RETURN_IF_ERROR(::onnxruntime::utils::UnpackTensor<std::string>(tensor_proto, raw_data, raw_data_len,
                                                                              (std::string*)preallocated, tensor_size));
          break;
        default: {
          std::ostringstream ostr;
          ostr << "Initialized tensor with unexpected type: " << tensor_proto.data_type();
          return common::Status(common::ONNXRUNTIME, common::INVALID_ARGUMENT, ostr.str());
        }
      }
      tensor_data = preallocated;
    }
  }
  std::vector<int64_t> tensor_shape_vec = GetTensorShapeFromTensorProto(tensor_proto);
  // Note: We permit an empty tensor_shape_vec, and treat it as a scalar (a tensor of size 1).
  TensorShape tensor_shape{tensor_shape_vec};
  value.Init(new Tensor(type, tensor_shape, tensor_data, allocator), DataTypeImpl::GetType<Tensor>(),
             DataTypeImpl::GetType<Tensor>()->GetDeleteFunc());
  return Status::OK();
}

#define CASE_TYPE(X)                             \
  case ONNX_NAMESPACE::TensorProto_DataType_##X: \
    return ONNX_TENSOR_ELEMENT_DATA_TYPE_##X;

ONNXTensorElementDataType CApiElementTypeFromProtoType(int type) {
  switch (type) {
    CASE_TYPE(FLOAT)
    CASE_TYPE(UINT8)
    CASE_TYPE(INT8)
    CASE_TYPE(UINT16)
    CASE_TYPE(INT16)
    CASE_TYPE(INT32)
    CASE_TYPE(INT64)
    CASE_TYPE(STRING)
    CASE_TYPE(BOOL)
    CASE_TYPE(FLOAT16)
    CASE_TYPE(DOUBLE)
    CASE_TYPE(UINT32)
    CASE_TYPE(UINT64)
    CASE_TYPE(COMPLEX64)
    CASE_TYPE(COMPLEX128)
    CASE_TYPE(BFLOAT16)
    default:
      return ONNX_TENSOR_ELEMENT_DATA_TYPE_UNDEFINED;
  }
}

ONNXTensorElementDataType GetTensorElementType(const ONNX_NAMESPACE::TensorProto& tensor_proto) {
  return CApiElementTypeFromProtoType(tensor_proto.data_type());
}

TensorProto::DataType GetTensorProtoType(const Tensor& tensor) {
  auto tensor_type = tensor.DataType();
  TensorProto::DataType dtype = TensorProto_DataType_UNDEFINED;

  if (tensor_type == DataTypeImpl::GetType<float>())
    dtype = TensorProto_DataType_FLOAT;
  else if (tensor_type == DataTypeImpl::GetType<double>())
    dtype = TensorProto_DataType_DOUBLE;
  else if (tensor_type == DataTypeImpl::GetType<int8_t>())
    dtype = TensorProto_DataType_INT8;
  else if (tensor_type == DataTypeImpl::GetType<int16_t>())
    dtype = TensorProto_DataType_INT16;
  else if (tensor_type == DataTypeImpl::GetType<int32_t>())
    dtype = TensorProto_DataType_INT32;
  else if (tensor_type == DataTypeImpl::GetType<int64_t>())
    dtype = TensorProto_DataType_INT64;
  else if (tensor_type == DataTypeImpl::GetType<uint8_t>())
    dtype = TensorProto_DataType_UINT8;
  else if (tensor_type == DataTypeImpl::GetType<uint16_t>())
    dtype = TensorProto_DataType_UINT16;
  else if (tensor_type == DataTypeImpl::GetType<uint32_t>())
    dtype = TensorProto_DataType_UINT32;
  else if (tensor_type == DataTypeImpl::GetType<uint64_t>())
    dtype = TensorProto_DataType_UINT64;
  else if (tensor_type == DataTypeImpl::GetType<bool>())
    dtype = TensorProto_DataType_BOOL;
  else if (tensor_type == DataTypeImpl::GetType<MLFloat16>())
    dtype = TensorProto_DataType_FLOAT16;
  else if (tensor_type == DataTypeImpl::GetType<BFloat16>())
    dtype = TensorProto_DataType_BFLOAT16;

  return dtype;
}

ONNX_NAMESPACE::TensorProto TensorToTensorProto(const Tensor& tensor, const std::string& tensor_proto_name,
<<<<<<< HEAD
                                                const onnx::TypeProto& tensor_proto_type) {
=======
                                                const ONNX_NAMESPACE::TypeProto& tensor_proto_type) {
>>>>>>> e9e77792
  // Given we are using the raw_data field in the protobuf, this will work only for little-endian format.
  ORT_ENFORCE(IsLittleEndianOrder());

  // Set name, dimensions, type, and data of the TensorProto.
  ONNX_NAMESPACE::TensorProto tensor_proto;

  tensor_proto.set_name(tensor_proto_name);

  for (auto& dim : tensor.Shape().GetDims()) {
    tensor_proto.add_dims(dim);
  }

  // TODO Once utils::GetTensorProtoType supports all data types, you can get the tensor proto type from the tensor,
  // as follows (which will allow us to get rid of the tensor_proto_type argument).
  //tensor_proto.set_data_type(utils::GetTensorProtoType(tensor));

  tensor_proto.set_data_type(tensor_proto_type.tensor_type().elem_type());

  tensor_proto.set_raw_data(tensor.DataRaw(), tensor.Size());

  return tensor_proto;
}

template common::Status GetSizeInBytesFromTensorProto<256>(const ONNX_NAMESPACE::TensorProto& tensor_proto,
                                                           size_t* out);
template common::Status GetSizeInBytesFromTensorProto<0>(const ONNX_NAMESPACE::TensorProto& tensor_proto, size_t* out);
}  // namespace utils
}  // namespace onnxruntime<|MERGE_RESOLUTION|>--- conflicted
+++ resolved
@@ -538,11 +538,7 @@
 }
 
 ONNX_NAMESPACE::TensorProto TensorToTensorProto(const Tensor& tensor, const std::string& tensor_proto_name,
-<<<<<<< HEAD
-                                                const onnx::TypeProto& tensor_proto_type) {
-=======
                                                 const ONNX_NAMESPACE::TypeProto& tensor_proto_type) {
->>>>>>> e9e77792
   // Given we are using the raw_data field in the protobuf, this will work only for little-endian format.
   ORT_ENFORCE(IsLittleEndianOrder());
 

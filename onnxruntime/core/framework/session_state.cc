--- conflicted
+++ resolved
@@ -255,12 +255,8 @@
             }
             len *= it->second;
           } else {
-<<<<<<< HEAD
             // tensor shape is unknown
             len = 0;
-=======
-            len *= dim.dim_value();
->>>>>>> 82c1e1b3
           }
         }
 

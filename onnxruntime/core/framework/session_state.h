--- conflicted
+++ resolved
@@ -86,22 +86,21 @@
   const std::unordered_map<int, OrtValue>& GetInitializedTensors() const;
 
   /**
-<<<<<<< HEAD
-  Get some initialized tensors (weights).
-  */
-  NameMLValMap GetInitializedTensors(const std::unordered_set<std::string>& interested_weights) const;
-
-  /**
-  Update some initialized tensors (weights).
-  */
-  void UpdateInitializedTensors(const NameMLValMap& new_weights);
-=======
    * Gets the map of ort_value_index to initialized tensors (e.g. weights) that are constant 
    * and cannot be overridden at runtime. 
    * The lifetime of returned OrtValues are limited by this SessionState object.
    */
   const std::unordered_map<int, OrtValue>& GetConstantInitializedTensors() const;
->>>>>>> e9e77792
+
+  /**
+  Get some initialized tensors (weights).
+  */
+  NameMLValMap GetInitializedTensors(const std::unordered_set<std::string>& interested_weights) const;
+
+  /**
+  Update some initialized tensors (weights).
+  */
+  void UpdateInitializedTensors(const NameMLValMap& new_weights);
 
   // execution plan
   void SetExecutionPlan(std::unique_ptr<SequentialExecutionPlan> p_seq_exec_plan);
@@ -132,13 +131,9 @@
   /**
   Get cached memory pattern based on input shapes
   */
-<<<<<<< HEAD
   const MemoryPatternGroup* GetMemoryPatternGroup(
-	  const std::vector<TensorShape>& input_shapes, 
-	  const std::vector<int>& feed_mlvalue_idxs) const;
-=======
-  const MemoryPatternGroup* GetMemoryPatternGroup(const std::vector<std::reference_wrapper<const TensorShape>>& input_shapes) const;
->>>>>>> e9e77792
+      const std::vector<std::reference_wrapper<TensorShape>>& input_shapes, 
+      const std::vector<int>& feed_mlvalue_idxs) const;
 
   /**
   Set generated memory pattern with a given input shapes. 

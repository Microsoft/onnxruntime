// Copyright (c) Microsoft Corporation. All rights reserved.
// Licensed under the MIT License.

#include "core/framework/allocator.h"
#include "core/framework/allocatormgr.h"
#include "core/framework/utils.h"
#include <cstdlib>
#include <sstream>

namespace onnxruntime {

void* CPUAllocator::Alloc(size_t size) {
<<<<<<< HEAD
  if (size <= 0)
    return nullptr;
  //default align to 64;
  void* p;
#if defined(_WIN32) && !defined(_WIN64)
  size_t alignment = 32;
#else  
  size_t alignment = 64;
#endif
#if _MSC_VER
  p = _aligned_malloc(size, alignment);
  if (p == nullptr) throw std::bad_alloc();
#elif defined(_LIBCPP_SGX_CONFIG)
  p = memalign(alignment, size);
  if (p == nullptr) throw std::bad_alloc();
#else
  int ret = posix_memalign(&p, alignment, size);
  if (ret != 0) throw std::bad_alloc();
#endif
  return p;
=======
  return utils::DefaultAlloc(size);
>>>>>>> f25847bc
}

void CPUAllocator::Free(void* p) {
  utils::DefaultFree(p);
}

const OrtAllocatorInfo& CPUAllocator::Info() const { return *allocator_info_; }
}  // namespace onnxruntime

std::ostream& operator<<(std::ostream& out, const OrtAllocatorInfo& info) { return (out << info.ToString()); }

ORT_API_STATUS_IMPL(OrtCreateAllocatorInfo, _In_ const char* name1, OrtAllocatorType type, int id1,
                    OrtMemType mem_type1, _Out_ OrtAllocatorInfo** out) {
  if (strcmp(name1, onnxruntime::CPU) == 0) {
    *out = new OrtAllocatorInfo(name1, type, OrtDevice(), id1, mem_type1);
  } else if (strcmp(name1, onnxruntime::CUDA) == 0) {
    *out = new OrtAllocatorInfo(
        name1, type, OrtDevice(OrtDevice::GPU, OrtDevice::MemType::DEFAULT, static_cast<OrtDevice::DeviceId>(id1)), id1,
        mem_type1);
  } else if (strcmp(name1, onnxruntime::CUDA_PINNED) == 0) {
    *out = new OrtAllocatorInfo(
        name1, type, OrtDevice(OrtDevice::CPU, OrtDevice::MemType::CUDA_PINNED, static_cast<OrtDevice::DeviceId>(id1)),
        id1, mem_type1);
  } else {
    return OrtCreateStatus(ORT_INVALID_ARGUMENT, "Specified device is not supported.");
  }
  return nullptr;
}

ORT_API(void, OrtReleaseAllocatorInfo, _Frees_ptr_opt_ OrtAllocatorInfo* p) { delete p; }

ORT_API_STATUS_IMPL(OrtAllocatorInfoGetName, _In_ const OrtAllocatorInfo* ptr, _Out_ const char** out) {
  *out = ptr->name;
  return nullptr;
}

ORT_API_STATUS_IMPL(OrtAllocatorInfoGetId, _In_ const OrtAllocatorInfo* ptr, _Out_ int* out) {
  *out = ptr->id;
  return nullptr;
}

ORT_API_STATUS_IMPL(OrtAllocatorInfoGetMemType, _In_ const OrtAllocatorInfo* ptr, _Out_ OrtMemType* out) {
  *out = ptr->mem_type;
  return nullptr;
}

ORT_API_STATUS_IMPL(OrtAllocatorInfoGetType, _In_ const OrtAllocatorInfo* ptr, _Out_ OrtAllocatorType* out) {
  *out = ptr->type;
  return nullptr;
}

ORT_API_STATUS_IMPL(OrtCompareAllocatorInfo, _In_ const OrtAllocatorInfo* info1, _In_ const OrtAllocatorInfo* info2,
                    _Out_ int* out) {
  *out = (*info1 == *info2) ? 0 : -1;
  return nullptr;
}<|MERGE_RESOLUTION|>--- conflicted
+++ resolved
@@ -10,30 +10,7 @@
 namespace onnxruntime {
 
 void* CPUAllocator::Alloc(size_t size) {
-<<<<<<< HEAD
-  if (size <= 0)
-    return nullptr;
-  //default align to 64;
-  void* p;
-#if defined(_WIN32) && !defined(_WIN64)
-  size_t alignment = 32;
-#else  
-  size_t alignment = 64;
-#endif
-#if _MSC_VER
-  p = _aligned_malloc(size, alignment);
-  if (p == nullptr) throw std::bad_alloc();
-#elif defined(_LIBCPP_SGX_CONFIG)
-  p = memalign(alignment, size);
-  if (p == nullptr) throw std::bad_alloc();
-#else
-  int ret = posix_memalign(&p, alignment, size);
-  if (ret != 0) throw std::bad_alloc();
-#endif
-  return p;
-=======
   return utils::DefaultAlloc(size);
->>>>>>> f25847bc
 }
 
 void CPUAllocator::Free(void* p) {

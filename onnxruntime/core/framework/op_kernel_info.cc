// Copyright (c) Microsoft Corporation. All rights reserved.
// Licensed under the MIT License.

#include "core/framework/ort_value_name_idx_map.h"
#include "core/framework/fuse_nodes_funcs.h"
#include "core/framework/op_kernel.h"
#include "core/framework/op_kernel_info.h"

namespace onnxruntime {

OpKernelInfo::OpKernelInfo(const onnxruntime::Node& node,
                           const KernelDef& kernel_def,
                           const IExecutionProvider& execution_provider,
<<<<<<< HEAD
                           const std::unordered_map<int, OrtValue>& initialized_tensors,
                           const OrtValueNameIdxMap& ort_value_name_idx_map, const FuncManager& funcs_mgr)
=======
                           const std::unordered_map<int, OrtValue>& constant_initialized_tensors,
                           const OrtValueNameIdxMap& ort_value_name_idx_map,
                           const FuncManager& funcs_mgr,
                           const DataTransferManager& data_transfer_mgr)
>>>>>>> e9e77792
    : OpNodeProtoHelper(&proto_helper_context_),
      node_(node),
      kernel_def_(kernel_def),
      execution_provider_(&execution_provider),
      constant_initialized_tensors_(constant_initialized_tensors),
      ort_value_name_idx_map_(ort_value_name_idx_map),
      funcs_mgr_(funcs_mgr),
      data_transfer_mgr_(data_transfer_mgr),
      proto_helper_context_(node) {}

OpKernelInfo::OpKernelInfo(const OpKernelInfo& other)
    : OpKernelInfo(other.node_, other.kernel_def_, *other.execution_provider_, other.constant_initialized_tensors_,
                   other.ort_value_name_idx_map_, other.funcs_mgr_, other.data_transfer_mgr_) {}

const OrtAllocatorInfo& OpKernelInfo::GetAllocatorInfo(int device_id, OrtMemType mem_type) const {
  AllocatorPtr alloc = GetAllocator(device_id, mem_type);
  if (alloc == nullptr) ORT_THROW("cannot find allocator");
  return alloc->Info();
}

AllocatorPtr OpKernelInfo::GetAllocator(int device_id, OrtMemType mem_type) const {
  return execution_provider_->GetAllocator(device_id, mem_type);
}

const KernelDef& OpKernelInfo::GetKernelDef() const {
  return kernel_def_;
}

const IExecutionProvider* OpKernelInfo::GetExecutionProvider() const noexcept {
  return execution_provider_;
}

const DataTransferManager& OpKernelInfo::GetDataTransferManager() const noexcept {
  return data_transfer_mgr_;
}

const onnxruntime::Node& OpKernelInfo::node() const noexcept {
  return node_;
}

bool OpKernelInfo::TryGetConstantInput(int input_index, const Tensor** constant_input_value) const {
  if (input_index < 0 || input_index >= gsl::narrow_cast<int>(node_.InputDefs().size())) {
    return false;
  }
  auto& input_arg_name = node_.InputDefs()[input_index]->Name();
  int input_arg_index = -1;
  if (!ort_value_name_idx_map_.GetIdx(input_arg_name, input_arg_index).IsOK()) {
    return false;
  }

  auto iter = constant_initialized_tensors_.find(input_arg_index);
  if (constant_initialized_tensors_.end() == iter) {
    return false;
  }

  if (!iter->second.IsTensor()) {
    // Only constant Tensor input is supported right now, since we're using initializers to store the data.
    return false;
  }

  *constant_input_value = &iter->second.Get<Tensor>();
  return true;
}

common::Status OpKernelInfo::GetFusedFuncs(ComputeFunc* compute, CreateFunctionStateFunc* create, DestroyFunctionStateFunc* release) const {
  return funcs_mgr_.GetFuncs(node_.Name(), compute, create, release);
}
}  // namespace onnxruntime<|MERGE_RESOLUTION|>--- conflicted
+++ resolved
@@ -11,15 +11,10 @@
 OpKernelInfo::OpKernelInfo(const onnxruntime::Node& node,
                            const KernelDef& kernel_def,
                            const IExecutionProvider& execution_provider,
-<<<<<<< HEAD
-                           const std::unordered_map<int, OrtValue>& initialized_tensors,
-                           const OrtValueNameIdxMap& ort_value_name_idx_map, const FuncManager& funcs_mgr)
-=======
                            const std::unordered_map<int, OrtValue>& constant_initialized_tensors,
                            const OrtValueNameIdxMap& ort_value_name_idx_map,
                            const FuncManager& funcs_mgr,
                            const DataTransferManager& data_transfer_mgr)
->>>>>>> e9e77792
     : OpNodeProtoHelper(&proto_helper_context_),
       node_(node),
       kernel_def_(kernel_def),

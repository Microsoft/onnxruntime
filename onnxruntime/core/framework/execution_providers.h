--- conflicted
+++ resolved
@@ -35,16 +35,9 @@
 
     ORT_IGNORE_RETURN_VALUE(provider_idx_map_.insert({provider_id, new_provider_idx}));
 
-<<<<<<< HEAD
-    for (const auto& allocator : p_exec_provider->GetAllocators()) {
-      ORT_IGNORE_RETURN_VALUE(allocator_idx_map_.insert({allocator->Info(), new_provider_idx}));
-    }
-
     // update execution provider options
     exec_provider_options_[provider_id] = p_exec_provider->GetProviderOptions();
 
-=======
->>>>>>> 0d4a65ee
     exec_provider_ids_.push_back(provider_id);
     exec_providers_.push_back(std::move(p_exec_provider));
     return Status::OK();

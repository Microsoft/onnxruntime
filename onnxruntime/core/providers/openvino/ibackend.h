// Copyright(C) 2020 Intel Corporation
// Licensed under the MIT License

#pragma once

#include <memory>
#include <inference_engine.hpp>
// IE defines a macro 'OPTIONAL' that conflicts the remaining headers using MSVC
#if defined(_MSC_VER)
#undef OPTIONAL
#endif

#include "core/session/onnxruntime_cxx_api.h"
#include "core/graph/onnx_protobuf.h"

namespace onnxruntime {
namespace openvino_ep {

class IBackend{
  public:
  virtual void Infer(Ort::CustomOpApi& ort, OrtKernelContext* context) = 0;
};

class BackendFactory {
  public:

  static std::shared_ptr<IBackend>
  MakeBackend(const ONNX_NAMESPACE::ModelProto& model_proto,
<<<<<<< HEAD
              const std::vector<int>& input_indexes,
              const std::unordered_map<std::string, int>& output_names,
              std::string type, InferenceEngine::Precision precision,
              InferenceEngine::Core& ie_core, std::string subgraph_name, bool set_vpu_config);
=======
              GlobalContext& global_context,
              const SubGraphContext& subgraph_context);
>>>>>>> fdee3647
};

} // namespace openvino_ep
} // namespace onnxruntime<|MERGE_RESOLUTION|>--- conflicted
+++ resolved
@@ -26,15 +26,8 @@
 
   static std::shared_ptr<IBackend>
   MakeBackend(const ONNX_NAMESPACE::ModelProto& model_proto,
-<<<<<<< HEAD
-              const std::vector<int>& input_indexes,
-              const std::unordered_map<std::string, int>& output_names,
-              std::string type, InferenceEngine::Precision precision,
-              InferenceEngine::Core& ie_core, std::string subgraph_name, bool set_vpu_config);
-=======
               GlobalContext& global_context,
               const SubGraphContext& subgraph_context);
->>>>>>> fdee3647
 };
 
 } // namespace openvino_ep

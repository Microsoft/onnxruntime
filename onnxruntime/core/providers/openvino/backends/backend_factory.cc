// Copyright(C) 2020 Intel Corporation
// Licensed under the MIT License

#include <memory>
#include "core/session/onnxruntime_cxx_api.h"
#include "core/providers/openvino/contexts.h"
#include "core/providers/openvino/ibackend.h"
#include "core/common/common.h"
#include "basic_backend.h"
#include "vadm_backend.h"

namespace onnxruntime {
namespace openvino_ep {

std::shared_ptr<IBackend>
BackendFactory::MakeBackend(const ONNX_NAMESPACE::ModelProto& model_proto,
<<<<<<< HEAD
                            const std::vector<int>& input_indexes,
                            const std::unordered_map<std::string, int>& output_names,
                            std::string type, InferenceEngine::Precision precision,
                            InferenceEngine::Core& ie_core, std::string subgraph_name, bool set_vpu_config) {
    if(type == "CPU" || type == "GPU" || type == "MYRIAD" || type == "HETERO:FPGA,CPU") {
        return std::make_shared<BasicBackend>(model_proto, input_indexes, output_names,
                                              type, precision, ie_core,subgraph_name, set_vpu_config);
=======
                            GlobalContext& global_context,
                            const SubGraphContext& subgraph_context) {
    std::string type = subgraph_context.device_id;
    if(type == "CPU" || type == "GPU" || type == "MYRIAD" || type == "HETERO:FPGA,CPU") {
        return std::make_shared<BasicBackend>(model_proto, global_context, subgraph_context);
>>>>>>> fdee3647
    } else if (type == "HDDL") {
        return std::make_shared<VADMBackend>(model_proto, global_context, subgraph_context);
    }
    else {
        ORT_THROW("[OpenVINO-EP] Backend factory error: Unknown backend type: " + type);
    }
}

} // namespace openvino_ep
} // namespace onnxruntime<|MERGE_RESOLUTION|>--- conflicted
+++ resolved
@@ -14,21 +14,11 @@
 
 std::shared_ptr<IBackend>
 BackendFactory::MakeBackend(const ONNX_NAMESPACE::ModelProto& model_proto,
-<<<<<<< HEAD
-                            const std::vector<int>& input_indexes,
-                            const std::unordered_map<std::string, int>& output_names,
-                            std::string type, InferenceEngine::Precision precision,
-                            InferenceEngine::Core& ie_core, std::string subgraph_name, bool set_vpu_config) {
-    if(type == "CPU" || type == "GPU" || type == "MYRIAD" || type == "HETERO:FPGA,CPU") {
-        return std::make_shared<BasicBackend>(model_proto, input_indexes, output_names,
-                                              type, precision, ie_core,subgraph_name, set_vpu_config);
-=======
                             GlobalContext& global_context,
                             const SubGraphContext& subgraph_context) {
     std::string type = subgraph_context.device_id;
     if(type == "CPU" || type == "GPU" || type == "MYRIAD" || type == "HETERO:FPGA,CPU") {
         return std::make_shared<BasicBackend>(model_proto, global_context, subgraph_context);
->>>>>>> fdee3647
     } else if (type == "HDDL") {
         return std::make_shared<VADMBackend>(model_proto, global_context, subgraph_context);
     }

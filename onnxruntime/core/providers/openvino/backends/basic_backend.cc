// Copyright(C) 2020 Intel Corporation
// Licensed under the MIT License

#include <map>
#include <string>
#include <memory>
#include <sstream>
#include <fstream>

#include <inference_engine.hpp>
// IE defines a macro 'OPTIONAL' that conflicts the remaining headers using MSVC
#if defined(_MSC_VER)
#undef OPTIONAL
#endif

#include "core/session/onnxruntime_cxx_api.h"
#include "core/graph/graph.h"
#include "core/common/logging/logging.h"

#include "../backend_utils.h"
#include "basic_backend.h"

namespace onnxruntime {
namespace openvino_ep {

using namespace backend_utils;

BasicBackend::BasicBackend(const ONNX_NAMESPACE::ModelProto& model_proto,
<<<<<<< HEAD
                           const std::vector<int>& input_indexes,
                           const std::unordered_map<std::string, int>& output_names,
                           std::string device_id,
                           InferenceEngine::Precision precision,
                           InferenceEngine::Core& ie, std::string subgraph_name, bool set_vpu_config)
    : input_indexes_{input_indexes},output_names_{output_names} {

  subgraph_name_ = subgraph_name;
  ie_cnn_network_ = CreateCNNNetwork(model_proto, precision);
=======
                          GlobalContext& global_context,
                          const SubGraphContext& subgraph_context)
    : global_context_(global_context), subgraph_context_(subgraph_context) {

  ie_cnn_network_ = CreateCNNNetwork(model_proto, subgraph_context_.precision);
>>>>>>> fdee3647
  SetIODefs(model_proto, ie_cnn_network_);
  InferenceEngine::ExecutableNetwork exe_network;

  // Loading model to the plugin
  std::map<std::string, std::string> config;
  if(set_vpu_config){
    config["VPU_DETECT_NETWORK_BATCH"] = CONFIG_VALUE(NO);
  }
  try {
<<<<<<< HEAD
    exe_network = ie.LoadNetwork(*ie_cnn_network_, device_id, config);
=======
    exe_network = global_context_.ie_core.LoadNetwork(*ie_cnn_network_, subgraph_context_.device_id);
>>>>>>> fdee3647
  } catch (InferenceEngine::details::InferenceEngineException e) {
    ORT_THROW(log_tag + " Exception while Loading Network for graph: " + subgraph_context_.subgraph_name + e.what());
  } catch (...) {
    ORT_THROW(log_tag + " Exception while Loading Network for graph " + subgraph_context_.subgraph_name);
  }
  LOGS_DEFAULT(INFO) << log_tag << "Loaded model to the plugin";

  // Create infer request
  try {
    infer_request_ = exe_network.CreateInferRequestPtr();
  } catch (InferenceEngine::details::InferenceEngineException e) {
    ORT_THROW(log_tag + " Exception while creating InferRequest object: " + e.what());
  } catch (...) {
    ORT_THROW(log_tag + "Exception while creating InferRequest object");
  }
  LOGS_DEFAULT(INFO) << log_tag << "Infer request created";
}

// Starts an asynchronous inference request for data in slice indexed by batch_slice_idx on
// an Infer Request indexed by infer_req_idx
void BasicBackend::StartAsyncInference(Ort::CustomOpApi& ort,
                                       std::vector<const OrtValue*> input_tensors,
                                       InferenceEngine::InferRequest::Ptr infer_request,
                                       std::shared_ptr<InferenceEngine::CNNNetwork> ie_cnn_network) {
  auto graph_input_info = ie_cnn_network->getInputsInfo();

  size_t i = 0;
  for (auto input_info_iter = graph_input_info.begin();
       input_info_iter != graph_input_info.end(); ++input_info_iter, ++i) {
    // Get OpenVINO's input buffer
    InferenceEngine::Blob::Ptr graph_input_blob;
    try {
      graph_input_blob = infer_request->GetBlob(input_info_iter->first);
    } catch (InferenceEngine::details::InferenceEngineException e) {
      ORT_THROW(log_tag + " Cannot access IE Blob for input: "  + input_info_iter->first + e.what());
    } catch (...) {
      ORT_THROW( log_tag + " Cannot access IE Blob for input: " + input_info_iter->first);
    }

    auto graph_input_buffer = graph_input_blob->buffer()
      .as<InferenceEngine::PrecisionTrait<InferenceEngine::Precision::FP32>::value_type*>();
    size_t input_data_size = graph_input_blob->byteSize();
    const char* tensor_data = ort.GetTensorData<char>(input_tensors[i]);

    // Copy input data into OpenVINO's input buffer
    std::memcpy(graph_input_buffer, tensor_data, input_data_size);
  }

  // Start Async inference
  try {
    infer_request->StartAsync();
  } catch (InferenceEngine::details::InferenceEngineException e) {
    ORT_THROW(log_tag + " Couldn't start Inference: " + e.what());
  } catch (...) {
    ORT_THROW(log_tag + " Couldn't start Inference");
  }
}

// Wait for asynchronous inference completion on an Infer Request object indexed by infer_req_idx
// and copy the results into a slice location within the batched output buffer indexed by batch_slice_idx
void BasicBackend::CompleteAsyncInference(Ort::CustomOpApi& ort,
                                          std::vector<OrtValue*> output_tensors,
                                          InferenceEngine::InferRequest::Ptr infer_request,
                                          std::shared_ptr<InferenceEngine::CNNNetwork> ie_cnn_network) {
  // Wait for Async inference completion
  try {
    infer_request->Wait(InferenceEngine::IInferRequest::WaitMode::RESULT_READY);
  } catch (InferenceEngine::details::InferenceEngineException e) {
    ORT_THROW(log_tag + " Exception with completing Inference: " + e.what());
  } catch (...) {
    ORT_THROW(log_tag + " Exception with completing Inference");
  }
  auto graph_output_info = ie_cnn_network->getOutputsInfo();

  size_t i = 0;
  for (auto output_info_iter = graph_output_info.begin();
       output_info_iter != graph_output_info.end(); ++output_info_iter, ++i) {
    // Get OpenVINO's output blob
    InferenceEngine::Blob::Ptr graph_output_blob;
    try {
      graph_output_blob = infer_request->GetBlob(output_info_iter->first);
    } catch (InferenceEngine::details::InferenceEngineException e) {
      ORT_THROW( log_tag + " Cannot access IE Blob for output: " + output_info_iter->first + e.what());
    } catch(...) {
      ORT_THROW( log_tag + " Cannot access IE Blob for output: " + output_info_iter->first);
    }
    auto graph_output_buffer = graph_output_blob->buffer()
      .as<InferenceEngine::PrecisionTrait<InferenceEngine::Precision::FP32>::value_type*>();
    size_t output_data_size = graph_output_blob->byteSize();
    char* tensor_data = ort.GetTensorMutableData<char>(output_tensors[i]);

    // Copy output results back to ONNX-RT's output buffers
    std::memcpy(tensor_data, graph_output_buffer, output_data_size);
  }
}

void BasicBackend::Infer(Ort::CustomOpApi& ort, OrtKernelContext* context) {
  // Preliminary Thread safety mechanism
  // Currently allows only one Infer execution at a time

  LOGS_DEFAULT(INFO) << log_tag << "Running graph " << subgraph_context_.subgraph_name;
  LOGS_DEFAULT(INFO) << log_tag << "In Infer";
  std::lock_guard<std::mutex> lock(compute_lock_);

  size_t batch_size = 1;
  // Get Input and Output tensors
  auto input_tensors = GetInputTensors(ort, context, ie_cnn_network_, subgraph_context_.input_indexes);
  auto output_tensors = GetOutputTensors(ort, context, batch_size, infer_request_, ie_cnn_network_, subgraph_context_.output_names);

  StartAsyncInference(ort, input_tensors, infer_request_, ie_cnn_network_);
  CompleteAsyncInference(ort, output_tensors, infer_request_, ie_cnn_network_);

  LOGS_DEFAULT(INFO) << log_tag << "Inference successful";
}

}  // namespace openvino_ep
}  // namespace onnxruntime<|MERGE_RESOLUTION|>--- conflicted
+++ resolved
@@ -26,37 +26,21 @@
 using namespace backend_utils;
 
 BasicBackend::BasicBackend(const ONNX_NAMESPACE::ModelProto& model_proto,
-<<<<<<< HEAD
-                           const std::vector<int>& input_indexes,
-                           const std::unordered_map<std::string, int>& output_names,
-                           std::string device_id,
-                           InferenceEngine::Precision precision,
-                           InferenceEngine::Core& ie, std::string subgraph_name, bool set_vpu_config)
-    : input_indexes_{input_indexes},output_names_{output_names} {
-
-  subgraph_name_ = subgraph_name;
-  ie_cnn_network_ = CreateCNNNetwork(model_proto, precision);
-=======
                           GlobalContext& global_context,
                           const SubGraphContext& subgraph_context)
     : global_context_(global_context), subgraph_context_(subgraph_context) {
 
   ie_cnn_network_ = CreateCNNNetwork(model_proto, subgraph_context_.precision);
->>>>>>> fdee3647
   SetIODefs(model_proto, ie_cnn_network_);
   InferenceEngine::ExecutableNetwork exe_network;
 
   // Loading model to the plugin
   std::map<std::string, std::string> config;
-  if(set_vpu_config){
+  if(subgraph_context_.set_vpu_config){
     config["VPU_DETECT_NETWORK_BATCH"] = CONFIG_VALUE(NO);
   }
   try {
-<<<<<<< HEAD
-    exe_network = ie.LoadNetwork(*ie_cnn_network_, device_id, config);
-=======
-    exe_network = global_context_.ie_core.LoadNetwork(*ie_cnn_network_, subgraph_context_.device_id);
->>>>>>> fdee3647
+    exe_network = global_context_.ie_core.LoadNetwork(*ie_cnn_network_, subgraph_context_.device_id, config);
   } catch (InferenceEngine::details::InferenceEngineException e) {
     ORT_THROW(log_tag + " Exception while Loading Network for graph: " + subgraph_context_.subgraph_name + e.what());
   } catch (...) {

// Copyright (c) Microsoft Corporation. All rights reserved.
// Licensed under the MIT License.

#include "core/providers/cpu/cpu_execution_provider.h"
#include "core/framework/op_kernel.h"
#include "core/framework/kernel_registry.h"

#ifndef DISABLE_CONTRIB_OPS
#include "contrib_ops/cpu/cpu_contrib_kernels.h"
#endif

#ifdef ML_FEATURIZERS
#include "featurizers_ops/cpu/cpu_featurizers_kernels.h"
#endif

#ifdef ENABLE_TRAINING
#include "orttraining/training_ops/cpu/cpu_training_kernels.h"
#endif

#include "core/framework/compute_capability.h"

namespace {
struct KernelRegistryAndStatus {
  std::shared_ptr<onnxruntime::KernelRegistry> kernel_registry = std::make_shared<onnxruntime::KernelRegistry>();
  Status st;
};
}  // namespace

namespace onnxruntime {

// Forward declarations of op kernels
class ONNX_OPERATOR_VERSIONED_KERNEL_CLASS_NAME(kCpuExecutionProvider, kOnnxDomain, 6, 10, Clip);
class ONNX_OPERATOR_KERNEL_CLASS_NAME(kCpuExecutionProvider, kOnnxDomain, 6, Elu);
class ONNX_OPERATOR_KERNEL_CLASS_NAME(kCpuExecutionProvider, kOnnxDomain, 6, HardSigmoid);
class ONNX_OPERATOR_KERNEL_CLASS_NAME(kCpuExecutionProvider, kOnnxDomain, 6, LeakyRelu);
class ONNX_OPERATOR_KERNEL_CLASS_NAME(kCpuExecutionProvider, kOnnxDomain, 6, Relu);
class ONNX_OPERATOR_KERNEL_CLASS_NAME(kCpuExecutionProvider, kOnnxDomain, 6, Selu);
class ONNX_OPERATOR_VERSIONED_KERNEL_CLASS_NAME(kCpuExecutionProvider, kOnnxDomain, 6, 12, Sigmoid);
class ONNX_OPERATOR_KERNEL_CLASS_NAME(kCpuExecutionProvider, kOnnxDomain, 13, Sigmoid);
class ONNX_OPERATOR_KERNEL_CLASS_NAME(kCpuExecutionProvider, kOnnxDomain, 1, Softplus);
class ONNX_OPERATOR_KERNEL_CLASS_NAME(kCpuExecutionProvider, kOnnxDomain, 1, Softsign);
class ONNX_OPERATOR_VERSIONED_KERNEL_CLASS_NAME(kCpuExecutionProvider, kOnnxDomain, 6, 12, Tanh);
class ONNX_OPERATOR_KERNEL_CLASS_NAME(kCpuExecutionProvider, kOnnxDomain, 13, Tanh);
class ONNX_OPERATOR_VERSIONED_KERNEL_CLASS_NAME(kCpuExecutionProvider, kOnnxDomain, 7, 9, PRelu);
class ONNX_OPERATOR_KERNEL_CLASS_NAME(kCpuExecutionProvider, kOnnxDomain, 1, RandomNormal);
class ONNX_OPERATOR_KERNEL_CLASS_NAME(kCpuExecutionProvider, kOnnxDomain, 1, RandomUniform);
class ONNX_OPERATOR_KERNEL_CLASS_NAME(kCpuExecutionProvider, kOnnxDomain, 1, RandomNormalLike);
class ONNX_OPERATOR_KERNEL_CLASS_NAME(kCpuExecutionProvider, kOnnxDomain, 1, RandomUniformLike);
class ONNX_OPERATOR_KERNEL_CLASS_NAME(kCpuExecutionProvider, kOnnxDomain, 7, Multinomial);
class ONNX_OPERATOR_TYPED_KERNEL_CLASS_NAME(kCpuExecutionProvider, kOnnxDomain, 7, float, Add);
class ONNX_OPERATOR_TYPED_KERNEL_CLASS_NAME(kCpuExecutionProvider, kOnnxDomain, 7, double, Add);
class ONNX_OPERATOR_TYPED_KERNEL_CLASS_NAME(kCpuExecutionProvider, kOnnxDomain, 7, int32_t, Add);
class ONNX_OPERATOR_TYPED_KERNEL_CLASS_NAME(kCpuExecutionProvider, kOnnxDomain, 7, int64_t, Add);
class ONNX_OPERATOR_TYPED_KERNEL_CLASS_NAME(kCpuExecutionProvider, kOnnxDomain, 7, float, Sub);
class ONNX_OPERATOR_TYPED_KERNEL_CLASS_NAME(kCpuExecutionProvider, kOnnxDomain, 7, double, Sub);
class ONNX_OPERATOR_TYPED_KERNEL_CLASS_NAME(kCpuExecutionProvider, kOnnxDomain, 7, int32_t, Sub);
class ONNX_OPERATOR_TYPED_KERNEL_CLASS_NAME(kCpuExecutionProvider, kOnnxDomain, 7, int64_t, Sub);
class ONNX_OPERATOR_TYPED_KERNEL_CLASS_NAME(kCpuExecutionProvider, kOnnxDomain, 7, float, Mul);
class ONNX_OPERATOR_TYPED_KERNEL_CLASS_NAME(kCpuExecutionProvider, kOnnxDomain, 7, double, Mul);
class ONNX_OPERATOR_TYPED_KERNEL_CLASS_NAME(kCpuExecutionProvider, kOnnxDomain, 7, int32_t, Mul);
class ONNX_OPERATOR_TYPED_KERNEL_CLASS_NAME(kCpuExecutionProvider, kOnnxDomain, 7, int64_t, Mul);
class ONNX_OPERATOR_TYPED_KERNEL_CLASS_NAME(kCpuExecutionProvider, kOnnxDomain, 7, float, Div);
class ONNX_OPERATOR_TYPED_KERNEL_CLASS_NAME(kCpuExecutionProvider, kOnnxDomain, 7, double, Div);
class ONNX_OPERATOR_TYPED_KERNEL_CLASS_NAME(kCpuExecutionProvider, kOnnxDomain, 7, int32_t, Div);
class ONNX_OPERATOR_TYPED_KERNEL_CLASS_NAME(kCpuExecutionProvider, kOnnxDomain, 7, int64_t, Div);
class ONNX_OPERATOR_TYPED_KERNEL_CLASS_NAME(kCpuExecutionProvider, kOnnxDomain, 6, float, Abs);
class ONNX_OPERATOR_TYPED_KERNEL_CLASS_NAME(kCpuExecutionProvider, kOnnxDomain, 6, double, Abs);
class ONNX_OPERATOR_TYPED_KERNEL_CLASS_NAME(kCpuExecutionProvider, kOnnxDomain, 6, int8_t, Abs);
class ONNX_OPERATOR_TYPED_KERNEL_CLASS_NAME(kCpuExecutionProvider, kOnnxDomain, 6, int16_t, Abs);
class ONNX_OPERATOR_TYPED_KERNEL_CLASS_NAME(kCpuExecutionProvider, kOnnxDomain, 6, int32_t, Abs);
class ONNX_OPERATOR_TYPED_KERNEL_CLASS_NAME(kCpuExecutionProvider, kOnnxDomain, 6, int64_t, Abs);
class ONNX_OPERATOR_TYPED_KERNEL_CLASS_NAME(kCpuExecutionProvider, kOnnxDomain, 6, uint8_t, Abs);
class ONNX_OPERATOR_TYPED_KERNEL_CLASS_NAME(kCpuExecutionProvider, kOnnxDomain, 6, uint16_t, Abs);
class ONNX_OPERATOR_TYPED_KERNEL_CLASS_NAME(kCpuExecutionProvider, kOnnxDomain, 6, uint32_t, Abs);
class ONNX_OPERATOR_TYPED_KERNEL_CLASS_NAME(kCpuExecutionProvider, kOnnxDomain, 6, uint64_t, Abs);
class ONNX_OPERATOR_TYPED_KERNEL_CLASS_NAME(kCpuExecutionProvider, kOnnxDomain, 6, float, Neg);
class ONNX_OPERATOR_TYPED_KERNEL_CLASS_NAME(kCpuExecutionProvider, kOnnxDomain, 6, double, Neg);
class ONNX_OPERATOR_TYPED_KERNEL_CLASS_NAME(kCpuExecutionProvider, kOnnxDomain, 6, int8_t, Neg);
class ONNX_OPERATOR_TYPED_KERNEL_CLASS_NAME(kCpuExecutionProvider, kOnnxDomain, 6, int32_t, Neg);
class ONNX_OPERATOR_TYPED_KERNEL_CLASS_NAME(kCpuExecutionProvider, kOnnxDomain, 6, int64_t, Neg);
class ONNX_OPERATOR_TYPED_KERNEL_CLASS_NAME(kCpuExecutionProvider, kOnnxDomain, 6, float, Floor);
class ONNX_OPERATOR_TYPED_KERNEL_CLASS_NAME(kCpuExecutionProvider, kOnnxDomain, 6, float, Ceil);
class ONNX_OPERATOR_TYPED_KERNEL_CLASS_NAME(kCpuExecutionProvider, kOnnxDomain, 6, float, Reciprocal);
class ONNX_OPERATOR_TYPED_KERNEL_CLASS_NAME(kCpuExecutionProvider, kOnnxDomain, 6, float, Sqrt);
class ONNX_OPERATOR_TYPED_KERNEL_CLASS_NAME(kCpuExecutionProvider, kOnnxDomain, 6, double, Sqrt);
class ONNX_OPERATOR_VERSIONED_KERNEL_CLASS_NAME(kCpuExecutionProvider, kOnnxDomain, 7, 11, Pow);
class ONNX_OPERATOR_TYPED_KERNEL_CLASS_NAME(kCpuExecutionProvider, kOnnxDomain, 6, float, Exp);
class ONNX_OPERATOR_TYPED_KERNEL_CLASS_NAME(kCpuExecutionProvider, kOnnxDomain, 6, double, Exp);
class ONNX_OPERATOR_TYPED_KERNEL_CLASS_NAME(kCpuExecutionProvider, kOnnxDomain, 6, float, Log);
class ONNX_OPERATOR_VERSIONED_TYPED_KERNEL_CLASS_NAME(kCpuExecutionProvider, kOnnxDomain, 6, 7, float, Sum);
class ONNX_OPERATOR_VERSIONED_TYPED_KERNEL_CLASS_NAME(kCpuExecutionProvider, kOnnxDomain, 8, 12, float, Sum);
class ONNX_OPERATOR_VERSIONED_TYPED_KERNEL_CLASS_NAME(kCpuExecutionProvider, kOnnxDomain, 6, 7, float, Min);
class ONNX_OPERATOR_VERSIONED_KERNEL_CLASS_NAME(kCpuExecutionProvider, kOnnxDomain, 8, 11, Min);
class ONNX_OPERATOR_VERSIONED_TYPED_KERNEL_CLASS_NAME(kCpuExecutionProvider, kOnnxDomain, 6, 7, float, Max);
class ONNX_OPERATOR_VERSIONED_KERNEL_CLASS_NAME(kCpuExecutionProvider, kOnnxDomain, 8, 11, Max);
class ONNX_OPERATOR_KERNEL_CLASS_NAME(kCpuExecutionProvider, kOnnxDomain, 1, Not);
class ONNX_OPERATOR_KERNEL_CLASS_NAME(kCpuExecutionProvider, kOnnxDomain, 7, And);
class ONNX_OPERATOR_KERNEL_CLASS_NAME(kCpuExecutionProvider, kOnnxDomain, 7, Or);
class ONNX_OPERATOR_KERNEL_CLASS_NAME(kCpuExecutionProvider, kOnnxDomain, 7, Xor);
class ONNX_OPERATOR_VERSIONED_TYPED_KERNEL_CLASS_NAME(kCpuExecutionProvider, kOnnxDomain, 7, 8, float, Less);
class ONNX_OPERATOR_VERSIONED_TYPED_KERNEL_CLASS_NAME(kCpuExecutionProvider, kOnnxDomain, 7, 8, double, Less);
class ONNX_OPERATOR_VERSIONED_TYPED_KERNEL_CLASS_NAME(kCpuExecutionProvider, kOnnxDomain, 7, 8, float, Greater);
class ONNX_OPERATOR_VERSIONED_TYPED_KERNEL_CLASS_NAME(kCpuExecutionProvider, kOnnxDomain, 7, 8, double, Greater);
class ONNX_OPERATOR_VERSIONED_TYPED_KERNEL_CLASS_NAME(kCpuExecutionProvider, kOnnxDomain, 7, 10, bool, Equal);
class ONNX_OPERATOR_VERSIONED_TYPED_KERNEL_CLASS_NAME(kCpuExecutionProvider, kOnnxDomain, 7, 10, int32_t, Equal);
class ONNX_OPERATOR_VERSIONED_TYPED_KERNEL_CLASS_NAME(kCpuExecutionProvider, kOnnxDomain, 7, 10, int64_t, Equal);
class ONNX_OPERATOR_VERSIONED_TYPED_KERNEL_CLASS_NAME(kCpuExecutionProvider, kOnnxDomain, 7, 10, float, Equal);
class ONNX_OPERATOR_VERSIONED_TYPED_KERNEL_CLASS_NAME(kCpuExecutionProvider, kOnnxDomain, 7, 10, double, Equal);
class ONNX_OPERATOR_VERSIONED_TYPED_KERNEL_CLASS_NAME(kCpuExecutionProvider, kOnnxDomain, 6, 7, float, Mean);
class ONNX_OPERATOR_VERSIONED_TYPED_KERNEL_CLASS_NAME(kCpuExecutionProvider, kOnnxDomain, 8, 12, float, Mean);
class ONNX_OPERATOR_TYPED_KERNEL_CLASS_NAME(kCpuExecutionProvider, kOnnxDomain, 7, float, Sin);
class ONNX_OPERATOR_TYPED_KERNEL_CLASS_NAME(kCpuExecutionProvider, kOnnxDomain, 7, double, Sin);
class ONNX_OPERATOR_KERNEL_CLASS_NAME(kCpuExecutionProvider, kOnnxDomain, 7, Cos);
class ONNX_OPERATOR_KERNEL_CLASS_NAME(kCpuExecutionProvider, kOnnxDomain, 7, Tan);
class ONNX_OPERATOR_KERNEL_CLASS_NAME(kCpuExecutionProvider, kOnnxDomain, 7, Asin);
class ONNX_OPERATOR_KERNEL_CLASS_NAME(kCpuExecutionProvider, kOnnxDomain, 7, Acos);
class ONNX_OPERATOR_KERNEL_CLASS_NAME(kCpuExecutionProvider, kOnnxDomain, 7, Atan);
class ONNX_OPERATOR_VERSIONED_KERNEL_CLASS_NAME(kCpuExecutionProvider, kOnnxDomain, 7, 8, Gemm);
class ONNX_OPERATOR_VERSIONED_KERNEL_CLASS_NAME(kCpuExecutionProvider, kOnnxDomain, 1, 10, Hardmax);
class ONNX_OPERATOR_VERSIONED_TYPED_KERNEL_CLASS_NAME(kCpuExecutionProvider, kOnnxDomain, 1, 10, float, LogSoftmax);
class ONNX_OPERATOR_VERSIONED_TYPED_KERNEL_CLASS_NAME(kCpuExecutionProvider, kOnnxDomain, 1, 10, double, LogSoftmax);
class ONNX_OPERATOR_VERSIONED_TYPED_KERNEL_CLASS_NAME(kCpuExecutionProvider, kOnnxDomain, 1, 8, float, MatMul);
class ONNX_OPERATOR_VERSIONED_TYPED_KERNEL_CLASS_NAME(kCpuExecutionProvider, kOnnxDomain, 1, 8, double, MatMul);
class ONNX_OPERATOR_VERSIONED_TYPED_KERNEL_CLASS_NAME(kCpuExecutionProvider, kOnnxDomain, 1, 10, float, Softmax);
class ONNX_OPERATOR_VERSIONED_TYPED_KERNEL_CLASS_NAME(kCpuExecutionProvider, kOnnxDomain, 1, 10, double, Softmax);
class ONNX_OPERATOR_VERSIONED_KERNEL_CLASS_NAME(kCpuExecutionProvider, kOnnxDomain, 1, 9, TopK);
class ONNX_OPERATOR_VERSIONED_TYPED_KERNEL_CLASS_NAME(kCpuExecutionProvider, kOnnxDomain, 7, 9, float, BatchNormalization);
class ONNX_OPERATOR_VERSIONED_TYPED_KERNEL_CLASS_NAME(kCpuExecutionProvider, kOnnxDomain, 7, 9, double, BatchNormalization);
class ONNX_OPERATOR_VERSIONED_KERNEL_CLASS_NAME(kCpuExecutionProvider, kOnnxDomain, 1, 10, Conv);
class ONNX_OPERATOR_VERSIONED_KERNEL_CLASS_NAME(kCpuExecutionProvider, kOnnxDomain, 1, 10, ConvTranspose);
class ONNX_OPERATOR_VERSIONED_KERNEL_CLASS_NAME(kCpuExecutionProvider, kOnnxDomain, 1, 8, Flatten);
class ONNX_OPERATOR_KERNEL_CLASS_NAME(kCpuExecutionProvider, kOnnxDomain, 6, InstanceNormalization);
class ONNX_OPERATOR_KERNEL_CLASS_NAME(kCpuExecutionProvider, kOnnxDomain, 1, LpNormalization);
class ONNX_OPERATOR_VERSIONED_KERNEL_CLASS_NAME(kCpuExecutionProvider, kOnnxDomain, 1, 12, LRN);
class ONNX_OPERATOR_VERSIONED_KERNEL_CLASS_NAME(kCpuExecutionProvider, kOnnxDomain, 7, 9, AveragePool);
class ONNX_OPERATOR_VERSIONED_KERNEL_CLASS_NAME(kCpuExecutionProvider, kOnnxDomain, 1, 7, MaxPool);
class ONNX_OPERATOR_VERSIONED_KERNEL_CLASS_NAME(kCpuExecutionProvider, kOnnxDomain, 8, 11, MaxPool);
class ONNX_OPERATOR_VERSIONED_KERNEL_CLASS_NAME(kCpuExecutionProvider, kOnnxDomain, 2, 10, LpPool);
class ONNX_OPERATOR_KERNEL_CLASS_NAME(kCpuExecutionProvider, kOnnxDomain, 2, GlobalLpPool);
class ONNX_OPERATOR_KERNEL_CLASS_NAME(kCpuExecutionProvider, kOnnxDomain, 1, GlobalAveragePool);
class ONNX_OPERATOR_KERNEL_CLASS_NAME(kCpuExecutionProvider, kOnnxDomain, 1, GlobalMaxPool);
class ONNX_OPERATOR_KERNEL_CLASS_NAME(kCpuExecutionProvider, kOnnxDomain, 1, MaxRoiPool);
class ONNX_OPERATOR_VERSIONED_TYPED_KERNEL_CLASS_NAME(kCpuExecutionProvider, kOnnxDomain, 1, 10, float, ReduceL1);
class ONNX_OPERATOR_VERSIONED_TYPED_KERNEL_CLASS_NAME(kCpuExecutionProvider, kOnnxDomain, 1, 10, int32_t, ReduceL1);
class ONNX_OPERATOR_VERSIONED_TYPED_KERNEL_CLASS_NAME(kCpuExecutionProvider, kOnnxDomain, 1, 10, float, ReduceL2);
class ONNX_OPERATOR_VERSIONED_TYPED_KERNEL_CLASS_NAME(kCpuExecutionProvider, kOnnxDomain, 1, 10, int32_t, ReduceL2);
class ONNX_OPERATOR_VERSIONED_TYPED_KERNEL_CLASS_NAME(kCpuExecutionProvider, kOnnxDomain, 1, 10, float, ReduceLogSum);
class ONNX_OPERATOR_VERSIONED_TYPED_KERNEL_CLASS_NAME(kCpuExecutionProvider, kOnnxDomain, 1, 10, int32_t,
                                                      ReduceLogSum);
class ONNX_OPERATOR_VERSIONED_TYPED_KERNEL_CLASS_NAME(kCpuExecutionProvider, kOnnxDomain, 1, 10, float,
                                                      ReduceLogSumExp);
class ONNX_OPERATOR_VERSIONED_TYPED_KERNEL_CLASS_NAME(kCpuExecutionProvider, kOnnxDomain, 1, 10, int32_t,
                                                      ReduceLogSumExp);
class ONNX_OPERATOR_VERSIONED_TYPED_KERNEL_CLASS_NAME(kCpuExecutionProvider, kOnnxDomain, 1, 10, float, ReduceMax);
class ONNX_OPERATOR_VERSIONED_TYPED_KERNEL_CLASS_NAME(kCpuExecutionProvider, kOnnxDomain, 1, 10, int32_t, ReduceMax);
class ONNX_OPERATOR_VERSIONED_TYPED_KERNEL_CLASS_NAME(kCpuExecutionProvider, kOnnxDomain, 1, 10, int64_t, ReduceMax);
class ONNX_OPERATOR_VERSIONED_TYPED_KERNEL_CLASS_NAME(kCpuExecutionProvider, kOnnxDomain, 1, 10, float, ReduceMean);
class ONNX_OPERATOR_VERSIONED_TYPED_KERNEL_CLASS_NAME(kCpuExecutionProvider, kOnnxDomain, 1, 10, int32_t, ReduceMean);
class ONNX_OPERATOR_VERSIONED_TYPED_KERNEL_CLASS_NAME(kCpuExecutionProvider, kOnnxDomain, 1, 10, float, ReduceMin);
class ONNX_OPERATOR_VERSIONED_TYPED_KERNEL_CLASS_NAME(kCpuExecutionProvider, kOnnxDomain, 1, 10, int32_t, ReduceMin);
class ONNX_OPERATOR_VERSIONED_TYPED_KERNEL_CLASS_NAME(kCpuExecutionProvider, kOnnxDomain, 1, 10, int64_t, ReduceMin);
class ONNX_OPERATOR_VERSIONED_TYPED_KERNEL_CLASS_NAME(kCpuExecutionProvider, kOnnxDomain, 1, 10, float, ReduceProd);
class ONNX_OPERATOR_VERSIONED_TYPED_KERNEL_CLASS_NAME(kCpuExecutionProvider, kOnnxDomain, 1, 10, int32_t, ReduceProd);
class ONNX_OPERATOR_VERSIONED_TYPED_KERNEL_CLASS_NAME(kCpuExecutionProvider, kOnnxDomain, 1, 10, int64_t, ReduceProd);
class ONNX_OPERATOR_VERSIONED_TYPED_KERNEL_CLASS_NAME(kCpuExecutionProvider, kOnnxDomain, 1, 10, float, ReduceSum);
class ONNX_OPERATOR_VERSIONED_TYPED_KERNEL_CLASS_NAME(kCpuExecutionProvider, kOnnxDomain, 1, 10, int32_t, ReduceSum);
class ONNX_OPERATOR_VERSIONED_TYPED_KERNEL_CLASS_NAME(kCpuExecutionProvider, kOnnxDomain, 1, 10, double, ReduceSum);
class ONNX_OPERATOR_VERSIONED_TYPED_KERNEL_CLASS_NAME(kCpuExecutionProvider, kOnnxDomain, 1, 10, int64_t, ReduceSum);
class ONNX_OPERATOR_VERSIONED_TYPED_KERNEL_CLASS_NAME(kCpuExecutionProvider, kOnnxDomain, 1, 10, float,
                                                      ReduceSumSquare);
class ONNX_OPERATOR_VERSIONED_TYPED_KERNEL_CLASS_NAME(kCpuExecutionProvider, kOnnxDomain, 1, 10, int32_t,
                                                      ReduceSumSquare);
class ONNX_OPERATOR_VERSIONED_TYPED_KERNEL_CLASS_NAME(kCpuExecutionProvider, kOnnxDomain, 1, 10, double,
                                                      ReduceSumSquare);
class ONNX_OPERATOR_VERSIONED_TYPED_KERNEL_CLASS_NAME(kCpuExecutionProvider, kOnnxDomain, 1, 10, float, ArgMax);
class ONNX_OPERATOR_VERSIONED_TYPED_KERNEL_CLASS_NAME(kCpuExecutionProvider, kOnnxDomain, 1, 10, int32_t, ArgMax);
class ONNX_OPERATOR_VERSIONED_TYPED_KERNEL_CLASS_NAME(kCpuExecutionProvider, kOnnxDomain, 1, 10, float, ArgMin);
class ONNX_OPERATOR_VERSIONED_TYPED_KERNEL_CLASS_NAME(kCpuExecutionProvider, kOnnxDomain, 1, 10, int32_t, ArgMin);
class ONNX_OPERATOR_KERNEL_CLASS_NAME(kCpuExecutionProvider, kOnnxDomain, 7, GRU);
class ONNX_OPERATOR_KERNEL_CLASS_NAME(kCpuExecutionProvider, kOnnxDomain, 7, LSTM);
class ONNX_OPERATOR_KERNEL_CLASS_NAME(kCpuExecutionProvider, kOnnxDomain, 7, RNN);
class ONNX_OPERATOR_VERSIONED_KERNEL_CLASS_NAME(kCpuExecutionProvider, kOnnxDomain, 6, 12, Cast);
class ONNX_OPERATOR_VERSIONED_KERNEL_CLASS_NAME(kCpuExecutionProvider, kOnnxDomain, 4, 10, Concat);
class ONNX_OPERATOR_VERSIONED_KERNEL_CLASS_NAME(kCpuExecutionProvider, kOnnxDomain, 1, 10, Gather);
class ONNX_OPERATOR_VERSIONED_KERNEL_CLASS_NAME(kCpuExecutionProvider, kOnnxDomain, 7, 9, Dropout);
class ONNX_OPERATOR_KERNEL_CLASS_NAME(kCpuExecutionProvider, kOnnxDomain, 1, Identity);
class ONNX_OPERATOR_VERSIONED_KERNEL_CLASS_NAME(kCpuExecutionProvider, kOnnxDomain, 2, 10, Pad);
class ONNX_OPERATOR_VERSIONED_KERNEL_CLASS_NAME(kCpuExecutionProvider, kOnnxDomain, 1, 4, Reshape_1);
class ONNX_OPERATOR_VERSIONED_KERNEL_CLASS_NAME(kCpuExecutionProvider, kOnnxDomain, 5, 12, Reshape);
class ONNX_OPERATOR_VERSIONED_KERNEL_CLASS_NAME(kCpuExecutionProvider, kOnnxDomain, 1, 12, Shape);
class ONNX_OPERATOR_VERSIONED_KERNEL_CLASS_NAME(kCpuExecutionProvider, kOnnxDomain, 1, 12, Size);
class ONNX_OPERATOR_VERSIONED_KERNEL_CLASS_NAME(kCpuExecutionProvider, kOnnxDomain, 1, 9, Slice);
class ONNX_OPERATOR_VERSIONED_KERNEL_CLASS_NAME(kCpuExecutionProvider, kOnnxDomain, 1, 12, SpaceToDepth);
class ONNX_OPERATOR_VERSIONED_KERNEL_CLASS_NAME(kCpuExecutionProvider, kOnnxDomain, 1, 10, DepthToSpace);
class ONNX_OPERATOR_VERSIONED_KERNEL_CLASS_NAME(kCpuExecutionProvider, kOnnxDomain, 2, 10, Split);
class ONNX_OPERATOR_VERSIONED_KERNEL_CLASS_NAME(kCpuExecutionProvider, kOnnxDomain, 1, 10, Squeeze);
class ONNX_OPERATOR_VERSIONED_KERNEL_CLASS_NAME(kCpuExecutionProvider, kOnnxDomain, 6, 12, Tile);
class ONNX_OPERATOR_VERSIONED_KERNEL_CLASS_NAME(kCpuExecutionProvider, kOnnxDomain, 1, 12, Transpose);
class ONNX_OPERATOR_VERSIONED_KERNEL_CLASS_NAME(kCpuExecutionProvider, kOnnxDomain, 1, 10, Unsqueeze);
class ONNX_OPERATOR_VERSIONED_TYPED_KERNEL_CLASS_NAME(kCpuExecutionProvider, kOnnxDomain, 7, 9, float, Upsample);
class ONNX_OPERATOR_VERSIONED_TYPED_KERNEL_CLASS_NAME(kCpuExecutionProvider, kOnnxDomain, 7, 9, int32_t, Upsample);
class ONNX_OPERATOR_VERSIONED_TYPED_KERNEL_CLASS_NAME(kCpuExecutionProvider, kOnnxDomain, 7, 9, uint8_t, Upsample);
class ONNX_OPERATOR_VERSIONED_TYPED_KERNEL_CLASS_NAME(kCpuExecutionProvider, kOnnxDomain, 8, 12, float, Expand);
class ONNX_OPERATOR_VERSIONED_TYPED_KERNEL_CLASS_NAME(kCpuExecutionProvider, kOnnxDomain, 8, 12, double, Expand);
class ONNX_OPERATOR_VERSIONED_TYPED_KERNEL_CLASS_NAME(kCpuExecutionProvider, kOnnxDomain, 8, 12, int8_t, Expand);
class ONNX_OPERATOR_VERSIONED_TYPED_KERNEL_CLASS_NAME(kCpuExecutionProvider, kOnnxDomain, 8, 12, int16_t, Expand);
class ONNX_OPERATOR_VERSIONED_TYPED_KERNEL_CLASS_NAME(kCpuExecutionProvider, kOnnxDomain, 8, 12, int32_t, Expand);
class ONNX_OPERATOR_VERSIONED_TYPED_KERNEL_CLASS_NAME(kCpuExecutionProvider, kOnnxDomain, 8, 12, int64_t, Expand);
class ONNX_OPERATOR_VERSIONED_TYPED_KERNEL_CLASS_NAME(kCpuExecutionProvider, kOnnxDomain, 8, 12, uint8_t, Expand);
class ONNX_OPERATOR_VERSIONED_TYPED_KERNEL_CLASS_NAME(kCpuExecutionProvider, kOnnxDomain, 8, 12, uint16_t, Expand);
class ONNX_OPERATOR_VERSIONED_TYPED_KERNEL_CLASS_NAME(kCpuExecutionProvider, kOnnxDomain, 8, 12, uint32_t, Expand);
class ONNX_OPERATOR_VERSIONED_TYPED_KERNEL_CLASS_NAME(kCpuExecutionProvider, kOnnxDomain, 8, 12, uint64_t, Expand);
class ONNX_OPERATOR_VERSIONED_TYPED_KERNEL_CLASS_NAME(kCpuExecutionProvider, kOnnxDomain, 8, 12, bool, Expand);
class ONNX_OPERATOR_VERSIONED_TYPED_KERNEL_CLASS_NAME(kCpuExecutionProvider, kOnnxDomain, 8, 12, MLFloat16, Expand);
class ONNX_OPERATOR_VERSIONED_KERNEL_CLASS_NAME(kCpuExecutionProvider, kOnnxDomain, 8, 8, Scan);
class ONNX_OPERATOR_VERSIONED_KERNEL_CLASS_NAME(kCpuExecutionProvider, kOnnxDomain, 1, 10, If);
class ONNX_OPERATOR_VERSIONED_KERNEL_CLASS_NAME(kCpuExecutionProvider, kOnnxDomain, 1, 10, Loop);

// Opset 9
class ONNX_OPERATOR_VERSIONED_KERNEL_CLASS_NAME(kCpuExecutionProvider, kOnnxDomain, 9, 10, Compress);
class ONNX_OPERATOR_KERNEL_CLASS_NAME(kCpuExecutionProvider, kOnnxDomain, 9, ConstantOfShape);
class ONNX_OPERATOR_VERSIONED_KERNEL_CLASS_NAME(kCpuExecutionProvider, kOnnxDomain, 9, 12, MeanVarianceNormalization);
class ONNX_OPERATOR_TYPED_KERNEL_CLASS_NAME(kCpuExecutionProvider, kOnnxDomain, 9, float, Greater);
class ONNX_OPERATOR_TYPED_KERNEL_CLASS_NAME(kCpuExecutionProvider, kOnnxDomain, 9, double, Greater);
class ONNX_OPERATOR_TYPED_KERNEL_CLASS_NAME(kCpuExecutionProvider, kOnnxDomain, 9, int32_t, Greater);
class ONNX_OPERATOR_TYPED_KERNEL_CLASS_NAME(kCpuExecutionProvider, kOnnxDomain, 9, int64_t, Greater);
class ONNX_OPERATOR_TYPED_KERNEL_CLASS_NAME(kCpuExecutionProvider, kOnnxDomain, 9, float, Less);
class ONNX_OPERATOR_TYPED_KERNEL_CLASS_NAME(kCpuExecutionProvider, kOnnxDomain, 9, double, Less);
class ONNX_OPERATOR_TYPED_KERNEL_CLASS_NAME(kCpuExecutionProvider, kOnnxDomain, 9, int32_t, Less);
class ONNX_OPERATOR_TYPED_KERNEL_CLASS_NAME(kCpuExecutionProvider, kOnnxDomain, 9, int64_t, Less);
class ONNX_OPERATOR_KERNEL_CLASS_NAME(kCpuExecutionProvider, kOnnxDomain, 9, EyeLike);
class ONNX_OPERATOR_TYPED_KERNEL_CLASS_NAME(kCpuExecutionProvider, kOnnxDomain, 9, float, IsNaN);
class ONNX_OPERATOR_TYPED_KERNEL_CLASS_NAME(kCpuExecutionProvider, kOnnxDomain, 9, MLFloat16, IsNaN);
class ONNX_OPERATOR_VERSIONED_KERNEL_CLASS_NAME(kCpuExecutionProvider, kOnnxDomain, 9, 12, Sign);
class ONNX_OPERATOR_KERNEL_CLASS_NAME(kCpuExecutionProvider, kOnnxDomain, 9, Shrink);
class ONNX_OPERATOR_VERSIONED_TYPED_KERNEL_CLASS_NAME(kCpuExecutionProvider, kOnnxDomain, 9, 12, float, Erf);
class ONNX_OPERATOR_VERSIONED_TYPED_KERNEL_CLASS_NAME(kCpuExecutionProvider, kOnnxDomain, 9, 10, int64_t_int64_t_int64_t, OneHot);
class ONNX_OPERATOR_VERSIONED_TYPED_KERNEL_CLASS_NAME(kCpuExecutionProvider, kOnnxDomain, 9, 10, float_int64_t_int64_t, OneHot);
class ONNX_OPERATOR_VERSIONED_TYPED_KERNEL_CLASS_NAME(kCpuExecutionProvider, kOnnxDomain, 9, 10, int64_t_string_int64_t, OneHot);
class ONNX_OPERATOR_VERSIONED_TYPED_KERNEL_CLASS_NAME(kCpuExecutionProvider, kOnnxDomain, 9, 10, float_string_int64_t, OneHot);
class ONNX_OPERATOR_VERSIONED_TYPED_KERNEL_CLASS_NAME(kCpuExecutionProvider, kOnnxDomain, 9, 10, float_float_float, OneHot);
class ONNX_OPERATOR_VERSIONED_TYPED_KERNEL_CLASS_NAME(kCpuExecutionProvider, kOnnxDomain, 9, 10, int64_t_int32_t_float, OneHot);
class ONNX_OPERATOR_VERSIONED_TYPED_KERNEL_CLASS_NAME(kCpuExecutionProvider, kOnnxDomain, 9, 10, int64_t_float_int64_t, OneHot);
class ONNX_OPERATOR_VERSIONED_TYPED_KERNEL_CLASS_NAME(kCpuExecutionProvider, kOnnxDomain, 9, 10, int32_t_float_int32_t, OneHot);
class ONNX_OPERATOR_VERSIONED_TYPED_KERNEL_CLASS_NAME(kCpuExecutionProvider, kOnnxDomain, 9, 10, int32_t_float_float, OneHot);
class ONNX_OPERATOR_VERSIONED_TYPED_KERNEL_CLASS_NAME(kCpuExecutionProvider, kOnnxDomain, 9, 10, int64_t_float_float, OneHot);
class ONNX_OPERATOR_VERSIONED_TYPED_KERNEL_CLASS_NAME(kCpuExecutionProvider, kOnnxDomain, 9, 10, int64_t_float_int32_t, OneHot);
class ONNX_OPERATOR_VERSIONED_KERNEL_CLASS_NAME(kCpuExecutionProvider, kOnnxDomain, 9, 10, MaxUnpool);
class ONNX_OPERATOR_KERNEL_CLASS_NAME(kCpuExecutionProvider, kOnnxDomain, 9, Sinh);
class ONNX_OPERATOR_KERNEL_CLASS_NAME(kCpuExecutionProvider, kOnnxDomain, 9, Cosh);
class ONNX_OPERATOR_KERNEL_CLASS_NAME(kCpuExecutionProvider, kOnnxDomain, 9, Asinh);
class ONNX_OPERATOR_KERNEL_CLASS_NAME(kCpuExecutionProvider, kOnnxDomain, 9, Acosh);
class ONNX_OPERATOR_KERNEL_CLASS_NAME(kCpuExecutionProvider, kOnnxDomain, 9, Atanh);
class ONNX_OPERATOR_VERSIONED_KERNEL_CLASS_NAME(kCpuExecutionProvider, kOnnxDomain, 9, 10, Scan);
class ONNX_OPERATOR_VERSIONED_KERNEL_CLASS_NAME(kCpuExecutionProvider, kOnnxDomain, 9, 10, Scatter);
class ONNX_OPERATOR_KERNEL_CLASS_NAME(kCpuExecutionProvider, kOnnxDomain, 9, TfIdfVectorizer);
class ONNX_OPERATOR_TYPED_KERNEL_CLASS_NAME(kCpuExecutionProvider, kOnnxDomain, 9, bool, NonZero);
class ONNX_OPERATOR_TYPED_KERNEL_CLASS_NAME(kCpuExecutionProvider, kOnnxDomain, 9, float, NonZero);
class ONNX_OPERATOR_TYPED_KERNEL_CLASS_NAME(kCpuExecutionProvider, kOnnxDomain, 9, int32_t, NonZero);
class ONNX_OPERATOR_TYPED_KERNEL_CLASS_NAME(kCpuExecutionProvider, kOnnxDomain, 9, int64_t, NonZero);
class ONNX_OPERATOR_TYPED_KERNEL_CLASS_NAME(kCpuExecutionProvider, kOnnxDomain, 9, uint8_t, NonZero);
class ONNX_OPERATOR_TYPED_KERNEL_CLASS_NAME(kCpuExecutionProvider, kOnnxDomain, 9, string, Where);
class ONNX_OPERATOR_TYPED_KERNEL_CLASS_NAME(kCpuExecutionProvider, kOnnxDomain, 9, float, Where);
class ONNX_OPERATOR_TYPED_KERNEL_CLASS_NAME(kCpuExecutionProvider, kOnnxDomain, 9, int32_t, Where);
class ONNX_OPERATOR_TYPED_KERNEL_CLASS_NAME(kCpuExecutionProvider, kOnnxDomain, 9, int64_t, Where);
class ONNX_OPERATOR_TYPED_KERNEL_CLASS_NAME(kCpuExecutionProvider, kOnnxDomain, 9, uint8_t, Where);
class ONNX_OPERATOR_VERSIONED_KERNEL_CLASS_NAME(kCpuExecutionProvider, kOnnxDomain, 9, 10, Flatten);
class ONNX_OPERATOR_VERSIONED_KERNEL_CLASS_NAME(kCpuExecutionProvider, kOnnxDomain, 9, 10, Gemm);
class ONNX_OPERATOR_VERSIONED_TYPED_KERNEL_CLASS_NAME(kCpuExecutionProvider, kOnnxDomain, 9, 12, float, MatMul);
class ONNX_OPERATOR_VERSIONED_TYPED_KERNEL_CLASS_NAME(kCpuExecutionProvider, kOnnxDomain, 9, 12, double, MatMul);
class ONNX_OPERATOR_VERSIONED_TYPED_KERNEL_CLASS_NAME(kCpuExecutionProvider, kOnnxDomain, 9, 12, int32_t, MatMul);
class ONNX_OPERATOR_VERSIONED_TYPED_KERNEL_CLASS_NAME(kCpuExecutionProvider, kOnnxDomain, 9, 12, int64_t, MatMul);

// Opset 10
class ONNX_OPERATOR_KERNEL_CLASS_NAME(kCpuExecutionProvider, kOnnxDomain, 10, StringNormalizer);
class ONNX_OPERATOR_VERSIONED_KERNEL_CLASS_NAME(kCpuExecutionProvider, kOnnxDomain, 10, 10, TopK);
class ONNX_OPERATOR_VERSIONED_KERNEL_CLASS_NAME(kCpuExecutionProvider, kOnnxDomain, 10, 10, AveragePool);
class ONNX_OPERATOR_KERNEL_CLASS_NAME(kCpuExecutionProvider, kOnnxDomain, 10, Mod);
class ONNX_OPERATOR_VERSIONED_TYPED_KERNEL_CLASS_NAME(kCpuExecutionProvider, kOnnxDomain, 10, 10, float, Resize);
class ONNX_OPERATOR_VERSIONED_TYPED_KERNEL_CLASS_NAME(kCpuExecutionProvider, kOnnxDomain, 10, 10, int32_t, Resize);
class ONNX_OPERATOR_VERSIONED_TYPED_KERNEL_CLASS_NAME(kCpuExecutionProvider, kOnnxDomain, 10, 10, uint8_t, Resize);
class ONNX_OPERATOR_KERNEL_CLASS_NAME(kCpuExecutionProvider, kOnnxDomain, 10, ThresholdedRelu);
class ONNX_OPERATOR_VERSIONED_TYPED_KERNEL_CLASS_NAME(kCpuExecutionProvider, kOnnxDomain, 10, 12, uint8_t, DequantizeLinear);
class ONNX_OPERATOR_VERSIONED_TYPED_KERNEL_CLASS_NAME(kCpuExecutionProvider, kOnnxDomain, 10, 12, int8_t, DequantizeLinear);
class ONNX_OPERATOR_VERSIONED_TYPED_KERNEL_CLASS_NAME(kCpuExecutionProvider, kOnnxDomain, 10, 12, uint8_t, QuantizeLinear);
class ONNX_OPERATOR_VERSIONED_TYPED_KERNEL_CLASS_NAME(kCpuExecutionProvider, kOnnxDomain, 10, 12, int8_t, QuantizeLinear);
class ONNX_OPERATOR_KERNEL_CLASS_NAME(kCpuExecutionProvider, kOnnxDomain, 10, QLinearMatMul);
class ONNX_OPERATOR_TYPED_KERNEL_CLASS_NAME(kCpuExecutionProvider, kOnnxDomain, 10, uint8_t, MatMulInteger);
class ONNX_OPERATOR_KERNEL_CLASS_NAME(kCpuExecutionProvider, kOnnxDomain, 10, ConvInteger);
class ONNX_OPERATOR_KERNEL_CLASS_NAME(kCpuExecutionProvider, kOnnxDomain, 10, QLinearConv);
class ONNX_OPERATOR_VERSIONED_KERNEL_CLASS_NAME(kCpuExecutionProvider, kOnnxDomain, 10, 10, Slice);
class ONNX_OPERATOR_VERSIONED_KERNEL_CLASS_NAME(kCpuExecutionProvider, kOnnxDomain, 10, 11, Dropout);
class ONNX_OPERATOR_VERSIONED_KERNEL_CLASS_NAME(kCpuExecutionProvider, kOnnxDomain, 10, 10, NonMaxSuppression);
class ONNX_OPERATOR_KERNEL_CLASS_NAME(kCpuExecutionProvider, kOnnxDomain, 10, IsInf);
class ONNX_OPERATOR_TYPED_KERNEL_CLASS_NAME(kCpuExecutionProvider, kOnnxDomain, 10, float, RoiAlign);
class ONNX_OPERATOR_TYPED_KERNEL_CLASS_NAME(kCpuExecutionProvider, kOnnxDomain, 10, double, RoiAlign);
class ONNX_OPERATOR_KERNEL_CLASS_NAME(kCpuExecutionProvider, kOnnxDomain, 10, ReverseSequence);

// opset 11
class ONNX_OPERATOR_VERSIONED_KERNEL_CLASS_NAME(kCpuExecutionProvider, kOnnxDomain, 11, 11, Clip);
class ONNX_OPERATOR_TYPED_KERNEL_CLASS_NAME(kCpuExecutionProvider, kOnnxDomain, 11, float, CumSum);
class ONNX_OPERATOR_TYPED_KERNEL_CLASS_NAME(kCpuExecutionProvider, kOnnxDomain, 11, double, CumSum);
class ONNX_OPERATOR_TYPED_KERNEL_CLASS_NAME(kCpuExecutionProvider, kOnnxDomain, 11, int32_t, CumSum);
class ONNX_OPERATOR_TYPED_KERNEL_CLASS_NAME(kCpuExecutionProvider, kOnnxDomain, 11, int64_t, CumSum);
class ONNX_OPERATOR_TYPED_KERNEL_CLASS_NAME(kCpuExecutionProvider, kOnnxDomain, 11, bool, Equal);
class ONNX_OPERATOR_TYPED_KERNEL_CLASS_NAME(kCpuExecutionProvider, kOnnxDomain, 11, int32_t, Equal);
class ONNX_OPERATOR_TYPED_KERNEL_CLASS_NAME(kCpuExecutionProvider, kOnnxDomain, 11, int64_t, Equal);
class ONNX_OPERATOR_TYPED_KERNEL_CLASS_NAME(kCpuExecutionProvider, kOnnxDomain, 11, float, Equal);
class ONNX_OPERATOR_TYPED_KERNEL_CLASS_NAME(kCpuExecutionProvider, kOnnxDomain, 11, double, Equal);
class ONNX_OPERATOR_TYPED_KERNEL_CLASS_NAME(kCpuExecutionProvider, kOnnxDomain, 11, float, Round);
class ONNX_OPERATOR_TYPED_KERNEL_CLASS_NAME(kCpuExecutionProvider, kOnnxDomain, 11, double, Round);
class ONNX_OPERATOR_TYPED_KERNEL_CLASS_NAME(kCpuExecutionProvider, kOnnxDomain, 11, MLFloat16, Round);
class ONNX_OPERATOR_TYPED_KERNEL_CLASS_NAME(kCpuExecutionProvider, kOnnxDomain, 11, uint8_t, DynamicQuantizeLinear);
class ONNX_OPERATOR_VERSIONED_TYPED_KERNEL_CLASS_NAME(kCpuExecutionProvider, kOnnxDomain, 11, 12, float, ArgMax);
class ONNX_OPERATOR_VERSIONED_TYPED_KERNEL_CLASS_NAME(kCpuExecutionProvider, kOnnxDomain, 11, 12, double, ArgMax);
class ONNX_OPERATOR_VERSIONED_TYPED_KERNEL_CLASS_NAME(kCpuExecutionProvider, kOnnxDomain, 11, 12, int32_t, ArgMax);
class ONNX_OPERATOR_VERSIONED_TYPED_KERNEL_CLASS_NAME(kCpuExecutionProvider, kOnnxDomain, 11, 12, float, ArgMin);
class ONNX_OPERATOR_VERSIONED_TYPED_KERNEL_CLASS_NAME(kCpuExecutionProvider, kOnnxDomain, 11, 12, int32_t, ArgMin);
class ONNX_OPERATOR_TYPED_KERNEL_CLASS_NAME(kCpuExecutionProvider, kOnnxDomain, 11, float, ReduceL1);
class ONNX_OPERATOR_TYPED_KERNEL_CLASS_NAME(kCpuExecutionProvider, kOnnxDomain, 11, int32_t, ReduceL1);
class ONNX_OPERATOR_TYPED_KERNEL_CLASS_NAME(kCpuExecutionProvider, kOnnxDomain, 11, float, ReduceL2);
class ONNX_OPERATOR_TYPED_KERNEL_CLASS_NAME(kCpuExecutionProvider, kOnnxDomain, 11, int32_t, ReduceL2);
class ONNX_OPERATOR_TYPED_KERNEL_CLASS_NAME(kCpuExecutionProvider, kOnnxDomain, 11, float, ReduceLogSum);
class ONNX_OPERATOR_TYPED_KERNEL_CLASS_NAME(kCpuExecutionProvider, kOnnxDomain, 11, int32_t, ReduceLogSum);
class ONNX_OPERATOR_TYPED_KERNEL_CLASS_NAME(kCpuExecutionProvider, kOnnxDomain, 11, float, ReduceLogSumExp);
class ONNX_OPERATOR_TYPED_KERNEL_CLASS_NAME(kCpuExecutionProvider, kOnnxDomain, 11, int32_t, ReduceLogSumExp);
class ONNX_OPERATOR_VERSIONED_TYPED_KERNEL_CLASS_NAME(kCpuExecutionProvider, kOnnxDomain, 11, 11, float, ReduceMax);
class ONNX_OPERATOR_VERSIONED_TYPED_KERNEL_CLASS_NAME(kCpuExecutionProvider, kOnnxDomain, 11, 11, int32_t, ReduceMax);
class ONNX_OPERATOR_VERSIONED_TYPED_KERNEL_CLASS_NAME(kCpuExecutionProvider, kOnnxDomain, 11, 11, int64_t, ReduceMax);
class ONNX_OPERATOR_TYPED_KERNEL_CLASS_NAME(kCpuExecutionProvider, kOnnxDomain, 11, float, ReduceMean);
class ONNX_OPERATOR_TYPED_KERNEL_CLASS_NAME(kCpuExecutionProvider, kOnnxDomain, 11, int32_t, ReduceMean);
class ONNX_OPERATOR_VERSIONED_TYPED_KERNEL_CLASS_NAME(kCpuExecutionProvider, kOnnxDomain, 11, 11, float, ReduceMin);
class ONNX_OPERATOR_VERSIONED_TYPED_KERNEL_CLASS_NAME(kCpuExecutionProvider, kOnnxDomain, 11, 11, int32_t, ReduceMin);
class ONNX_OPERATOR_VERSIONED_TYPED_KERNEL_CLASS_NAME(kCpuExecutionProvider, kOnnxDomain, 11, 11, int64_t, ReduceMin);
class ONNX_OPERATOR_TYPED_KERNEL_CLASS_NAME(kCpuExecutionProvider, kOnnxDomain, 11, float, ReduceProd);
class ONNX_OPERATOR_TYPED_KERNEL_CLASS_NAME(kCpuExecutionProvider, kOnnxDomain, 11, int32_t, ReduceProd);
class ONNX_OPERATOR_TYPED_KERNEL_CLASS_NAME(kCpuExecutionProvider, kOnnxDomain, 11, int64_t, ReduceProd);
class ONNX_OPERATOR_TYPED_KERNEL_CLASS_NAME(kCpuExecutionProvider, kOnnxDomain, 11, float, ReduceSum);
class ONNX_OPERATOR_TYPED_KERNEL_CLASS_NAME(kCpuExecutionProvider, kOnnxDomain, 11, double, ReduceSum);
class ONNX_OPERATOR_TYPED_KERNEL_CLASS_NAME(kCpuExecutionProvider, kOnnxDomain, 11, int32_t, ReduceSum);
class ONNX_OPERATOR_TYPED_KERNEL_CLASS_NAME(kCpuExecutionProvider, kOnnxDomain, 11, int64_t, ReduceSum);
class ONNX_OPERATOR_TYPED_KERNEL_CLASS_NAME(kCpuExecutionProvider, kOnnxDomain, 11, float, ReduceSumSquare);
class ONNX_OPERATOR_TYPED_KERNEL_CLASS_NAME(kCpuExecutionProvider, kOnnxDomain, 11, double, ReduceSumSquare);
class ONNX_OPERATOR_TYPED_KERNEL_CLASS_NAME(kCpuExecutionProvider, kOnnxDomain, 11, int32_t, ReduceSumSquare);
class ONNX_OPERATOR_KERNEL_CLASS_NAME(kCpuExecutionProvider, kOnnxDomain, 11, Hardmax);
class ONNX_OPERATOR_TYPED_KERNEL_CLASS_NAME(kCpuExecutionProvider, kOnnxDomain, 11, float, LogSoftmax);
class ONNX_OPERATOR_TYPED_KERNEL_CLASS_NAME(kCpuExecutionProvider, kOnnxDomain, 11, double, LogSoftmax);
class ONNX_OPERATOR_TYPED_KERNEL_CLASS_NAME(kCpuExecutionProvider, kOnnxDomain, 11, float, Softmax);
class ONNX_OPERATOR_TYPED_KERNEL_CLASS_NAME(kCpuExecutionProvider, kOnnxDomain, 11, double, Softmax);
class ONNX_OPERATOR_KERNEL_CLASS_NAME(kCpuExecutionProvider, kOnnxDomain, 11, Loop);
class ONNX_OPERATOR_VERSIONED_KERNEL_CLASS_NAME(kCpuExecutionProvider, kOnnxDomain, 11, 12, DepthToSpace);
class ONNX_OPERATOR_KERNEL_CLASS_NAME(kCpuExecutionProvider, kOnnxDomain, 11, Scan);
class ONNX_OPERATOR_VERSIONED_KERNEL_CLASS_NAME(kCpuExecutionProvider, kOnnxDomain, 11, 12, Flatten);
class ONNX_OPERATOR_KERNEL_CLASS_NAME(kCpuExecutionProvider, kOnnxDomain, 11, Compress);
<<<<<<< HEAD
class ONNX_OPERATOR_KERNEL_CLASS_NAME(kCpuExecutionProvider, kOnnxDomain, 11, Concat);
class ONNX_OPERATOR_VERSIONED_KERNEL_CLASS_NAME(kCpuExecutionProvider, kOnnxDomain, 11, 12,Gather);
class ONNX_OPERATOR_VERSIONED_KERNEL_CLASS_NAME(kCpuExecutionProvider, kOnnxDomain, 11, 12, Slice);
=======
class ONNX_OPERATOR_VERSIONED_KERNEL_CLASS_NAME(kCpuExecutionProvider, kOnnxDomain, 11, 12, Concat);
class ONNX_OPERATOR_KERNEL_CLASS_NAME(kCpuExecutionProvider, kOnnxDomain, 11, Gather);
class ONNX_OPERATOR_KERNEL_CLASS_NAME(kCpuExecutionProvider, kOnnxDomain, 11, Slice);
>>>>>>> 5e48c0fd
class ONNX_OPERATOR_KERNEL_CLASS_NAME(kCpuExecutionProvider, kOnnxDomain, 11, Split);
class ONNX_OPERATOR_KERNEL_CLASS_NAME(kCpuExecutionProvider, kOnnxDomain, 11, Squeeze);
class ONNX_OPERATOR_VERSIONED_KERNEL_CLASS_NAME(kCpuExecutionProvider, kOnnxDomain, 11, 12, Unsqueeze);
class ONNX_OPERATOR_KERNEL_CLASS_NAME(kCpuExecutionProvider, kOnnxDomain, 11, Det);
class ONNX_OPERATOR_VERSIONED_KERNEL_CLASS_NAME(kCpuExecutionProvider, kOnnxDomain, 11, 12, ScatterElements);
class ONNX_OPERATOR_KERNEL_CLASS_NAME(kCpuExecutionProvider, kOnnxDomain, 11, NonMaxSuppression);
class ONNX_OPERATOR_KERNEL_CLASS_NAME(kCpuExecutionProvider, kOnnxDomain, 11, AveragePool);
class ONNX_OPERATOR_KERNEL_CLASS_NAME(kCpuExecutionProvider, kOnnxDomain, 11, MaxUnpool);
class ONNX_OPERATOR_KERNEL_CLASS_NAME(kCpuExecutionProvider, kOnnxDomain, 11, LpPool);
class ONNX_OPERATOR_KERNEL_CLASS_NAME(kCpuExecutionProvider, kOnnxDomain, 11, Conv);
class ONNX_OPERATOR_KERNEL_CLASS_NAME(kCpuExecutionProvider, kOnnxDomain, 11, ConvTranspose);
class ONNX_OPERATOR_KERNEL_CLASS_NAME(kCpuExecutionProvider, kOnnxDomain, 11, If);
class ONNX_OPERATOR_KERNEL_CLASS_NAME(kCpuExecutionProvider, kOnnxDomain, 11, SequenceLength);
class ONNX_OPERATOR_KERNEL_CLASS_NAME(kCpuExecutionProvider, kOnnxDomain, 11, SequenceAt);
class ONNX_OPERATOR_KERNEL_CLASS_NAME(kCpuExecutionProvider, kOnnxDomain, 11, SequenceEmpty);
class ONNX_OPERATOR_KERNEL_CLASS_NAME(kCpuExecutionProvider, kOnnxDomain, 11, SequenceInsert);
class ONNX_OPERATOR_KERNEL_CLASS_NAME(kCpuExecutionProvider, kOnnxDomain, 11, SequenceErase);
class ONNX_OPERATOR_KERNEL_CLASS_NAME(kCpuExecutionProvider, kOnnxDomain, 11, SequenceConstruct);
class ONNX_OPERATOR_KERNEL_CLASS_NAME(kCpuExecutionProvider, kOnnxDomain, 11, ConcatFromSequence);
class ONNX_OPERATOR_KERNEL_CLASS_NAME(kCpuExecutionProvider, kOnnxDomain, 11, SplitToSequence);
<<<<<<< HEAD
class ONNX_OPERATOR_VERSIONED_KERNEL_CLASS_NAME(kCpuExecutionProvider, kOnnxDomain, 11, 12, ScatterND);
class ONNX_OPERATOR_KERNEL_CLASS_NAME(kCpuExecutionProvider, kOnnxDomain, 11, Gemm);
class ONNX_OPERATOR_VERSIONED_KERNEL_CLASS_NAME(kCpuExecutionProvider, kOnnxDomain, 11, 12, GatherElements);
=======
class ONNX_OPERATOR_KERNEL_CLASS_NAME(kCpuExecutionProvider, kOnnxDomain, 11, ScatterND);
class ONNX_OPERATOR_VERSIONED_KERNEL_CLASS_NAME(kCpuExecutionProvider, kOnnxDomain, 11, 12, Gemm);
class ONNX_OPERATOR_KERNEL_CLASS_NAME(kCpuExecutionProvider, kOnnxDomain, 11, GatherElements);
>>>>>>> 5e48c0fd
class ONNX_OPERATOR_TYPED_KERNEL_CLASS_NAME(kCpuExecutionProvider, kOnnxDomain, 11, uint8_t, BitShift);
class ONNX_OPERATOR_TYPED_KERNEL_CLASS_NAME(kCpuExecutionProvider, kOnnxDomain, 11, uint32_t, BitShift);
class ONNX_OPERATOR_TYPED_KERNEL_CLASS_NAME(kCpuExecutionProvider, kOnnxDomain, 11, uint64_t, BitShift);
class ONNX_OPERATOR_KERNEL_CLASS_NAME(kCpuExecutionProvider, kOnnxDomain, 11, Pad);
class ONNX_OPERATOR_VERSIONED_KERNEL_CLASS_NAME(kCpuExecutionProvider, kOnnxDomain, 11, 11, GatherND);
class ONNX_OPERATOR_KERNEL_CLASS_NAME(kCpuExecutionProvider, kOnnxDomain, 11, Range);
class ONNX_OPERATOR_KERNEL_CLASS_NAME(kCpuExecutionProvider, kOnnxDomain, 11, Unique);
class ONNX_OPERATOR_TYPED_KERNEL_CLASS_NAME(kCpuExecutionProvider, kOnnxDomain, 11, float, TopK);
class ONNX_OPERATOR_TYPED_KERNEL_CLASS_NAME(kCpuExecutionProvider, kOnnxDomain, 11, int64_t, TopK);
class ONNX_OPERATOR_TYPED_KERNEL_CLASS_NAME(kCpuExecutionProvider, kOnnxDomain, 11, int64_t_int64_t_int64_t, OneHot);
class ONNX_OPERATOR_TYPED_KERNEL_CLASS_NAME(kCpuExecutionProvider, kOnnxDomain, 11, float_int64_t_int64_t, OneHot);
class ONNX_OPERATOR_TYPED_KERNEL_CLASS_NAME(kCpuExecutionProvider, kOnnxDomain, 11, int64_t_string_int64_t, OneHot);
class ONNX_OPERATOR_TYPED_KERNEL_CLASS_NAME(kCpuExecutionProvider, kOnnxDomain, 11, float_string_int64_t, OneHot);
class ONNX_OPERATOR_TYPED_KERNEL_CLASS_NAME(kCpuExecutionProvider, kOnnxDomain, 11, float_float_float, OneHot);
class ONNX_OPERATOR_TYPED_KERNEL_CLASS_NAME(kCpuExecutionProvider, kOnnxDomain, 11, int64_t_int32_t_float, OneHot);
class ONNX_OPERATOR_TYPED_KERNEL_CLASS_NAME(kCpuExecutionProvider, kOnnxDomain, 11, int64_t_float_int64_t, OneHot);
class ONNX_OPERATOR_TYPED_KERNEL_CLASS_NAME(kCpuExecutionProvider, kOnnxDomain, 11, int32_t_float_int32_t, OneHot);
class ONNX_OPERATOR_TYPED_KERNEL_CLASS_NAME(kCpuExecutionProvider, kOnnxDomain, 11, int32_t_float_float, OneHot);
class ONNX_OPERATOR_TYPED_KERNEL_CLASS_NAME(kCpuExecutionProvider, kOnnxDomain, 11, int64_t_float_float, OneHot);
class ONNX_OPERATOR_TYPED_KERNEL_CLASS_NAME(kCpuExecutionProvider, kOnnxDomain, 11, int64_t_float_int32_t, OneHot);
class ONNX_OPERATOR_TYPED_KERNEL_CLASS_NAME(kCpuExecutionProvider, kOnnxDomain, 11, float, Resize);
class ONNX_OPERATOR_TYPED_KERNEL_CLASS_NAME(kCpuExecutionProvider, kOnnxDomain, 11, int32_t, Resize);
class ONNX_OPERATOR_TYPED_KERNEL_CLASS_NAME(kCpuExecutionProvider, kOnnxDomain, 11, uint8_t, Resize);

// opset 12
class ONNX_OPERATOR_VERSIONED_KERNEL_CLASS_NAME(kCpuExecutionProvider, kOnnxDomain, 12, 12, Clip);

class ONNX_OPERATOR_VERSIONED_KERNEL_CLASS_NAME(kCpuExecutionProvider, kOnnxDomain, 12, 12, Min);
class ONNX_OPERATOR_VERSIONED_KERNEL_CLASS_NAME(kCpuExecutionProvider, kOnnxDomain, 12, 12, Max);
class ONNX_OPERATOR_KERNEL_CLASS_NAME(kCpuExecutionProvider, kOnnxDomain, 12, MaxPool);

class ONNX_OPERATOR_KERNEL_CLASS_NAME(kCpuExecutionProvider, kOnnxDomain, 12, Pow);

class ONNX_OPERATOR_TYPED_KERNEL_CLASS_NAME(kCpuExecutionProvider, kOnnxDomain, 12, float, ReduceMax);
class ONNX_OPERATOR_TYPED_KERNEL_CLASS_NAME(kCpuExecutionProvider, kOnnxDomain, 12, int32_t, ReduceMax);
class ONNX_OPERATOR_TYPED_KERNEL_CLASS_NAME(kCpuExecutionProvider, kOnnxDomain, 12, int64_t, ReduceMax);
class ONNX_OPERATOR_TYPED_KERNEL_CLASS_NAME(kCpuExecutionProvider, kOnnxDomain, 12, int8_t, ReduceMax);
class ONNX_OPERATOR_TYPED_KERNEL_CLASS_NAME(kCpuExecutionProvider, kOnnxDomain, 12, uint8_t, ReduceMax);
class ONNX_OPERATOR_TYPED_KERNEL_CLASS_NAME(kCpuExecutionProvider, kOnnxDomain, 12, float, ReduceMin);
class ONNX_OPERATOR_TYPED_KERNEL_CLASS_NAME(kCpuExecutionProvider, kOnnxDomain, 12, int32_t, ReduceMin);
class ONNX_OPERATOR_TYPED_KERNEL_CLASS_NAME(kCpuExecutionProvider, kOnnxDomain, 12, int64_t, ReduceMin);
class ONNX_OPERATOR_TYPED_KERNEL_CLASS_NAME(kCpuExecutionProvider, kOnnxDomain, 12, int8_t, ReduceMin);
class ONNX_OPERATOR_TYPED_KERNEL_CLASS_NAME(kCpuExecutionProvider, kOnnxDomain, 12, uint8_t, ReduceMin);
class ONNX_OPERATOR_KERNEL_CLASS_NAME(kCpuExecutionProvider, kOnnxDomain, 12, GatherND);
class ONNX_OPERATOR_KERNEL_CLASS_NAME(kCpuExecutionProvider, kOnnxDomain, 12, Einsum);

<<<<<<< HEAD
class ONNX_OPERATOR_KERNEL_CLASS_NAME(kCpuExecutionProvider, kOnnxDomain, 13, Unsqueeze);
=======
// REVIEW(codemzs): ConstEigenVectorArrayMap.cast<MLFLoat16) does not seem to be supported.
// However these types work on GPU implementation.
//class ONNX_OPERATOR_TYPED_KERNEL_CLASS_NAME(kCpuExecutionProvider, kOnnxDomain, 12, MLFloat16_MLFloat16, Dropout);
//class ONNX_OPERATOR_TYPED_KERNEL_CLASS_NAME(kCpuExecutionProvider, kOnnxDomain, 12, MLFloat16_float, Dropout);
//class ONNX_OPERATOR_TYPED_KERNEL_CLASS_NAME(kCpuExecutionProvider, kOnnxDomain, 12, MLFloat16_double, Dropout);
class ONNX_OPERATOR_VERSIONED_TYPED_KERNEL_CLASS_NAME(kCpuExecutionProvider, kOnnxDomain, 12, 12, float_float, Dropout);
class ONNX_OPERATOR_VERSIONED_TYPED_KERNEL_CLASS_NAME(kCpuExecutionProvider, kOnnxDomain, 12, 12, float_double, Dropout);
class ONNX_OPERATOR_VERSIONED_TYPED_KERNEL_CLASS_NAME(kCpuExecutionProvider, kOnnxDomain, 12, 12, double_float, Dropout);
class ONNX_OPERATOR_VERSIONED_TYPED_KERNEL_CLASS_NAME(kCpuExecutionProvider, kOnnxDomain, 12, 12, double_double, Dropout);

// opset 13
class ONNX_OPERATOR_TYPED_KERNEL_CLASS_NAME(kCpuExecutionProvider, kOnnxDomain, 13, float, Erf);
class ONNX_OPERATOR_KERNEL_CLASS_NAME(kCpuExecutionProvider, kOnnxDomain, 13, Cast);
class ONNX_OPERATOR_KERNEL_CLASS_NAME(kCpuExecutionProvider, kOnnxDomain, 13, Clip);
class ONNX_OPERATOR_TYPED_KERNEL_CLASS_NAME(kCpuExecutionProvider, kOnnxDomain, 13, uint8_t, DequantizeLinear);
class ONNX_OPERATOR_TYPED_KERNEL_CLASS_NAME(kCpuExecutionProvider, kOnnxDomain, 13, int8_t, DequantizeLinear);
>>>>>>> 5e48c0fd
class ONNX_OPERATOR_TYPED_KERNEL_CLASS_NAME(kCpuExecutionProvider, kOnnxDomain, 13, float, Expand);
class ONNX_OPERATOR_TYPED_KERNEL_CLASS_NAME(kCpuExecutionProvider, kOnnxDomain, 13, double, Expand);
class ONNX_OPERATOR_TYPED_KERNEL_CLASS_NAME(kCpuExecutionProvider, kOnnxDomain, 13, int8_t, Expand);
class ONNX_OPERATOR_TYPED_KERNEL_CLASS_NAME(kCpuExecutionProvider, kOnnxDomain, 13, int16_t, Expand);
class ONNX_OPERATOR_TYPED_KERNEL_CLASS_NAME(kCpuExecutionProvider, kOnnxDomain, 13, int32_t, Expand);
class ONNX_OPERATOR_TYPED_KERNEL_CLASS_NAME(kCpuExecutionProvider, kOnnxDomain, 13, int64_t, Expand);
class ONNX_OPERATOR_TYPED_KERNEL_CLASS_NAME(kCpuExecutionProvider, kOnnxDomain, 13, uint8_t, Expand);
class ONNX_OPERATOR_TYPED_KERNEL_CLASS_NAME(kCpuExecutionProvider, kOnnxDomain, 13, uint16_t, Expand);
class ONNX_OPERATOR_TYPED_KERNEL_CLASS_NAME(kCpuExecutionProvider, kOnnxDomain, 13, uint32_t, Expand);
class ONNX_OPERATOR_TYPED_KERNEL_CLASS_NAME(kCpuExecutionProvider, kOnnxDomain, 13, uint64_t, Expand);
class ONNX_OPERATOR_TYPED_KERNEL_CLASS_NAME(kCpuExecutionProvider, kOnnxDomain, 13, bool, Expand);
class ONNX_OPERATOR_TYPED_KERNEL_CLASS_NAME(kCpuExecutionProvider, kOnnxDomain, 13, MLFloat16, Expand);
class ONNX_OPERATOR_KERNEL_CLASS_NAME(kCpuExecutionProvider, kOnnxDomain, 13, Gemm);
class ONNX_OPERATOR_TYPED_KERNEL_CLASS_NAME(kCpuExecutionProvider, kOnnxDomain, 13, float, MatMul);
class ONNX_OPERATOR_TYPED_KERNEL_CLASS_NAME(kCpuExecutionProvider, kOnnxDomain, 13, double, MatMul);
class ONNX_OPERATOR_TYPED_KERNEL_CLASS_NAME(kCpuExecutionProvider, kOnnxDomain, 13, int32_t, MatMul);
class ONNX_OPERATOR_TYPED_KERNEL_CLASS_NAME(kCpuExecutionProvider, kOnnxDomain, 13, int64_t, MatMul);
class ONNX_OPERATOR_KERNEL_CLASS_NAME(kCpuExecutionProvider, kOnnxDomain, 13, Min);
class ONNX_OPERATOR_KERNEL_CLASS_NAME(kCpuExecutionProvider, kOnnxDomain, 13, Max);
class ONNX_OPERATOR_TYPED_KERNEL_CLASS_NAME(kCpuExecutionProvider, kOnnxDomain, 13, float, Mean);
class ONNX_OPERATOR_TYPED_KERNEL_CLASS_NAME(kCpuExecutionProvider, kOnnxDomain, 13, uint8_t, QuantizeLinear);
class ONNX_OPERATOR_TYPED_KERNEL_CLASS_NAME(kCpuExecutionProvider, kOnnxDomain, 13, int8_t, QuantizeLinear);
<<<<<<< HEAD
class ONNX_OPERATOR_KERNEL_CLASS_NAME(kCpuExecutionProvider, kOnnxDomain, 13, DepthToSpace);
class ONNX_OPERATOR_KERNEL_CLASS_NAME(kCpuExecutionProvider, kOnnxDomain, 13, SpaceToDepth);
class ONNX_OPERATOR_KERNEL_CLASS_NAME(kCpuExecutionProvider, kOnnxDomain, 13, Slice);
class ONNX_OPERATOR_KERNEL_CLASS_NAME(kCpuExecutionProvider, kOnnxDomain, 13, Size);
class ONNX_OPERATOR_KERNEL_CLASS_NAME(kCpuExecutionProvider, kOnnxDomain, 13, Transpose);
class ONNX_OPERATOR_KERNEL_CLASS_NAME(kCpuExecutionProvider, kOnnxDomain, 13, Tile);
class ONNX_OPERATOR_KERNEL_CLASS_NAME(kCpuExecutionProvider, kOnnxDomain, 13, Gather);
class ONNX_OPERATOR_KERNEL_CLASS_NAME(kCpuExecutionProvider, kOnnxDomain, 13, GatherElements);
class ONNX_OPERATOR_KERNEL_CLASS_NAME(kCpuExecutionProvider, kOnnxDomain, 13, ScatterND);
class ONNX_OPERATOR_KERNEL_CLASS_NAME(kCpuExecutionProvider, kOnnxDomain, 13, ScatterElements);
=======
class ONNX_OPERATOR_KERNEL_CLASS_NAME(kCpuExecutionProvider, kOnnxDomain, 13, Sign);
class ONNX_OPERATOR_KERNEL_CLASS_NAME(kCpuExecutionProvider, kOnnxDomain, 13, Size);
class ONNX_OPERATOR_TYPED_KERNEL_CLASS_NAME(kCpuExecutionProvider, kOnnxDomain, 13, float, Sum);
class ONNX_OPERATOR_KERNEL_CLASS_NAME(kCpuExecutionProvider, kOnnxDomain, 13, Unsqueeze);
class ONNX_OPERATOR_KERNEL_CLASS_NAME(kCpuExecutionProvider, kOnnxDomain, 13, Flatten);
class ONNX_OPERATOR_KERNEL_CLASS_NAME(kCpuExecutionProvider, kOnnxDomain, 13, LRN);
class ONNX_OPERATOR_KERNEL_CLASS_NAME(kCpuExecutionProvider, kOnnxDomain, 13, MeanVarianceNormalization);
class ONNX_OPERATOR_TYPED_KERNEL_CLASS_NAME(kCpuExecutionProvider, kOnnxDomain, 13, float_float, Dropout);
class ONNX_OPERATOR_TYPED_KERNEL_CLASS_NAME(kCpuExecutionProvider, kOnnxDomain, 13, float_double, Dropout);
class ONNX_OPERATOR_TYPED_KERNEL_CLASS_NAME(kCpuExecutionProvider, kOnnxDomain, 13, double_float, Dropout);
class ONNX_OPERATOR_TYPED_KERNEL_CLASS_NAME(kCpuExecutionProvider, kOnnxDomain, 13, double_double, Dropout);
class ONNX_OPERATOR_TYPED_KERNEL_CLASS_NAME(kCpuExecutionProvider, kOnnxDomain, 13, float, ArgMax);
class ONNX_OPERATOR_TYPED_KERNEL_CLASS_NAME(kCpuExecutionProvider, kOnnxDomain, 13, double, ArgMax);
class ONNX_OPERATOR_TYPED_KERNEL_CLASS_NAME(kCpuExecutionProvider, kOnnxDomain, 13, int32_t, ArgMax);
class ONNX_OPERATOR_TYPED_KERNEL_CLASS_NAME(kCpuExecutionProvider, kOnnxDomain, 13, float, ArgMin);
class ONNX_OPERATOR_TYPED_KERNEL_CLASS_NAME(kCpuExecutionProvider, kOnnxDomain, 13, int32_t, ArgMin);
class ONNX_OPERATOR_KERNEL_CLASS_NAME(kCpuExecutionProvider, kOnnxDomain, 13, Reshape);
class ONNX_OPERATOR_KERNEL_CLASS_NAME(kCpuExecutionProvider, kOnnxDomain, 13, Shape);
class ONNX_OPERATOR_KERNEL_CLASS_NAME(kCpuExecutionProvider, kOnnxDomain, 13, Concat);
>>>>>>> 5e48c0fd

template <>
KernelCreateInfo BuildKernelCreateInfo<void>() {
  KernelCreateInfo info;
  return info;
}

Status RegisterOnnxOperatorKernels(KernelRegistry& kernel_registry) {
  static const BuildKernelCreateInfoFn function_table[] = {
      BuildKernelCreateInfo<void>,  //default entry to avoid the list become empty after ops-reducing
      BuildKernelCreateInfo<ONNX_OPERATOR_VERSIONED_KERNEL_CLASS_NAME(kCpuExecutionProvider, kOnnxDomain, 6, 10,
                                                                      Clip)>,
      BuildKernelCreateInfo<ONNX_OPERATOR_KERNEL_CLASS_NAME(kCpuExecutionProvider, kOnnxDomain, 6, Elu)>,
      BuildKernelCreateInfo<ONNX_OPERATOR_KERNEL_CLASS_NAME(kCpuExecutionProvider, kOnnxDomain, 6, HardSigmoid)>,
      BuildKernelCreateInfo<ONNX_OPERATOR_KERNEL_CLASS_NAME(kCpuExecutionProvider, kOnnxDomain, 6, LeakyRelu)>,
      BuildKernelCreateInfo<ONNX_OPERATOR_KERNEL_CLASS_NAME(kCpuExecutionProvider, kOnnxDomain, 6, Relu)>,
      BuildKernelCreateInfo<ONNX_OPERATOR_KERNEL_CLASS_NAME(kCpuExecutionProvider, kOnnxDomain, 6, Selu)>,
      BuildKernelCreateInfo<ONNX_OPERATOR_VERSIONED_KERNEL_CLASS_NAME(kCpuExecutionProvider, kOnnxDomain, 6, 12, Sigmoid)>,
      BuildKernelCreateInfo<ONNX_OPERATOR_KERNEL_CLASS_NAME(kCpuExecutionProvider, kOnnxDomain, 13, Sigmoid)>,
      BuildKernelCreateInfo<ONNX_OPERATOR_KERNEL_CLASS_NAME(kCpuExecutionProvider, kOnnxDomain, 1, Softplus)>,
      BuildKernelCreateInfo<ONNX_OPERATOR_KERNEL_CLASS_NAME(kCpuExecutionProvider, kOnnxDomain, 1, Softsign)>,
      BuildKernelCreateInfo<ONNX_OPERATOR_VERSIONED_KERNEL_CLASS_NAME(kCpuExecutionProvider, kOnnxDomain, 6, 12, Tanh)>,
      BuildKernelCreateInfo<ONNX_OPERATOR_KERNEL_CLASS_NAME(kCpuExecutionProvider, kOnnxDomain, 13, Tanh)>,
      BuildKernelCreateInfo<ONNX_OPERATOR_VERSIONED_KERNEL_CLASS_NAME(kCpuExecutionProvider, kOnnxDomain, 7, 9,
                                                                      PRelu)>,
      BuildKernelCreateInfo<ONNX_OPERATOR_KERNEL_CLASS_NAME(kCpuExecutionProvider, kOnnxDomain, 1, RandomNormal)>,
      BuildKernelCreateInfo<ONNX_OPERATOR_KERNEL_CLASS_NAME(kCpuExecutionProvider, kOnnxDomain, 1, RandomUniform)>,
      BuildKernelCreateInfo<ONNX_OPERATOR_KERNEL_CLASS_NAME(kCpuExecutionProvider, kOnnxDomain, 1, RandomNormalLike)>,
      BuildKernelCreateInfo<ONNX_OPERATOR_KERNEL_CLASS_NAME(kCpuExecutionProvider, kOnnxDomain, 1, RandomUniformLike)>,
      BuildKernelCreateInfo<ONNX_OPERATOR_KERNEL_CLASS_NAME(kCpuExecutionProvider, kOnnxDomain, 7, Multinomial)>,
      BuildKernelCreateInfo<ONNX_OPERATOR_TYPED_KERNEL_CLASS_NAME(kCpuExecutionProvider, kOnnxDomain, 7, float, Add)>,
      BuildKernelCreateInfo<ONNX_OPERATOR_TYPED_KERNEL_CLASS_NAME(kCpuExecutionProvider, kOnnxDomain, 7, double, Add)>,
      BuildKernelCreateInfo<ONNX_OPERATOR_TYPED_KERNEL_CLASS_NAME(kCpuExecutionProvider, kOnnxDomain, 7, int32_t,
                                                                  Add)>,
      BuildKernelCreateInfo<ONNX_OPERATOR_TYPED_KERNEL_CLASS_NAME(kCpuExecutionProvider, kOnnxDomain, 7, int64_t,
                                                                  Add)>,
      BuildKernelCreateInfo<ONNX_OPERATOR_TYPED_KERNEL_CLASS_NAME(kCpuExecutionProvider, kOnnxDomain, 7, float, Sub)>,
      BuildKernelCreateInfo<ONNX_OPERATOR_TYPED_KERNEL_CLASS_NAME(kCpuExecutionProvider, kOnnxDomain, 7, double, Sub)>,
      BuildKernelCreateInfo<ONNX_OPERATOR_TYPED_KERNEL_CLASS_NAME(kCpuExecutionProvider, kOnnxDomain, 7, int32_t,
                                                                  Sub)>,
      BuildKernelCreateInfo<ONNX_OPERATOR_TYPED_KERNEL_CLASS_NAME(kCpuExecutionProvider, kOnnxDomain, 7, int64_t,
                                                                  Sub)>,
      BuildKernelCreateInfo<ONNX_OPERATOR_TYPED_KERNEL_CLASS_NAME(kCpuExecutionProvider, kOnnxDomain, 7, float, Mul)>,
      BuildKernelCreateInfo<ONNX_OPERATOR_TYPED_KERNEL_CLASS_NAME(kCpuExecutionProvider, kOnnxDomain, 7, double, Mul)>,
      BuildKernelCreateInfo<ONNX_OPERATOR_TYPED_KERNEL_CLASS_NAME(kCpuExecutionProvider, kOnnxDomain, 7, int32_t,
                                                                  Mul)>,
      BuildKernelCreateInfo<ONNX_OPERATOR_TYPED_KERNEL_CLASS_NAME(kCpuExecutionProvider, kOnnxDomain, 7, int64_t,
                                                                  Mul)>,
      BuildKernelCreateInfo<ONNX_OPERATOR_TYPED_KERNEL_CLASS_NAME(kCpuExecutionProvider, kOnnxDomain, 7, float, Div)>,
      BuildKernelCreateInfo<ONNX_OPERATOR_TYPED_KERNEL_CLASS_NAME(kCpuExecutionProvider, kOnnxDomain, 7, double, Div)>,
      BuildKernelCreateInfo<ONNX_OPERATOR_TYPED_KERNEL_CLASS_NAME(kCpuExecutionProvider, kOnnxDomain, 7, int32_t,
                                                                  Div)>,
      BuildKernelCreateInfo<ONNX_OPERATOR_TYPED_KERNEL_CLASS_NAME(kCpuExecutionProvider, kOnnxDomain, 7, int64_t,
                                                                  Div)>,
      BuildKernelCreateInfo<ONNX_OPERATOR_TYPED_KERNEL_CLASS_NAME(kCpuExecutionProvider, kOnnxDomain, 6, float, Abs)>,
      BuildKernelCreateInfo<ONNX_OPERATOR_TYPED_KERNEL_CLASS_NAME(kCpuExecutionProvider, kOnnxDomain, 6, double, Abs)>,
      BuildKernelCreateInfo<ONNX_OPERATOR_TYPED_KERNEL_CLASS_NAME(kCpuExecutionProvider, kOnnxDomain, 6, int8_t, Abs)>,
      BuildKernelCreateInfo<ONNX_OPERATOR_TYPED_KERNEL_CLASS_NAME(kCpuExecutionProvider, kOnnxDomain, 6, int16_t,
                                                                  Abs)>,
      BuildKernelCreateInfo<ONNX_OPERATOR_TYPED_KERNEL_CLASS_NAME(kCpuExecutionProvider, kOnnxDomain, 6, int32_t,
                                                                  Abs)>,
      BuildKernelCreateInfo<ONNX_OPERATOR_TYPED_KERNEL_CLASS_NAME(kCpuExecutionProvider, kOnnxDomain, 6, int64_t,
                                                                  Abs)>,
      BuildKernelCreateInfo<ONNX_OPERATOR_TYPED_KERNEL_CLASS_NAME(kCpuExecutionProvider, kOnnxDomain, 6, uint8_t,
                                                                  Abs)>,
      BuildKernelCreateInfo<ONNX_OPERATOR_TYPED_KERNEL_CLASS_NAME(kCpuExecutionProvider, kOnnxDomain, 6, uint16_t,
                                                                  Abs)>,
      BuildKernelCreateInfo<ONNX_OPERATOR_TYPED_KERNEL_CLASS_NAME(kCpuExecutionProvider, kOnnxDomain, 6, uint32_t,
                                                                  Abs)>,
      BuildKernelCreateInfo<ONNX_OPERATOR_TYPED_KERNEL_CLASS_NAME(kCpuExecutionProvider, kOnnxDomain, 6, uint64_t,
                                                                  Abs)>,
      BuildKernelCreateInfo<ONNX_OPERATOR_TYPED_KERNEL_CLASS_NAME(kCpuExecutionProvider, kOnnxDomain, 6, float, Neg)>,
      BuildKernelCreateInfo<ONNX_OPERATOR_TYPED_KERNEL_CLASS_NAME(kCpuExecutionProvider, kOnnxDomain, 6, double, Neg)>,
      BuildKernelCreateInfo<ONNX_OPERATOR_TYPED_KERNEL_CLASS_NAME(kCpuExecutionProvider, kOnnxDomain, 6, int8_t, Neg)>,
      BuildKernelCreateInfo<ONNX_OPERATOR_TYPED_KERNEL_CLASS_NAME(kCpuExecutionProvider, kOnnxDomain, 6, int32_t,
                                                                  Neg)>,
      BuildKernelCreateInfo<ONNX_OPERATOR_TYPED_KERNEL_CLASS_NAME(kCpuExecutionProvider, kOnnxDomain, 6, int64_t,
                                                                  Neg)>,
      BuildKernelCreateInfo<ONNX_OPERATOR_TYPED_KERNEL_CLASS_NAME(kCpuExecutionProvider, kOnnxDomain, 6, float,
                                                                  Floor)>,
      BuildKernelCreateInfo<ONNX_OPERATOR_TYPED_KERNEL_CLASS_NAME(kCpuExecutionProvider, kOnnxDomain, 6, float, Ceil)>,
      BuildKernelCreateInfo<ONNX_OPERATOR_TYPED_KERNEL_CLASS_NAME(kCpuExecutionProvider, kOnnxDomain, 6, float,
                                                                  Reciprocal)>,
      BuildKernelCreateInfo<ONNX_OPERATOR_TYPED_KERNEL_CLASS_NAME(kCpuExecutionProvider, kOnnxDomain, 6, float, Sqrt)>,
      BuildKernelCreateInfo<ONNX_OPERATOR_TYPED_KERNEL_CLASS_NAME(kCpuExecutionProvider, kOnnxDomain, 6, double,
                                                                  Sqrt)>,
      BuildKernelCreateInfo<ONNX_OPERATOR_VERSIONED_KERNEL_CLASS_NAME(kCpuExecutionProvider, kOnnxDomain, 7, 11, Pow)>,
      BuildKernelCreateInfo<ONNX_OPERATOR_TYPED_KERNEL_CLASS_NAME(kCpuExecutionProvider, kOnnxDomain, 6, float, Exp)>,
      BuildKernelCreateInfo<ONNX_OPERATOR_TYPED_KERNEL_CLASS_NAME(kCpuExecutionProvider, kOnnxDomain, 6, double, Exp)>,
      BuildKernelCreateInfo<ONNX_OPERATOR_TYPED_KERNEL_CLASS_NAME(kCpuExecutionProvider, kOnnxDomain, 6, float, Log)>,
      BuildKernelCreateInfo<ONNX_OPERATOR_VERSIONED_TYPED_KERNEL_CLASS_NAME(kCpuExecutionProvider, kOnnxDomain, 6, 7,
                                                                            float, Sum)>,
      BuildKernelCreateInfo<ONNX_OPERATOR_VERSIONED_TYPED_KERNEL_CLASS_NAME(kCpuExecutionProvider, kOnnxDomain, 8, 12, float, Sum)>,
      BuildKernelCreateInfo<ONNX_OPERATOR_VERSIONED_TYPED_KERNEL_CLASS_NAME(kCpuExecutionProvider, kOnnxDomain, 6, 7,
                                                                            float, Min)>,
      BuildKernelCreateInfo<ONNX_OPERATOR_VERSIONED_KERNEL_CLASS_NAME(kCpuExecutionProvider, kOnnxDomain, 8, 11, Min)>,
      BuildKernelCreateInfo<ONNX_OPERATOR_VERSIONED_TYPED_KERNEL_CLASS_NAME(kCpuExecutionProvider, kOnnxDomain, 6, 7,
                                                                            float, Max)>,
      BuildKernelCreateInfo<ONNX_OPERATOR_VERSIONED_KERNEL_CLASS_NAME(kCpuExecutionProvider, kOnnxDomain, 8, 11, Max)>,
      BuildKernelCreateInfo<ONNX_OPERATOR_KERNEL_CLASS_NAME(kCpuExecutionProvider, kOnnxDomain, 1, Not)>,
      BuildKernelCreateInfo<ONNX_OPERATOR_KERNEL_CLASS_NAME(kCpuExecutionProvider, kOnnxDomain, 7, And)>,
      BuildKernelCreateInfo<ONNX_OPERATOR_KERNEL_CLASS_NAME(kCpuExecutionProvider, kOnnxDomain, 7, Or)>,
      BuildKernelCreateInfo<ONNX_OPERATOR_KERNEL_CLASS_NAME(kCpuExecutionProvider, kOnnxDomain, 7, Xor)>,
      BuildKernelCreateInfo<ONNX_OPERATOR_VERSIONED_TYPED_KERNEL_CLASS_NAME(kCpuExecutionProvider, kOnnxDomain, 7, 8,
                                                                            float, Less)>,
      BuildKernelCreateInfo<ONNX_OPERATOR_VERSIONED_TYPED_KERNEL_CLASS_NAME(kCpuExecutionProvider, kOnnxDomain, 7, 8,
                                                                            double, Less)>,
      BuildKernelCreateInfo<ONNX_OPERATOR_VERSIONED_TYPED_KERNEL_CLASS_NAME(kCpuExecutionProvider, kOnnxDomain, 7, 8,
                                                                            float, Greater)>,
      BuildKernelCreateInfo<ONNX_OPERATOR_VERSIONED_TYPED_KERNEL_CLASS_NAME(kCpuExecutionProvider, kOnnxDomain, 7, 8,
                                                                            double, Greater)>,
      BuildKernelCreateInfo<ONNX_OPERATOR_VERSIONED_TYPED_KERNEL_CLASS_NAME(kCpuExecutionProvider, kOnnxDomain, 7, 10,
                                                                            bool, Equal)>,
      BuildKernelCreateInfo<ONNX_OPERATOR_VERSIONED_TYPED_KERNEL_CLASS_NAME(kCpuExecutionProvider, kOnnxDomain, 7, 10,
                                                                            int32_t, Equal)>,
      BuildKernelCreateInfo<ONNX_OPERATOR_VERSIONED_TYPED_KERNEL_CLASS_NAME(kCpuExecutionProvider, kOnnxDomain, 7, 10,
                                                                            int64_t, Equal)>,
      BuildKernelCreateInfo<ONNX_OPERATOR_VERSIONED_TYPED_KERNEL_CLASS_NAME(kCpuExecutionProvider, kOnnxDomain, 7, 10,
                                                                            float, Equal)>,
      BuildKernelCreateInfo<ONNX_OPERATOR_VERSIONED_TYPED_KERNEL_CLASS_NAME(kCpuExecutionProvider, kOnnxDomain, 7, 10,
                                                                            double, Equal)>,
      BuildKernelCreateInfo<ONNX_OPERATOR_VERSIONED_TYPED_KERNEL_CLASS_NAME(kCpuExecutionProvider, kOnnxDomain, 6, 7,
                                                                            float, Mean)>,
      BuildKernelCreateInfo<ONNX_OPERATOR_VERSIONED_TYPED_KERNEL_CLASS_NAME(kCpuExecutionProvider, kOnnxDomain, 8, 12, float, Mean)>,
      BuildKernelCreateInfo<ONNX_OPERATOR_TYPED_KERNEL_CLASS_NAME(kCpuExecutionProvider, kOnnxDomain, 7, float, Sin)>,
      BuildKernelCreateInfo<ONNX_OPERATOR_TYPED_KERNEL_CLASS_NAME(kCpuExecutionProvider, kOnnxDomain, 7, double, Sin)>,
      BuildKernelCreateInfo<ONNX_OPERATOR_KERNEL_CLASS_NAME(kCpuExecutionProvider, kOnnxDomain, 7, Cos)>,
      BuildKernelCreateInfo<ONNX_OPERATOR_KERNEL_CLASS_NAME(kCpuExecutionProvider, kOnnxDomain, 7, Tan)>,
      BuildKernelCreateInfo<ONNX_OPERATOR_KERNEL_CLASS_NAME(kCpuExecutionProvider, kOnnxDomain, 7, Asin)>,
      BuildKernelCreateInfo<ONNX_OPERATOR_KERNEL_CLASS_NAME(kCpuExecutionProvider, kOnnxDomain, 7, Acos)>,
      BuildKernelCreateInfo<ONNX_OPERATOR_KERNEL_CLASS_NAME(kCpuExecutionProvider, kOnnxDomain, 7, Atan)>,
      BuildKernelCreateInfo<ONNX_OPERATOR_VERSIONED_KERNEL_CLASS_NAME(kCpuExecutionProvider, kOnnxDomain, 7, 8, Gemm)>,
      BuildKernelCreateInfo<ONNX_OPERATOR_VERSIONED_KERNEL_CLASS_NAME(kCpuExecutionProvider, kOnnxDomain, 1, 10,
                                                                      Hardmax)>,
      BuildKernelCreateInfo<ONNX_OPERATOR_VERSIONED_TYPED_KERNEL_CLASS_NAME(kCpuExecutionProvider, kOnnxDomain, 1, 10,
                                                                            float, LogSoftmax)>,
      BuildKernelCreateInfo<ONNX_OPERATOR_VERSIONED_TYPED_KERNEL_CLASS_NAME(kCpuExecutionProvider, kOnnxDomain, 1, 10,
                                                                            double, LogSoftmax)>,
      BuildKernelCreateInfo<ONNX_OPERATOR_VERSIONED_TYPED_KERNEL_CLASS_NAME(kCpuExecutionProvider, kOnnxDomain, 1, 8,
                                                                            float, MatMul)>,
      BuildKernelCreateInfo<ONNX_OPERATOR_VERSIONED_TYPED_KERNEL_CLASS_NAME(kCpuExecutionProvider, kOnnxDomain, 1, 8,
                                                                            double, MatMul)>,
      BuildKernelCreateInfo<ONNX_OPERATOR_VERSIONED_TYPED_KERNEL_CLASS_NAME(kCpuExecutionProvider, kOnnxDomain, 1, 10,
                                                                            float, Softmax)>,
      BuildKernelCreateInfo<ONNX_OPERATOR_VERSIONED_TYPED_KERNEL_CLASS_NAME(kCpuExecutionProvider, kOnnxDomain, 1, 10,
                                                                            double, Softmax)>,
      BuildKernelCreateInfo<ONNX_OPERATOR_VERSIONED_KERNEL_CLASS_NAME(kCpuExecutionProvider, kOnnxDomain, 1, 9, TopK)>,
      BuildKernelCreateInfo<ONNX_OPERATOR_VERSIONED_TYPED_KERNEL_CLASS_NAME(kCpuExecutionProvider, kOnnxDomain, 7, 9,
                                                                            float, BatchNormalization)>,
      BuildKernelCreateInfo<ONNX_OPERATOR_VERSIONED_TYPED_KERNEL_CLASS_NAME(kCpuExecutionProvider, kOnnxDomain, 7, 9,
                                                                            double, BatchNormalization)>,
      BuildKernelCreateInfo<ONNX_OPERATOR_VERSIONED_KERNEL_CLASS_NAME(kCpuExecutionProvider, kOnnxDomain, 1, 10,
                                                                      Conv)>,
      BuildKernelCreateInfo<ONNX_OPERATOR_VERSIONED_KERNEL_CLASS_NAME(kCpuExecutionProvider, kOnnxDomain, 1, 10,
                                                                      ConvTranspose)>,
      BuildKernelCreateInfo<ONNX_OPERATOR_VERSIONED_KERNEL_CLASS_NAME(kCpuExecutionProvider, kOnnxDomain, 1, 8,
                                                                      Flatten)>,
      BuildKernelCreateInfo<ONNX_OPERATOR_KERNEL_CLASS_NAME(kCpuExecutionProvider, kOnnxDomain, 6,
                                                            InstanceNormalization)>,
      BuildKernelCreateInfo<ONNX_OPERATOR_KERNEL_CLASS_NAME(kCpuExecutionProvider, kOnnxDomain, 1, LpNormalization)>,
      BuildKernelCreateInfo<ONNX_OPERATOR_VERSIONED_KERNEL_CLASS_NAME(kCpuExecutionProvider, kOnnxDomain, 1, 12, LRN)>,
      BuildKernelCreateInfo<ONNX_OPERATOR_VERSIONED_KERNEL_CLASS_NAME(kCpuExecutionProvider, kOnnxDomain, 7, 9,
                                                                      AveragePool)>,
      BuildKernelCreateInfo<ONNX_OPERATOR_VERSIONED_KERNEL_CLASS_NAME(kCpuExecutionProvider, kOnnxDomain, 1, 7,
                                                                      MaxPool)>,
      BuildKernelCreateInfo<ONNX_OPERATOR_VERSIONED_KERNEL_CLASS_NAME(kCpuExecutionProvider, kOnnxDomain, 8, 11,
                                                                      MaxPool)>,
      BuildKernelCreateInfo<ONNX_OPERATOR_VERSIONED_KERNEL_CLASS_NAME(kCpuExecutionProvider, kOnnxDomain, 2, 10,
                                                                      LpPool)>,
      BuildKernelCreateInfo<ONNX_OPERATOR_KERNEL_CLASS_NAME(kCpuExecutionProvider, kOnnxDomain, 2, GlobalLpPool)>,
      BuildKernelCreateInfo<ONNX_OPERATOR_KERNEL_CLASS_NAME(kCpuExecutionProvider, kOnnxDomain, 1, GlobalAveragePool)>,
      BuildKernelCreateInfo<ONNX_OPERATOR_KERNEL_CLASS_NAME(kCpuExecutionProvider, kOnnxDomain, 1, GlobalMaxPool)>,
      BuildKernelCreateInfo<ONNX_OPERATOR_KERNEL_CLASS_NAME(kCpuExecutionProvider, kOnnxDomain, 1, MaxRoiPool)>,
      BuildKernelCreateInfo<ONNX_OPERATOR_VERSIONED_TYPED_KERNEL_CLASS_NAME(kCpuExecutionProvider, kOnnxDomain, 1, 10,
                                                                            float, ReduceL1)>,
      BuildKernelCreateInfo<ONNX_OPERATOR_VERSIONED_TYPED_KERNEL_CLASS_NAME(kCpuExecutionProvider, kOnnxDomain, 1, 10,
                                                                            int32_t, ReduceL1)>,
      BuildKernelCreateInfo<ONNX_OPERATOR_VERSIONED_TYPED_KERNEL_CLASS_NAME(kCpuExecutionProvider, kOnnxDomain, 1, 10,
                                                                            float, ReduceL2)>,
      BuildKernelCreateInfo<ONNX_OPERATOR_VERSIONED_TYPED_KERNEL_CLASS_NAME(kCpuExecutionProvider, kOnnxDomain, 1, 10,
                                                                            int32_t, ReduceL2)>,
      BuildKernelCreateInfo<ONNX_OPERATOR_VERSIONED_TYPED_KERNEL_CLASS_NAME(kCpuExecutionProvider, kOnnxDomain, 1, 10,
                                                                            float, ReduceLogSum)>,
      BuildKernelCreateInfo<ONNX_OPERATOR_VERSIONED_TYPED_KERNEL_CLASS_NAME(kCpuExecutionProvider, kOnnxDomain, 1, 10,
                                                                            int32_t, ReduceLogSum)>,
      BuildKernelCreateInfo<ONNX_OPERATOR_VERSIONED_TYPED_KERNEL_CLASS_NAME(kCpuExecutionProvider, kOnnxDomain, 1, 10,
                                                                            float, ReduceLogSumExp)>,
      BuildKernelCreateInfo<ONNX_OPERATOR_VERSIONED_TYPED_KERNEL_CLASS_NAME(kCpuExecutionProvider, kOnnxDomain, 1, 10,
                                                                            int32_t, ReduceLogSumExp)>,
      BuildKernelCreateInfo<ONNX_OPERATOR_VERSIONED_TYPED_KERNEL_CLASS_NAME(kCpuExecutionProvider, kOnnxDomain, 1, 10,
                                                                            float, ReduceMax)>,
      BuildKernelCreateInfo<ONNX_OPERATOR_VERSIONED_TYPED_KERNEL_CLASS_NAME(kCpuExecutionProvider, kOnnxDomain, 1, 10,
                                                                            int32_t, ReduceMax)>,
      BuildKernelCreateInfo<ONNX_OPERATOR_VERSIONED_TYPED_KERNEL_CLASS_NAME(kCpuExecutionProvider, kOnnxDomain, 1, 10,
                                                                            int64_t, ReduceMax)>,
      BuildKernelCreateInfo<ONNX_OPERATOR_VERSIONED_TYPED_KERNEL_CLASS_NAME(kCpuExecutionProvider, kOnnxDomain, 1, 10,
                                                                            float, ReduceMean)>,
      BuildKernelCreateInfo<ONNX_OPERATOR_VERSIONED_TYPED_KERNEL_CLASS_NAME(kCpuExecutionProvider, kOnnxDomain, 1, 10,
                                                                            int32_t, ReduceMean)>,
      BuildKernelCreateInfo<ONNX_OPERATOR_VERSIONED_TYPED_KERNEL_CLASS_NAME(kCpuExecutionProvider, kOnnxDomain, 1, 10,
                                                                            float, ReduceMin)>,
      BuildKernelCreateInfo<ONNX_OPERATOR_VERSIONED_TYPED_KERNEL_CLASS_NAME(kCpuExecutionProvider, kOnnxDomain, 1, 10,
                                                                            int32_t, ReduceMin)>,
      BuildKernelCreateInfo<ONNX_OPERATOR_VERSIONED_TYPED_KERNEL_CLASS_NAME(kCpuExecutionProvider, kOnnxDomain, 1, 10,
                                                                            int64_t, ReduceMin)>,
      BuildKernelCreateInfo<ONNX_OPERATOR_VERSIONED_TYPED_KERNEL_CLASS_NAME(kCpuExecutionProvider, kOnnxDomain, 1, 10,
                                                                            float, ReduceProd)>,
      BuildKernelCreateInfo<ONNX_OPERATOR_VERSIONED_TYPED_KERNEL_CLASS_NAME(kCpuExecutionProvider, kOnnxDomain, 1, 10,
                                                                            int32_t, ReduceProd)>,
      BuildKernelCreateInfo<ONNX_OPERATOR_VERSIONED_TYPED_KERNEL_CLASS_NAME(kCpuExecutionProvider, kOnnxDomain, 1, 10,
                                                                            int64_t, ReduceProd)>,
      BuildKernelCreateInfo<ONNX_OPERATOR_VERSIONED_TYPED_KERNEL_CLASS_NAME(kCpuExecutionProvider, kOnnxDomain, 1, 10,
                                                                            float, ReduceSum)>,
      BuildKernelCreateInfo<ONNX_OPERATOR_VERSIONED_TYPED_KERNEL_CLASS_NAME(kCpuExecutionProvider, kOnnxDomain, 1, 10,
                                                                            int32_t, ReduceSum)>,
      BuildKernelCreateInfo<ONNX_OPERATOR_VERSIONED_TYPED_KERNEL_CLASS_NAME(kCpuExecutionProvider, kOnnxDomain, 1, 10,
                                                                            double, ReduceSum)>,
      BuildKernelCreateInfo<ONNX_OPERATOR_VERSIONED_TYPED_KERNEL_CLASS_NAME(kCpuExecutionProvider, kOnnxDomain, 1, 10,
                                                                            int64_t, ReduceSum)>,
      BuildKernelCreateInfo<ONNX_OPERATOR_VERSIONED_TYPED_KERNEL_CLASS_NAME(kCpuExecutionProvider, kOnnxDomain, 1, 10,
                                                                            float, ReduceSumSquare)>,
      BuildKernelCreateInfo<ONNX_OPERATOR_VERSIONED_TYPED_KERNEL_CLASS_NAME(kCpuExecutionProvider, kOnnxDomain, 1, 10,
                                                                            int32_t, ReduceSumSquare)>,
      BuildKernelCreateInfo<ONNX_OPERATOR_VERSIONED_TYPED_KERNEL_CLASS_NAME(kCpuExecutionProvider, kOnnxDomain, 1, 10,
                                                                            double, ReduceSumSquare)>,
      BuildKernelCreateInfo<ONNX_OPERATOR_VERSIONED_TYPED_KERNEL_CLASS_NAME(kCpuExecutionProvider, kOnnxDomain, 1, 10,
                                                                            float, ArgMax)>,
      BuildKernelCreateInfo<ONNX_OPERATOR_VERSIONED_TYPED_KERNEL_CLASS_NAME(kCpuExecutionProvider, kOnnxDomain, 1, 10,
                                                                            int32_t, ArgMax)>,
      BuildKernelCreateInfo<ONNX_OPERATOR_VERSIONED_TYPED_KERNEL_CLASS_NAME(kCpuExecutionProvider, kOnnxDomain, 1, 10,
                                                                            float, ArgMin)>,
      BuildKernelCreateInfo<ONNX_OPERATOR_VERSIONED_TYPED_KERNEL_CLASS_NAME(kCpuExecutionProvider, kOnnxDomain, 1, 10,
                                                                            int32_t, ArgMin)>,
      BuildKernelCreateInfo<ONNX_OPERATOR_KERNEL_CLASS_NAME(kCpuExecutionProvider, kOnnxDomain, 7, GRU)>,
      BuildKernelCreateInfo<ONNX_OPERATOR_KERNEL_CLASS_NAME(kCpuExecutionProvider, kOnnxDomain, 7, LSTM)>,
      BuildKernelCreateInfo<ONNX_OPERATOR_KERNEL_CLASS_NAME(kCpuExecutionProvider, kOnnxDomain, 7, RNN)>,
      BuildKernelCreateInfo<ONNX_OPERATOR_VERSIONED_KERNEL_CLASS_NAME(kCpuExecutionProvider, kOnnxDomain, 6, 12, Cast)>,
      BuildKernelCreateInfo<ONNX_OPERATOR_VERSIONED_KERNEL_CLASS_NAME(kCpuExecutionProvider, kOnnxDomain, 4, 10,
                                                                      Concat)>,
      BuildKernelCreateInfo<ONNX_OPERATOR_VERSIONED_KERNEL_CLASS_NAME(kCpuExecutionProvider, kOnnxDomain, 1, 10,
                                                                      Gather)>,
      BuildKernelCreateInfo<ONNX_OPERATOR_VERSIONED_KERNEL_CLASS_NAME(kCpuExecutionProvider, kOnnxDomain, 7, 9,
                                                                      Dropout)>,
      BuildKernelCreateInfo<ONNX_OPERATOR_KERNEL_CLASS_NAME(kCpuExecutionProvider, kOnnxDomain, 1, Identity)>,
      BuildKernelCreateInfo<ONNX_OPERATOR_VERSIONED_KERNEL_CLASS_NAME(kCpuExecutionProvider, kOnnxDomain, 2, 10, Pad)>,
      BuildKernelCreateInfo<ONNX_OPERATOR_VERSIONED_KERNEL_CLASS_NAME(kCpuExecutionProvider, kOnnxDomain, 1, 4,
                                                                      Reshape_1)>,
      BuildKernelCreateInfo<ONNX_OPERATOR_VERSIONED_KERNEL_CLASS_NAME(kCpuExecutionProvider, kOnnxDomain, 5, 12, Reshape)>,
      BuildKernelCreateInfo<ONNX_OPERATOR_VERSIONED_KERNEL_CLASS_NAME(kCpuExecutionProvider, kOnnxDomain, 1, 12, Shape)>,
      BuildKernelCreateInfo<ONNX_OPERATOR_VERSIONED_KERNEL_CLASS_NAME(kCpuExecutionProvider, kOnnxDomain, 1, 12, Size)>,
      BuildKernelCreateInfo<ONNX_OPERATOR_VERSIONED_KERNEL_CLASS_NAME(kCpuExecutionProvider, kOnnxDomain, 1, 9,
                                                                      Slice)>,
      BuildKernelCreateInfo<ONNX_OPERATOR_VERSIONED_KERNEL_CLASS_NAME(kCpuExecutionProvider, kOnnxDomain, 1, 12, SpaceToDepth)>,
      BuildKernelCreateInfo<ONNX_OPERATOR_VERSIONED_KERNEL_CLASS_NAME(kCpuExecutionProvider, kOnnxDomain, 1, 10,
                                                                      DepthToSpace)>,
      BuildKernelCreateInfo<ONNX_OPERATOR_VERSIONED_KERNEL_CLASS_NAME(kCpuExecutionProvider, kOnnxDomain, 2, 10,
                                                                      Split)>,
      BuildKernelCreateInfo<ONNX_OPERATOR_VERSIONED_KERNEL_CLASS_NAME(kCpuExecutionProvider, kOnnxDomain, 1, 10,
                                                                      Squeeze)>,
      BuildKernelCreateInfo<ONNX_OPERATOR_VERSIONED_KERNEL_CLASS_NAME(kCpuExecutionProvider, kOnnxDomain, 6, 12, Tile)>,
      BuildKernelCreateInfo<ONNX_OPERATOR_VERSIONED_KERNEL_CLASS_NAME(kCpuExecutionProvider, kOnnxDomain, 1, 12, Transpose)>,
      BuildKernelCreateInfo<ONNX_OPERATOR_VERSIONED_KERNEL_CLASS_NAME(kCpuExecutionProvider, kOnnxDomain, 1, 10,
                                                                      Unsqueeze)>,
      BuildKernelCreateInfo<ONNX_OPERATOR_VERSIONED_TYPED_KERNEL_CLASS_NAME(kCpuExecutionProvider, kOnnxDomain, 7, 9,
                                                                            float, Upsample)>,
      BuildKernelCreateInfo<ONNX_OPERATOR_VERSIONED_TYPED_KERNEL_CLASS_NAME(kCpuExecutionProvider, kOnnxDomain, 7, 9,
                                                                            int32_t, Upsample)>,
      BuildKernelCreateInfo<ONNX_OPERATOR_VERSIONED_TYPED_KERNEL_CLASS_NAME(kCpuExecutionProvider, kOnnxDomain, 7, 9,
                                                                            uint8_t, Upsample)>,
      BuildKernelCreateInfo<ONNX_OPERATOR_VERSIONED_TYPED_KERNEL_CLASS_NAME(kCpuExecutionProvider, kOnnxDomain, 8, 12, float,
                                                                            Expand)>,
      BuildKernelCreateInfo<ONNX_OPERATOR_VERSIONED_TYPED_KERNEL_CLASS_NAME(kCpuExecutionProvider, kOnnxDomain, 8, 12, double,
                                                                            Expand)>,
      BuildKernelCreateInfo<ONNX_OPERATOR_VERSIONED_TYPED_KERNEL_CLASS_NAME(kCpuExecutionProvider, kOnnxDomain, 8, 12, int8_t,
                                                                            Expand)>,
      BuildKernelCreateInfo<ONNX_OPERATOR_VERSIONED_TYPED_KERNEL_CLASS_NAME(kCpuExecutionProvider, kOnnxDomain, 8, 12, int16_t,
                                                                            Expand)>,
      BuildKernelCreateInfo<ONNX_OPERATOR_VERSIONED_TYPED_KERNEL_CLASS_NAME(kCpuExecutionProvider, kOnnxDomain, 8, 12, int32_t,
                                                                            Expand)>,
      BuildKernelCreateInfo<ONNX_OPERATOR_VERSIONED_TYPED_KERNEL_CLASS_NAME(kCpuExecutionProvider, kOnnxDomain, 8, 12, int64_t,
                                                                            Expand)>,
      BuildKernelCreateInfo<ONNX_OPERATOR_VERSIONED_TYPED_KERNEL_CLASS_NAME(kCpuExecutionProvider, kOnnxDomain, 8, 12, uint8_t,
                                                                            Expand)>,
      BuildKernelCreateInfo<ONNX_OPERATOR_VERSIONED_TYPED_KERNEL_CLASS_NAME(kCpuExecutionProvider, kOnnxDomain, 8, 12, uint16_t,
                                                                            Expand)>,
      BuildKernelCreateInfo<ONNX_OPERATOR_VERSIONED_TYPED_KERNEL_CLASS_NAME(kCpuExecutionProvider, kOnnxDomain, 8, 12, uint32_t,
                                                                            Expand)>,
      BuildKernelCreateInfo<ONNX_OPERATOR_VERSIONED_TYPED_KERNEL_CLASS_NAME(kCpuExecutionProvider, kOnnxDomain, 8, 12, uint64_t,
                                                                            Expand)>,
      BuildKernelCreateInfo<ONNX_OPERATOR_VERSIONED_TYPED_KERNEL_CLASS_NAME(kCpuExecutionProvider, kOnnxDomain, 8, 12, bool,
                                                                            Expand)>,
      BuildKernelCreateInfo<ONNX_OPERATOR_VERSIONED_TYPED_KERNEL_CLASS_NAME(kCpuExecutionProvider, kOnnxDomain, 8, 12, MLFloat16,
                                                                            Expand)>,
      BuildKernelCreateInfo<ONNX_OPERATOR_VERSIONED_KERNEL_CLASS_NAME(kCpuExecutionProvider, kOnnxDomain, 8, 8, Scan)>,
      BuildKernelCreateInfo<ONNX_OPERATOR_VERSIONED_KERNEL_CLASS_NAME(kCpuExecutionProvider, kOnnxDomain, 1, 10, If)>,
      BuildKernelCreateInfo<ONNX_OPERATOR_VERSIONED_KERNEL_CLASS_NAME(kCpuExecutionProvider, kOnnxDomain, 1, 10,
                                                                      Loop)>,

      // Opset 9
      BuildKernelCreateInfo<ONNX_OPERATOR_VERSIONED_KERNEL_CLASS_NAME(kCpuExecutionProvider, kOnnxDomain, 9, 10,
                                                                      Compress)>,
      BuildKernelCreateInfo<ONNX_OPERATOR_KERNEL_CLASS_NAME(kCpuExecutionProvider, kOnnxDomain, 9, ConstantOfShape)>,
      BuildKernelCreateInfo<ONNX_OPERATOR_VERSIONED_KERNEL_CLASS_NAME(kCpuExecutionProvider, kOnnxDomain, 9, 12,
                                                                      MeanVarianceNormalization)>,
      BuildKernelCreateInfo<ONNX_OPERATOR_TYPED_KERNEL_CLASS_NAME(kCpuExecutionProvider, kOnnxDomain, 9, float,
                                                                  Greater)>,
      BuildKernelCreateInfo<ONNX_OPERATOR_TYPED_KERNEL_CLASS_NAME(kCpuExecutionProvider, kOnnxDomain, 9, double,
                                                                  Greater)>,
      BuildKernelCreateInfo<ONNX_OPERATOR_TYPED_KERNEL_CLASS_NAME(kCpuExecutionProvider, kOnnxDomain, 9, int32_t,
                                                                  Greater)>,
      BuildKernelCreateInfo<ONNX_OPERATOR_TYPED_KERNEL_CLASS_NAME(kCpuExecutionProvider, kOnnxDomain, 9, int64_t,
                                                                  Greater)>,
      BuildKernelCreateInfo<ONNX_OPERATOR_TYPED_KERNEL_CLASS_NAME(kCpuExecutionProvider, kOnnxDomain, 9, float,
                                                                  Less)>,
      BuildKernelCreateInfo<ONNX_OPERATOR_TYPED_KERNEL_CLASS_NAME(kCpuExecutionProvider, kOnnxDomain, 9, double,
                                                                  Less)>,
      BuildKernelCreateInfo<ONNX_OPERATOR_TYPED_KERNEL_CLASS_NAME(kCpuExecutionProvider, kOnnxDomain, 9, int32_t,
                                                                  Less)>,
      BuildKernelCreateInfo<ONNX_OPERATOR_TYPED_KERNEL_CLASS_NAME(kCpuExecutionProvider, kOnnxDomain, 9, int64_t,
                                                                  Less)>,
      BuildKernelCreateInfo<ONNX_OPERATOR_KERNEL_CLASS_NAME(kCpuExecutionProvider, kOnnxDomain, 9, EyeLike)>,
      BuildKernelCreateInfo<ONNX_OPERATOR_TYPED_KERNEL_CLASS_NAME(kCpuExecutionProvider, kOnnxDomain, 9, float,
                                                                  IsNaN)>,
      BuildKernelCreateInfo<ONNX_OPERATOR_TYPED_KERNEL_CLASS_NAME(kCpuExecutionProvider, kOnnxDomain, 9, MLFloat16,
                                                                  IsNaN)>,
      BuildKernelCreateInfo<ONNX_OPERATOR_VERSIONED_KERNEL_CLASS_NAME(kCpuExecutionProvider, kOnnxDomain, 9, 12,
                                                                      Sign)>,
      BuildKernelCreateInfo<ONNX_OPERATOR_KERNEL_CLASS_NAME(kCpuExecutionProvider, kOnnxDomain, 9, Shrink)>,
      BuildKernelCreateInfo<ONNX_OPERATOR_VERSIONED_TYPED_KERNEL_CLASS_NAME(kCpuExecutionProvider, kOnnxDomain, 9, 12, float, Erf)>,
      BuildKernelCreateInfo<ONNX_OPERATOR_VERSIONED_TYPED_KERNEL_CLASS_NAME(kCpuExecutionProvider, kOnnxDomain, 9, 10,
                                                                            int64_t_int64_t_int64_t, OneHot)>,
      BuildKernelCreateInfo<ONNX_OPERATOR_VERSIONED_TYPED_KERNEL_CLASS_NAME(kCpuExecutionProvider, kOnnxDomain, 9, 10,
                                                                            float_int64_t_int64_t, OneHot)>,
      BuildKernelCreateInfo<ONNX_OPERATOR_VERSIONED_TYPED_KERNEL_CLASS_NAME(kCpuExecutionProvider, kOnnxDomain, 9, 10,
                                                                            int64_t_string_int64_t, OneHot)>,
      BuildKernelCreateInfo<ONNX_OPERATOR_VERSIONED_TYPED_KERNEL_CLASS_NAME(kCpuExecutionProvider, kOnnxDomain, 9, 10,
                                                                            float_string_int64_t, OneHot)>,
      BuildKernelCreateInfo<ONNX_OPERATOR_VERSIONED_TYPED_KERNEL_CLASS_NAME(kCpuExecutionProvider, kOnnxDomain, 9, 10,
                                                                            float_float_float, OneHot)>,
      BuildKernelCreateInfo<ONNX_OPERATOR_VERSIONED_TYPED_KERNEL_CLASS_NAME(kCpuExecutionProvider, kOnnxDomain, 9, 10,
                                                                            int64_t_int32_t_float, OneHot)>,
      BuildKernelCreateInfo<ONNX_OPERATOR_VERSIONED_TYPED_KERNEL_CLASS_NAME(kCpuExecutionProvider, kOnnxDomain, 9, 10,
                                                                            int64_t_float_int64_t, OneHot)>,
      BuildKernelCreateInfo<ONNX_OPERATOR_VERSIONED_TYPED_KERNEL_CLASS_NAME(kCpuExecutionProvider, kOnnxDomain, 9, 10,
                                                                            int32_t_float_int32_t, OneHot)>,
      BuildKernelCreateInfo<ONNX_OPERATOR_VERSIONED_TYPED_KERNEL_CLASS_NAME(kCpuExecutionProvider, kOnnxDomain, 9, 10,
                                                                            int32_t_float_float, OneHot)>,
      BuildKernelCreateInfo<ONNX_OPERATOR_VERSIONED_TYPED_KERNEL_CLASS_NAME(kCpuExecutionProvider, kOnnxDomain, 9, 10,
                                                                            int64_t_float_float, OneHot)>,
      BuildKernelCreateInfo<ONNX_OPERATOR_VERSIONED_TYPED_KERNEL_CLASS_NAME(kCpuExecutionProvider, kOnnxDomain, 9, 10,
                                                                            int64_t_float_int32_t, OneHot)>,
      BuildKernelCreateInfo<ONNX_OPERATOR_VERSIONED_KERNEL_CLASS_NAME(kCpuExecutionProvider, kOnnxDomain, 9, 10,
                                                                      MaxUnpool)>,
      BuildKernelCreateInfo<ONNX_OPERATOR_KERNEL_CLASS_NAME(kCpuExecutionProvider, kOnnxDomain, 9, Sinh)>,
      BuildKernelCreateInfo<ONNX_OPERATOR_KERNEL_CLASS_NAME(kCpuExecutionProvider, kOnnxDomain, 9, Cosh)>,
      BuildKernelCreateInfo<ONNX_OPERATOR_KERNEL_CLASS_NAME(kCpuExecutionProvider, kOnnxDomain, 9, Asinh)>,
      BuildKernelCreateInfo<ONNX_OPERATOR_KERNEL_CLASS_NAME(kCpuExecutionProvider, kOnnxDomain, 9, Acosh)>,
      BuildKernelCreateInfo<ONNX_OPERATOR_KERNEL_CLASS_NAME(kCpuExecutionProvider, kOnnxDomain, 9, Atanh)>,
      BuildKernelCreateInfo<ONNX_OPERATOR_VERSIONED_KERNEL_CLASS_NAME(kCpuExecutionProvider, kOnnxDomain, 9, 10,
                                                                      Scan)>,
      BuildKernelCreateInfo<ONNX_OPERATOR_VERSIONED_KERNEL_CLASS_NAME(kCpuExecutionProvider, kOnnxDomain, 9, 10,
                                                                      Scatter)>,
      BuildKernelCreateInfo<ONNX_OPERATOR_KERNEL_CLASS_NAME(kCpuExecutionProvider, kOnnxDomain, 9, TfIdfVectorizer)>,
      BuildKernelCreateInfo<ONNX_OPERATOR_TYPED_KERNEL_CLASS_NAME(kCpuExecutionProvider, kOnnxDomain, 9, bool,
                                                                  NonZero)>,
      BuildKernelCreateInfo<ONNX_OPERATOR_TYPED_KERNEL_CLASS_NAME(kCpuExecutionProvider, kOnnxDomain, 9, float,
                                                                  NonZero)>,
      BuildKernelCreateInfo<ONNX_OPERATOR_TYPED_KERNEL_CLASS_NAME(kCpuExecutionProvider, kOnnxDomain, 9, int32_t,
                                                                  NonZero)>,
      BuildKernelCreateInfo<ONNX_OPERATOR_TYPED_KERNEL_CLASS_NAME(kCpuExecutionProvider, kOnnxDomain, 9, int64_t,
                                                                  NonZero)>,
      BuildKernelCreateInfo<ONNX_OPERATOR_TYPED_KERNEL_CLASS_NAME(kCpuExecutionProvider, kOnnxDomain, 9, uint8_t,
                                                                  NonZero)>,
      BuildKernelCreateInfo<ONNX_OPERATOR_TYPED_KERNEL_CLASS_NAME(kCpuExecutionProvider, kOnnxDomain, 9, string,
                                                                  Where)>,
      BuildKernelCreateInfo<ONNX_OPERATOR_TYPED_KERNEL_CLASS_NAME(kCpuExecutionProvider, kOnnxDomain, 9, float,
                                                                  Where)>,
      BuildKernelCreateInfo<ONNX_OPERATOR_TYPED_KERNEL_CLASS_NAME(kCpuExecutionProvider, kOnnxDomain, 9, int32_t,
                                                                  Where)>,
      BuildKernelCreateInfo<ONNX_OPERATOR_TYPED_KERNEL_CLASS_NAME(kCpuExecutionProvider, kOnnxDomain, 9, int64_t,
                                                                  Where)>,
      BuildKernelCreateInfo<ONNX_OPERATOR_TYPED_KERNEL_CLASS_NAME(kCpuExecutionProvider, kOnnxDomain, 9, uint8_t,
                                                                  Where)>,
      BuildKernelCreateInfo<ONNX_OPERATOR_VERSIONED_KERNEL_CLASS_NAME(kCpuExecutionProvider, kOnnxDomain, 9, 10,
                                                                      Flatten)>,
      BuildKernelCreateInfo<ONNX_OPERATOR_VERSIONED_KERNEL_CLASS_NAME(kCpuExecutionProvider, kOnnxDomain, 9, 10,
                                                                      Gemm)>,
      BuildKernelCreateInfo<ONNX_OPERATOR_VERSIONED_TYPED_KERNEL_CLASS_NAME(kCpuExecutionProvider, kOnnxDomain, 9, 12, float,
                                                                            MatMul)>,
      BuildKernelCreateInfo<ONNX_OPERATOR_VERSIONED_TYPED_KERNEL_CLASS_NAME(kCpuExecutionProvider, kOnnxDomain, 9, 12, double,
                                                                            MatMul)>,
      BuildKernelCreateInfo<ONNX_OPERATOR_VERSIONED_TYPED_KERNEL_CLASS_NAME(kCpuExecutionProvider, kOnnxDomain, 9, 12, int32_t,
                                                                            MatMul)>,
      BuildKernelCreateInfo<ONNX_OPERATOR_VERSIONED_TYPED_KERNEL_CLASS_NAME(kCpuExecutionProvider, kOnnxDomain, 9, 12, int64_t,
                                                                            MatMul)>,

      // Opset 10
      BuildKernelCreateInfo<ONNX_OPERATOR_KERNEL_CLASS_NAME(kCpuExecutionProvider, kOnnxDomain, 10, StringNormalizer)>,
      BuildKernelCreateInfo<ONNX_OPERATOR_VERSIONED_KERNEL_CLASS_NAME(kCpuExecutionProvider, kOnnxDomain, 10, 10,
                                                                      TopK)>,
      BuildKernelCreateInfo<ONNX_OPERATOR_VERSIONED_KERNEL_CLASS_NAME(kCpuExecutionProvider, kOnnxDomain, 10, 10,
                                                                      AveragePool)>,
      BuildKernelCreateInfo<ONNX_OPERATOR_KERNEL_CLASS_NAME(kCpuExecutionProvider, kOnnxDomain, 10, Mod)>,
      BuildKernelCreateInfo<ONNX_OPERATOR_VERSIONED_TYPED_KERNEL_CLASS_NAME(kCpuExecutionProvider, kOnnxDomain, 10, 10,
                                                                            float, Resize)>,
      BuildKernelCreateInfo<ONNX_OPERATOR_VERSIONED_TYPED_KERNEL_CLASS_NAME(kCpuExecutionProvider, kOnnxDomain, 10, 10,
                                                                            int32_t, Resize)>,
      BuildKernelCreateInfo<ONNX_OPERATOR_VERSIONED_TYPED_KERNEL_CLASS_NAME(kCpuExecutionProvider, kOnnxDomain, 10, 10,
                                                                            uint8_t, Resize)>,
      BuildKernelCreateInfo<ONNX_OPERATOR_KERNEL_CLASS_NAME(kCpuExecutionProvider, kOnnxDomain, 10, ThresholdedRelu)>,
      BuildKernelCreateInfo<ONNX_OPERATOR_VERSIONED_TYPED_KERNEL_CLASS_NAME(kCpuExecutionProvider, kOnnxDomain, 10, 12, uint8_t,
                                                                            DequantizeLinear)>,
      BuildKernelCreateInfo<ONNX_OPERATOR_VERSIONED_TYPED_KERNEL_CLASS_NAME(kCpuExecutionProvider, kOnnxDomain, 10, 12, int8_t,
                                                                            DequantizeLinear)>,
      BuildKernelCreateInfo<ONNX_OPERATOR_VERSIONED_TYPED_KERNEL_CLASS_NAME(kCpuExecutionProvider, kOnnxDomain, 10, 12, uint8_t,
                                                                            QuantizeLinear)>,
      BuildKernelCreateInfo<ONNX_OPERATOR_VERSIONED_TYPED_KERNEL_CLASS_NAME(kCpuExecutionProvider, kOnnxDomain, 10, 12, int8_t,
                                                                            QuantizeLinear)>,
      BuildKernelCreateInfo<ONNX_OPERATOR_KERNEL_CLASS_NAME(kCpuExecutionProvider, kOnnxDomain, 10, QLinearMatMul)>,
      BuildKernelCreateInfo<ONNX_OPERATOR_TYPED_KERNEL_CLASS_NAME(kCpuExecutionProvider, kOnnxDomain, 10, uint8_t,
                                                                  MatMulInteger)>,
      BuildKernelCreateInfo<ONNX_OPERATOR_KERNEL_CLASS_NAME(kCpuExecutionProvider, kOnnxDomain, 10, ConvInteger)>,
      BuildKernelCreateInfo<ONNX_OPERATOR_KERNEL_CLASS_NAME(kCpuExecutionProvider, kOnnxDomain, 10, QLinearConv)>,
      BuildKernelCreateInfo<ONNX_OPERATOR_VERSIONED_KERNEL_CLASS_NAME(kCpuExecutionProvider, kOnnxDomain, 10, 10,
                                                                      Slice)>,
      BuildKernelCreateInfo<ONNX_OPERATOR_VERSIONED_KERNEL_CLASS_NAME(kCpuExecutionProvider, kOnnxDomain, 10, 11,
                                                                      Dropout)>,
      BuildKernelCreateInfo<ONNX_OPERATOR_VERSIONED_KERNEL_CLASS_NAME(kCpuExecutionProvider, kOnnxDomain, 10, 10,
                                                                      NonMaxSuppression)>,
      BuildKernelCreateInfo<ONNX_OPERATOR_KERNEL_CLASS_NAME(kCpuExecutionProvider, kOnnxDomain, 10, IsInf)>,
      BuildKernelCreateInfo<ONNX_OPERATOR_TYPED_KERNEL_CLASS_NAME(kCpuExecutionProvider, kOnnxDomain, 10, float,
                                                                  RoiAlign)>,
      BuildKernelCreateInfo<ONNX_OPERATOR_TYPED_KERNEL_CLASS_NAME(kCpuExecutionProvider, kOnnxDomain, 10, double,
                                                                  RoiAlign)>,
      BuildKernelCreateInfo<ONNX_OPERATOR_KERNEL_CLASS_NAME(kCpuExecutionProvider, kOnnxDomain, 10, ReverseSequence)>,

      //opset 11
      BuildKernelCreateInfo<ONNX_OPERATOR_VERSIONED_KERNEL_CLASS_NAME(kCpuExecutionProvider, kOnnxDomain, 11, 11,
                                                                      Clip)>,

      BuildKernelCreateInfo<ONNX_OPERATOR_TYPED_KERNEL_CLASS_NAME(kCpuExecutionProvider, kOnnxDomain, 11, float,
                                                                  CumSum)>,
      BuildKernelCreateInfo<ONNX_OPERATOR_TYPED_KERNEL_CLASS_NAME(kCpuExecutionProvider, kOnnxDomain, 11, double,
                                                                  CumSum)>,
      BuildKernelCreateInfo<ONNX_OPERATOR_TYPED_KERNEL_CLASS_NAME(kCpuExecutionProvider, kOnnxDomain, 11, int32_t,
                                                                  CumSum)>,
      BuildKernelCreateInfo<ONNX_OPERATOR_TYPED_KERNEL_CLASS_NAME(kCpuExecutionProvider, kOnnxDomain, 11, int64_t,
                                                                  CumSum)>,
      BuildKernelCreateInfo<ONNX_OPERATOR_TYPED_KERNEL_CLASS_NAME(kCpuExecutionProvider, kOnnxDomain, 11, bool,
                                                                  Equal)>,
      BuildKernelCreateInfo<ONNX_OPERATOR_TYPED_KERNEL_CLASS_NAME(kCpuExecutionProvider, kOnnxDomain, 11, int32_t,
                                                                  Equal)>,
      BuildKernelCreateInfo<ONNX_OPERATOR_TYPED_KERNEL_CLASS_NAME(kCpuExecutionProvider, kOnnxDomain, 11, int64_t,
                                                                  Equal)>,
      BuildKernelCreateInfo<ONNX_OPERATOR_TYPED_KERNEL_CLASS_NAME(kCpuExecutionProvider, kOnnxDomain, 11, float,
                                                                  Equal)>,
      BuildKernelCreateInfo<ONNX_OPERATOR_TYPED_KERNEL_CLASS_NAME(kCpuExecutionProvider, kOnnxDomain, 11, double,
                                                                  Equal)>,
      BuildKernelCreateInfo<ONNX_OPERATOR_TYPED_KERNEL_CLASS_NAME(kCpuExecutionProvider, kOnnxDomain, 11, float,
                                                                  Round)>,
      BuildKernelCreateInfo<ONNX_OPERATOR_TYPED_KERNEL_CLASS_NAME(kCpuExecutionProvider, kOnnxDomain, 11, double,
                                                                  Round)>,
      BuildKernelCreateInfo<ONNX_OPERATOR_TYPED_KERNEL_CLASS_NAME(kCpuExecutionProvider, kOnnxDomain, 11, MLFloat16,
                                                                  Round)>,
      BuildKernelCreateInfo<ONNX_OPERATOR_TYPED_KERNEL_CLASS_NAME(kCpuExecutionProvider, kOnnxDomain, 11, uint8_t,
                                                                  DynamicQuantizeLinear)>,
      BuildKernelCreateInfo<ONNX_OPERATOR_VERSIONED_TYPED_KERNEL_CLASS_NAME(kCpuExecutionProvider, kOnnxDomain, 11, 12,
                                                                            float, ArgMax)>,
      BuildKernelCreateInfo<ONNX_OPERATOR_VERSIONED_TYPED_KERNEL_CLASS_NAME(kCpuExecutionProvider, kOnnxDomain, 11, 12,
                                                                            double, ArgMax)>,
      BuildKernelCreateInfo<ONNX_OPERATOR_VERSIONED_TYPED_KERNEL_CLASS_NAME(kCpuExecutionProvider, kOnnxDomain, 11, 12,
                                                                            int32_t, ArgMax)>,
      BuildKernelCreateInfo<ONNX_OPERATOR_VERSIONED_TYPED_KERNEL_CLASS_NAME(kCpuExecutionProvider, kOnnxDomain, 11, 12,
                                                                            float, ArgMin)>,
      BuildKernelCreateInfo<ONNX_OPERATOR_VERSIONED_TYPED_KERNEL_CLASS_NAME(kCpuExecutionProvider, kOnnxDomain, 11, 12,
                                                                            int32_t, ArgMin)>,
      BuildKernelCreateInfo<ONNX_OPERATOR_KERNEL_CLASS_NAME(kCpuExecutionProvider, kOnnxDomain, 11, Hardmax)>,
      BuildKernelCreateInfo<ONNX_OPERATOR_TYPED_KERNEL_CLASS_NAME(kCpuExecutionProvider, kOnnxDomain, 11, float,
                                                                  LogSoftmax)>,
      BuildKernelCreateInfo<ONNX_OPERATOR_TYPED_KERNEL_CLASS_NAME(kCpuExecutionProvider, kOnnxDomain, 11, double,
                                                                  LogSoftmax)>,
      BuildKernelCreateInfo<ONNX_OPERATOR_TYPED_KERNEL_CLASS_NAME(kCpuExecutionProvider, kOnnxDomain, 11, double,
                                                                  Softmax)>,
      BuildKernelCreateInfo<ONNX_OPERATOR_TYPED_KERNEL_CLASS_NAME(kCpuExecutionProvider, kOnnxDomain, 11, float,
                                                                  Softmax)>,
      BuildKernelCreateInfo<ONNX_OPERATOR_KERNEL_CLASS_NAME(kCpuExecutionProvider, kOnnxDomain, 11, Loop)>,
      BuildKernelCreateInfo<ONNX_OPERATOR_VERSIONED_KERNEL_CLASS_NAME(kCpuExecutionProvider, kOnnxDomain, 11, 12, DepthToSpace)>,
      BuildKernelCreateInfo<ONNX_OPERATOR_KERNEL_CLASS_NAME(kCpuExecutionProvider, kOnnxDomain, 11, Scan)>,
      BuildKernelCreateInfo<ONNX_OPERATOR_VERSIONED_KERNEL_CLASS_NAME(kCpuExecutionProvider, kOnnxDomain, 11, 12, Flatten)>,
      BuildKernelCreateInfo<ONNX_OPERATOR_KERNEL_CLASS_NAME(kCpuExecutionProvider, kOnnxDomain, 11, Compress)>,
<<<<<<< HEAD
      BuildKernelCreateInfo<ONNX_OPERATOR_KERNEL_CLASS_NAME(kCpuExecutionProvider, kOnnxDomain, 11, Concat)>,
      BuildKernelCreateInfo<ONNX_OPERATOR_VERSIONED_KERNEL_CLASS_NAME(kCpuExecutionProvider, kOnnxDomain, 11, 12, Gather)>,
      BuildKernelCreateInfo<ONNX_OPERATOR_VERSIONED_KERNEL_CLASS_NAME(kCpuExecutionProvider, kOnnxDomain, 11, 12, Slice)>,
=======
      BuildKernelCreateInfo<ONNX_OPERATOR_VERSIONED_KERNEL_CLASS_NAME(kCpuExecutionProvider, kOnnxDomain, 11, 12, Concat)>,
      BuildKernelCreateInfo<ONNX_OPERATOR_KERNEL_CLASS_NAME(kCpuExecutionProvider, kOnnxDomain, 11, Gather)>,
      BuildKernelCreateInfo<ONNX_OPERATOR_KERNEL_CLASS_NAME(kCpuExecutionProvider, kOnnxDomain, 11, Slice)>,
>>>>>>> 5e48c0fd
      BuildKernelCreateInfo<ONNX_OPERATOR_KERNEL_CLASS_NAME(kCpuExecutionProvider, kOnnxDomain, 11, Split)>,
      BuildKernelCreateInfo<ONNX_OPERATOR_KERNEL_CLASS_NAME(kCpuExecutionProvider, kOnnxDomain, 11, Squeeze)>,
      BuildKernelCreateInfo<ONNX_OPERATOR_VERSIONED_KERNEL_CLASS_NAME(kCpuExecutionProvider, kOnnxDomain, 11, 12,
                                                                      Unsqueeze)>,
      BuildKernelCreateInfo<ONNX_OPERATOR_KERNEL_CLASS_NAME(kCpuExecutionProvider, kOnnxDomain, 11, Det)>,
      BuildKernelCreateInfo<ONNX_OPERATOR_VERSIONED_KERNEL_CLASS_NAME(kCpuExecutionProvider, kOnnxDomain, 11, 12, ScatterElements)>,
      BuildKernelCreateInfo<ONNX_OPERATOR_KERNEL_CLASS_NAME(kCpuExecutionProvider, kOnnxDomain, 11,
                                                            NonMaxSuppression)>,
      BuildKernelCreateInfo<ONNX_OPERATOR_KERNEL_CLASS_NAME(kCpuExecutionProvider, kOnnxDomain, 11, AveragePool)>,
      BuildKernelCreateInfo<ONNX_OPERATOR_KERNEL_CLASS_NAME(kCpuExecutionProvider, kOnnxDomain, 11, MaxUnpool)>,
      BuildKernelCreateInfo<ONNX_OPERATOR_KERNEL_CLASS_NAME(kCpuExecutionProvider, kOnnxDomain, 11, LpPool)>,
      BuildKernelCreateInfo<ONNX_OPERATOR_KERNEL_CLASS_NAME(kCpuExecutionProvider, kOnnxDomain, 11, Conv)>,
      BuildKernelCreateInfo<ONNX_OPERATOR_KERNEL_CLASS_NAME(kCpuExecutionProvider, kOnnxDomain, 11, ConvTranspose)>,
      BuildKernelCreateInfo<ONNX_OPERATOR_KERNEL_CLASS_NAME(kCpuExecutionProvider, kOnnxDomain, 11, If)>,
      BuildKernelCreateInfo<ONNX_OPERATOR_KERNEL_CLASS_NAME(kCpuExecutionProvider, kOnnxDomain, 11, SequenceLength)>,
      BuildKernelCreateInfo<ONNX_OPERATOR_KERNEL_CLASS_NAME(kCpuExecutionProvider, kOnnxDomain, 11, SequenceAt)>,
      BuildKernelCreateInfo<ONNX_OPERATOR_KERNEL_CLASS_NAME(kCpuExecutionProvider, kOnnxDomain, 11, SequenceEmpty)>,
      BuildKernelCreateInfo<ONNX_OPERATOR_KERNEL_CLASS_NAME(kCpuExecutionProvider, kOnnxDomain, 11, SequenceInsert)>,
      BuildKernelCreateInfo<ONNX_OPERATOR_KERNEL_CLASS_NAME(kCpuExecutionProvider, kOnnxDomain, 11, SequenceErase)>,
      BuildKernelCreateInfo<ONNX_OPERATOR_KERNEL_CLASS_NAME(kCpuExecutionProvider, kOnnxDomain, 11,
                                                            SequenceConstruct)>,
      BuildKernelCreateInfo<ONNX_OPERATOR_KERNEL_CLASS_NAME(kCpuExecutionProvider, kOnnxDomain, 11,
                                                            ConcatFromSequence)>,
      BuildKernelCreateInfo<ONNX_OPERATOR_KERNEL_CLASS_NAME(kCpuExecutionProvider, kOnnxDomain, 11, SplitToSequence)>,
<<<<<<< HEAD
      BuildKernelCreateInfo<ONNX_OPERATOR_VERSIONED_KERNEL_CLASS_NAME(kCpuExecutionProvider, kOnnxDomain, 11, 12, ScatterND)>,
      BuildKernelCreateInfo<ONNX_OPERATOR_KERNEL_CLASS_NAME(kCpuExecutionProvider, kOnnxDomain, 11, Gemm)>,
      BuildKernelCreateInfo<ONNX_OPERATOR_VERSIONED_KERNEL_CLASS_NAME(kCpuExecutionProvider, kOnnxDomain, 11, 12, GatherElements)>,
=======
      BuildKernelCreateInfo<ONNX_OPERATOR_KERNEL_CLASS_NAME(kCpuExecutionProvider, kOnnxDomain, 11, ScatterND)>,
      BuildKernelCreateInfo<ONNX_OPERATOR_VERSIONED_KERNEL_CLASS_NAME(kCpuExecutionProvider, kOnnxDomain, 11, 12, Gemm)>,
      BuildKernelCreateInfo<ONNX_OPERATOR_KERNEL_CLASS_NAME(kCpuExecutionProvider, kOnnxDomain, 11, GatherElements)>,
>>>>>>> 5e48c0fd
      BuildKernelCreateInfo<ONNX_OPERATOR_TYPED_KERNEL_CLASS_NAME(kCpuExecutionProvider, kOnnxDomain, 11, uint8_t,
                                                                  BitShift)>,
      BuildKernelCreateInfo<ONNX_OPERATOR_TYPED_KERNEL_CLASS_NAME(kCpuExecutionProvider, kOnnxDomain, 11, uint32_t,
                                                                  BitShift)>,
      BuildKernelCreateInfo<ONNX_OPERATOR_TYPED_KERNEL_CLASS_NAME(kCpuExecutionProvider, kOnnxDomain, 11, uint64_t,
                                                                  BitShift)>,
      BuildKernelCreateInfo<ONNX_OPERATOR_KERNEL_CLASS_NAME(kCpuExecutionProvider, kOnnxDomain, 11, Pad)>,
      BuildKernelCreateInfo<ONNX_OPERATOR_VERSIONED_KERNEL_CLASS_NAME(kCpuExecutionProvider, kOnnxDomain, 11, 11,
                                                                      GatherND)>,
      BuildKernelCreateInfo<ONNX_OPERATOR_KERNEL_CLASS_NAME(kCpuExecutionProvider, kOnnxDomain, 11, Range)>,
      BuildKernelCreateInfo<ONNX_OPERATOR_KERNEL_CLASS_NAME(kCpuExecutionProvider, kOnnxDomain, 11, Unique)>,
      BuildKernelCreateInfo<ONNX_OPERATOR_TYPED_KERNEL_CLASS_NAME(kCpuExecutionProvider, kOnnxDomain, 11, float,
                                                                  TopK)>,
      BuildKernelCreateInfo<ONNX_OPERATOR_TYPED_KERNEL_CLASS_NAME(kCpuExecutionProvider, kOnnxDomain, 11, int64_t,
                                                                  TopK)>,
      BuildKernelCreateInfo<ONNX_OPERATOR_TYPED_KERNEL_CLASS_NAME(kCpuExecutionProvider, kOnnxDomain, 11,
                                                                  int64_t_int64_t_int64_t, OneHot)>,
      BuildKernelCreateInfo<ONNX_OPERATOR_TYPED_KERNEL_CLASS_NAME(kCpuExecutionProvider, kOnnxDomain, 11,
                                                                  float_int64_t_int64_t, OneHot)>,
      BuildKernelCreateInfo<ONNX_OPERATOR_TYPED_KERNEL_CLASS_NAME(kCpuExecutionProvider, kOnnxDomain, 11,
                                                                  int64_t_string_int64_t, OneHot)>,
      BuildKernelCreateInfo<ONNX_OPERATOR_TYPED_KERNEL_CLASS_NAME(kCpuExecutionProvider, kOnnxDomain, 11,
                                                                  float_string_int64_t, OneHot)>,
      BuildKernelCreateInfo<ONNX_OPERATOR_TYPED_KERNEL_CLASS_NAME(kCpuExecutionProvider, kOnnxDomain, 11,
                                                                  float_float_float, OneHot)>,
      BuildKernelCreateInfo<ONNX_OPERATOR_TYPED_KERNEL_CLASS_NAME(kCpuExecutionProvider, kOnnxDomain, 11,
                                                                  int64_t_int32_t_float, OneHot)>,
      BuildKernelCreateInfo<ONNX_OPERATOR_TYPED_KERNEL_CLASS_NAME(kCpuExecutionProvider, kOnnxDomain, 11,
                                                                  int64_t_float_int64_t, OneHot)>,
      BuildKernelCreateInfo<ONNX_OPERATOR_TYPED_KERNEL_CLASS_NAME(kCpuExecutionProvider, kOnnxDomain, 11,
                                                                  int32_t_float_int32_t, OneHot)>,
      BuildKernelCreateInfo<ONNX_OPERATOR_TYPED_KERNEL_CLASS_NAME(kCpuExecutionProvider, kOnnxDomain, 11,
                                                                  int32_t_float_float, OneHot)>,
      BuildKernelCreateInfo<ONNX_OPERATOR_TYPED_KERNEL_CLASS_NAME(kCpuExecutionProvider, kOnnxDomain, 11,
                                                                  int64_t_float_float, OneHot)>,
      BuildKernelCreateInfo<ONNX_OPERATOR_TYPED_KERNEL_CLASS_NAME(kCpuExecutionProvider, kOnnxDomain, 11,
                                                                  int64_t_float_int32_t, OneHot)>,
      BuildKernelCreateInfo<ONNX_OPERATOR_TYPED_KERNEL_CLASS_NAME(kCpuExecutionProvider, kOnnxDomain, 11,
                                                                  float, Resize)>,
      BuildKernelCreateInfo<ONNX_OPERATOR_TYPED_KERNEL_CLASS_NAME(kCpuExecutionProvider, kOnnxDomain, 11,
                                                                  int32_t, Resize)>,
      BuildKernelCreateInfo<ONNX_OPERATOR_TYPED_KERNEL_CLASS_NAME(kCpuExecutionProvider, kOnnxDomain, 11,
                                                                  uint8_t, Resize)>,
      BuildKernelCreateInfo<ONNX_OPERATOR_VERSIONED_TYPED_KERNEL_CLASS_NAME(kCpuExecutionProvider, kOnnxDomain, 11, 11,
                                                                            float, ReduceMin)>,
      BuildKernelCreateInfo<ONNX_OPERATOR_VERSIONED_TYPED_KERNEL_CLASS_NAME(kCpuExecutionProvider, kOnnxDomain, 11, 11,
                                                                            int32_t, ReduceMin)>,
      BuildKernelCreateInfo<ONNX_OPERATOR_VERSIONED_TYPED_KERNEL_CLASS_NAME(kCpuExecutionProvider, kOnnxDomain, 11, 11,
                                                                            int64_t, ReduceMin)>,
      BuildKernelCreateInfo<ONNX_OPERATOR_VERSIONED_TYPED_KERNEL_CLASS_NAME(kCpuExecutionProvider, kOnnxDomain, 11, 11,
                                                                            float, ReduceMax)>,
      BuildKernelCreateInfo<ONNX_OPERATOR_VERSIONED_TYPED_KERNEL_CLASS_NAME(kCpuExecutionProvider, kOnnxDomain, 11, 11,
                                                                            int32_t, ReduceMax)>,
      BuildKernelCreateInfo<ONNX_OPERATOR_VERSIONED_TYPED_KERNEL_CLASS_NAME(kCpuExecutionProvider, kOnnxDomain, 11, 11,
                                                                            int64_t, ReduceMax)>,
      BuildKernelCreateInfo<ONNX_OPERATOR_TYPED_KERNEL_CLASS_NAME(kCpuExecutionProvider, kOnnxDomain, 11, float,
                                                                  ReduceL1)>,
      BuildKernelCreateInfo<ONNX_OPERATOR_TYPED_KERNEL_CLASS_NAME(kCpuExecutionProvider, kOnnxDomain, 11, int32_t,
                                                                  ReduceL1)>,
      BuildKernelCreateInfo<ONNX_OPERATOR_TYPED_KERNEL_CLASS_NAME(kCpuExecutionProvider, kOnnxDomain, 11, float,
                                                                  ReduceL2)>,
      BuildKernelCreateInfo<ONNX_OPERATOR_TYPED_KERNEL_CLASS_NAME(kCpuExecutionProvider, kOnnxDomain, 11, int32_t,
                                                                  ReduceL2)>,
      BuildKernelCreateInfo<ONNX_OPERATOR_TYPED_KERNEL_CLASS_NAME(kCpuExecutionProvider, kOnnxDomain, 11, float,
                                                                  ReduceLogSum)>,
      BuildKernelCreateInfo<ONNX_OPERATOR_TYPED_KERNEL_CLASS_NAME(kCpuExecutionProvider, kOnnxDomain, 11, int32_t,
                                                                  ReduceLogSum)>,
      BuildKernelCreateInfo<ONNX_OPERATOR_TYPED_KERNEL_CLASS_NAME(kCpuExecutionProvider, kOnnxDomain, 11, float,
                                                                  ReduceLogSumExp)>,
      BuildKernelCreateInfo<ONNX_OPERATOR_TYPED_KERNEL_CLASS_NAME(kCpuExecutionProvider, kOnnxDomain, 11, int32_t,
                                                                  ReduceLogSumExp)>,
      BuildKernelCreateInfo<ONNX_OPERATOR_TYPED_KERNEL_CLASS_NAME(kCpuExecutionProvider, kOnnxDomain, 11, float,
                                                                  ReduceMean)>,
      BuildKernelCreateInfo<ONNX_OPERATOR_TYPED_KERNEL_CLASS_NAME(kCpuExecutionProvider, kOnnxDomain, 11, int32_t,
                                                                  ReduceMean)>,
      BuildKernelCreateInfo<ONNX_OPERATOR_TYPED_KERNEL_CLASS_NAME(kCpuExecutionProvider, kOnnxDomain, 11, float,
                                                                  ReduceProd)>,
      BuildKernelCreateInfo<ONNX_OPERATOR_TYPED_KERNEL_CLASS_NAME(kCpuExecutionProvider, kOnnxDomain, 11, int32_t,
                                                                  ReduceProd)>,
      BuildKernelCreateInfo<ONNX_OPERATOR_TYPED_KERNEL_CLASS_NAME(kCpuExecutionProvider, kOnnxDomain, 11, int64_t,
                                                                  ReduceProd)>,
      BuildKernelCreateInfo<ONNX_OPERATOR_TYPED_KERNEL_CLASS_NAME(kCpuExecutionProvider, kOnnxDomain, 11, float,
                                                                  ReduceSum)>,
      BuildKernelCreateInfo<ONNX_OPERATOR_TYPED_KERNEL_CLASS_NAME(kCpuExecutionProvider, kOnnxDomain, 11, int32_t,
                                                                  ReduceSum)>,
      BuildKernelCreateInfo<ONNX_OPERATOR_TYPED_KERNEL_CLASS_NAME(kCpuExecutionProvider, kOnnxDomain, 11, double,
                                                                  ReduceSum)>,
      BuildKernelCreateInfo<ONNX_OPERATOR_TYPED_KERNEL_CLASS_NAME(kCpuExecutionProvider, kOnnxDomain, 11, int64_t,
                                                                  ReduceSum)>,
      BuildKernelCreateInfo<ONNX_OPERATOR_TYPED_KERNEL_CLASS_NAME(kCpuExecutionProvider, kOnnxDomain, 11, float,
                                                                  ReduceSumSquare)>,
      BuildKernelCreateInfo<ONNX_OPERATOR_TYPED_KERNEL_CLASS_NAME(kCpuExecutionProvider, kOnnxDomain, 11, int32_t,
                                                                  ReduceSumSquare)>,
      BuildKernelCreateInfo<ONNX_OPERATOR_TYPED_KERNEL_CLASS_NAME(kCpuExecutionProvider, kOnnxDomain, 11, double,
                                                                  ReduceSumSquare)>,

      // OpSet 12
      BuildKernelCreateInfo<ONNX_OPERATOR_VERSIONED_KERNEL_CLASS_NAME(kCpuExecutionProvider, kOnnxDomain, 12, 12, Clip)>,

      BuildKernelCreateInfo<ONNX_OPERATOR_VERSIONED_KERNEL_CLASS_NAME(kCpuExecutionProvider, kOnnxDomain, 12, 12, Min)>,

      BuildKernelCreateInfo<ONNX_OPERATOR_VERSIONED_KERNEL_CLASS_NAME(kCpuExecutionProvider, kOnnxDomain, 12, 12, Max)>,

      BuildKernelCreateInfo<ONNX_OPERATOR_KERNEL_CLASS_NAME(kCpuExecutionProvider, kOnnxDomain, 12, Pow)>,

      BuildKernelCreateInfo<ONNX_OPERATOR_KERNEL_CLASS_NAME(kCpuExecutionProvider, kOnnxDomain, 12, MaxPool)>,

      BuildKernelCreateInfo<ONNX_OPERATOR_TYPED_KERNEL_CLASS_NAME(kCpuExecutionProvider, kOnnxDomain, 12, float,
                                                                  ReduceMax)>,
      BuildKernelCreateInfo<ONNX_OPERATOR_TYPED_KERNEL_CLASS_NAME(kCpuExecutionProvider, kOnnxDomain, 12, int32_t,
                                                                  ReduceMax)>,
      BuildKernelCreateInfo<ONNX_OPERATOR_TYPED_KERNEL_CLASS_NAME(kCpuExecutionProvider, kOnnxDomain, 12, int64_t,
                                                                  ReduceMax)>,
      BuildKernelCreateInfo<ONNX_OPERATOR_TYPED_KERNEL_CLASS_NAME(kCpuExecutionProvider, kOnnxDomain, 12, int8_t,
                                                                  ReduceMax)>,
      BuildKernelCreateInfo<ONNX_OPERATOR_TYPED_KERNEL_CLASS_NAME(kCpuExecutionProvider, kOnnxDomain, 12, uint8_t,
                                                                  ReduceMax)>,

      BuildKernelCreateInfo<ONNX_OPERATOR_TYPED_KERNEL_CLASS_NAME(kCpuExecutionProvider, kOnnxDomain, 12, float,
                                                                  ReduceMin)>,
      BuildKernelCreateInfo<ONNX_OPERATOR_TYPED_KERNEL_CLASS_NAME(kCpuExecutionProvider, kOnnxDomain, 12, int32_t,
                                                                  ReduceMin)>,
      BuildKernelCreateInfo<ONNX_OPERATOR_TYPED_KERNEL_CLASS_NAME(kCpuExecutionProvider, kOnnxDomain, 12, int64_t,
                                                                  ReduceMin)>,
      BuildKernelCreateInfo<ONNX_OPERATOR_TYPED_KERNEL_CLASS_NAME(kCpuExecutionProvider, kOnnxDomain, 12, int8_t,
                                                                  ReduceMin)>,
      BuildKernelCreateInfo<ONNX_OPERATOR_TYPED_KERNEL_CLASS_NAME(kCpuExecutionProvider, kOnnxDomain, 12, uint8_t,
                                                                  ReduceMin)>,
      BuildKernelCreateInfo<ONNX_OPERATOR_KERNEL_CLASS_NAME(kCpuExecutionProvider, kOnnxDomain, 12, GatherND)>,
      BuildKernelCreateInfo<ONNX_OPERATOR_KERNEL_CLASS_NAME(kCpuExecutionProvider, kOnnxDomain, 12, Einsum)>,

      BuildKernelCreateInfo<ONNX_OPERATOR_KERNEL_CLASS_NAME(kCpuExecutionProvider, kOnnxDomain, 13, Unsqueeze)>,
      BuildKernelCreateInfo<ONNX_OPERATOR_TYPED_KERNEL_CLASS_NAME(kCpuExecutionProvider, kOnnxDomain, 13, float,
                                                                  Expand)>,
      BuildKernelCreateInfo<ONNX_OPERATOR_TYPED_KERNEL_CLASS_NAME(kCpuExecutionProvider, kOnnxDomain, 13, double,
                                                                  Expand)>,
      BuildKernelCreateInfo<ONNX_OPERATOR_TYPED_KERNEL_CLASS_NAME(kCpuExecutionProvider, kOnnxDomain, 13, int8_t,
                                                                  Expand)>,
      BuildKernelCreateInfo<ONNX_OPERATOR_TYPED_KERNEL_CLASS_NAME(kCpuExecutionProvider, kOnnxDomain, 13, int16_t,
                                                                  Expand)>,
      BuildKernelCreateInfo<ONNX_OPERATOR_TYPED_KERNEL_CLASS_NAME(kCpuExecutionProvider, kOnnxDomain, 13, int32_t,
                                                                  Expand)>,
      BuildKernelCreateInfo<ONNX_OPERATOR_TYPED_KERNEL_CLASS_NAME(kCpuExecutionProvider, kOnnxDomain, 13, int64_t,
                                                                  Expand)>,
      BuildKernelCreateInfo<ONNX_OPERATOR_TYPED_KERNEL_CLASS_NAME(kCpuExecutionProvider, kOnnxDomain, 13, uint8_t,
                                                                  Expand)>,
      BuildKernelCreateInfo<ONNX_OPERATOR_TYPED_KERNEL_CLASS_NAME(kCpuExecutionProvider, kOnnxDomain, 13, uint16_t,
                                                                  Expand)>,
      BuildKernelCreateInfo<ONNX_OPERATOR_TYPED_KERNEL_CLASS_NAME(kCpuExecutionProvider, kOnnxDomain, 13, uint32_t,
                                                                  Expand)>,
      BuildKernelCreateInfo<ONNX_OPERATOR_TYPED_KERNEL_CLASS_NAME(kCpuExecutionProvider, kOnnxDomain, 13, uint64_t,
                                                                  Expand)>,
      BuildKernelCreateInfo<ONNX_OPERATOR_TYPED_KERNEL_CLASS_NAME(kCpuExecutionProvider, kOnnxDomain, 13, bool,
                                                                  Expand)>,
      BuildKernelCreateInfo<ONNX_OPERATOR_TYPED_KERNEL_CLASS_NAME(kCpuExecutionProvider, kOnnxDomain, 13, MLFloat16,
                                                                  Expand)>,
      BuildKernelCreateInfo<ONNX_OPERATOR_TYPED_KERNEL_CLASS_NAME(kCpuExecutionProvider, kOnnxDomain, 13, float, Erf)>,
      // REVIEW(codemzs): ConstEigenVectorArrayMap.cast<MLFLoat16) does not seem to be supported.
      // However these types work on GPU implementation.
      //BuildKernelCreateInfo<ONNX_OPERATOR_TYPED_KERNEL_CLASS_NAME(kCpuExecutionProvider, kOnnxDomain, 12, MLFloat16_MLFloat16, Dropout)>,
      //BuildKernelCreateInfo<ONNX_OPERATOR_TYPED_KERNEL_CLASS_NAME(kCpuExecutionProvider, kOnnxDomain, 12, MLFloat16_float, Dropout)>,
      //BuildKernelCreateInfo<ONNX_OPERATOR_TYPED_KERNEL_CLASS_NAME(kCpuExecutionProvider, kOnnxDomain, 12, MLFloat16_double, Dropout)>,
      BuildKernelCreateInfo<ONNX_OPERATOR_VERSIONED_TYPED_KERNEL_CLASS_NAME(kCpuExecutionProvider, kOnnxDomain, 12, 12, float_float, Dropout)>,
      BuildKernelCreateInfo<ONNX_OPERATOR_VERSIONED_TYPED_KERNEL_CLASS_NAME(kCpuExecutionProvider, kOnnxDomain, 12, 12, float_double, Dropout)>,
      BuildKernelCreateInfo<ONNX_OPERATOR_VERSIONED_TYPED_KERNEL_CLASS_NAME(kCpuExecutionProvider, kOnnxDomain, 12, 12, double_float, Dropout)>,
      BuildKernelCreateInfo<ONNX_OPERATOR_VERSIONED_TYPED_KERNEL_CLASS_NAME(kCpuExecutionProvider, kOnnxDomain, 12, 12, double_double, Dropout)>,

      // opset 13
      BuildKernelCreateInfo<ONNX_OPERATOR_KERNEL_CLASS_NAME(kCpuExecutionProvider, kOnnxDomain, 13, Cast)>,
      BuildKernelCreateInfo<ONNX_OPERATOR_KERNEL_CLASS_NAME(kCpuExecutionProvider, kOnnxDomain, 13, Clip)>,
      BuildKernelCreateInfo<ONNX_OPERATOR_TYPED_KERNEL_CLASS_NAME(kCpuExecutionProvider, kOnnxDomain, 13, float,
                                                                  MatMul)>,
      BuildKernelCreateInfo<ONNX_OPERATOR_TYPED_KERNEL_CLASS_NAME(kCpuExecutionProvider, kOnnxDomain, 13, double,
                                                                  MatMul)>,
      BuildKernelCreateInfo<ONNX_OPERATOR_TYPED_KERNEL_CLASS_NAME(kCpuExecutionProvider, kOnnxDomain, 13, int32_t,
                                                                  MatMul)>,
      BuildKernelCreateInfo<ONNX_OPERATOR_TYPED_KERNEL_CLASS_NAME(kCpuExecutionProvider, kOnnxDomain, 13, int64_t,
                                                                  MatMul)>,
      BuildKernelCreateInfo<ONNX_OPERATOR_KERNEL_CLASS_NAME(kCpuExecutionProvider, kOnnxDomain, 13, Min)>,
      BuildKernelCreateInfo<ONNX_OPERATOR_KERNEL_CLASS_NAME(kCpuExecutionProvider, kOnnxDomain, 13, Max)>,
      BuildKernelCreateInfo<ONNX_OPERATOR_TYPED_KERNEL_CLASS_NAME(kCpuExecutionProvider, kOnnxDomain, 13, float, Mean)>,
      BuildKernelCreateInfo<ONNX_OPERATOR_KERNEL_CLASS_NAME(kCpuExecutionProvider, kOnnxDomain, 13, Gemm)>,
      BuildKernelCreateInfo<ONNX_OPERATOR_KERNEL_CLASS_NAME(kCpuExecutionProvider, kOnnxDomain, 13, Sign)>,
      BuildKernelCreateInfo<ONNX_OPERATOR_KERNEL_CLASS_NAME(kCpuExecutionProvider, kOnnxDomain, 13, Size)>,
      BuildKernelCreateInfo<ONNX_OPERATOR_TYPED_KERNEL_CLASS_NAME(kCpuExecutionProvider, kOnnxDomain, 13, float, Sum)>,
      BuildKernelCreateInfo<ONNX_OPERATOR_TYPED_KERNEL_CLASS_NAME(kCpuExecutionProvider, kOnnxDomain, 13, uint8_t,
                                                                  DequantizeLinear)>,
      BuildKernelCreateInfo<ONNX_OPERATOR_TYPED_KERNEL_CLASS_NAME(kCpuExecutionProvider, kOnnxDomain, 13, int8_t,
                                                                  DequantizeLinear)>,
      BuildKernelCreateInfo<ONNX_OPERATOR_TYPED_KERNEL_CLASS_NAME(kCpuExecutionProvider, kOnnxDomain, 13, uint8_t,
                                                                  QuantizeLinear)>,
      BuildKernelCreateInfo<ONNX_OPERATOR_TYPED_KERNEL_CLASS_NAME(kCpuExecutionProvider, kOnnxDomain, 13, int8_t,
                                                                  QuantizeLinear)>,
<<<<<<< HEAD
      BuildKernelCreateInfo<ONNX_OPERATOR_KERNEL_CLASS_NAME(kCpuExecutionProvider, kOnnxDomain, 13, Slice)>,
      BuildKernelCreateInfo<ONNX_OPERATOR_KERNEL_CLASS_NAME(kCpuExecutionProvider, kOnnxDomain, 13, Transpose)>,
      BuildKernelCreateInfo<ONNX_OPERATOR_KERNEL_CLASS_NAME(kCpuExecutionProvider, kOnnxDomain, 13, Tile)>,
      BuildKernelCreateInfo<ONNX_OPERATOR_KERNEL_CLASS_NAME(kCpuExecutionProvider, kOnnxDomain, 13, Gather)>,
      BuildKernelCreateInfo<ONNX_OPERATOR_KERNEL_CLASS_NAME(kCpuExecutionProvider, kOnnxDomain, 13, GatherElements)>,
      BuildKernelCreateInfo<ONNX_OPERATOR_KERNEL_CLASS_NAME(kCpuExecutionProvider, kOnnxDomain, 13, DepthToSpace)>,
      BuildKernelCreateInfo<ONNX_OPERATOR_KERNEL_CLASS_NAME(kCpuExecutionProvider, kOnnxDomain, 13, SpaceToDepth)>,
      BuildKernelCreateInfo<ONNX_OPERATOR_KERNEL_CLASS_NAME(kCpuExecutionProvider, kOnnxDomain, 13, ScatterElements)>,
      BuildKernelCreateInfo<ONNX_OPERATOR_KERNEL_CLASS_NAME(kCpuExecutionProvider, kOnnxDomain, 13, ScatterND)>,
=======
      BuildKernelCreateInfo<ONNX_OPERATOR_KERNEL_CLASS_NAME(kCpuExecutionProvider, kOnnxDomain, 13, Flatten)>,
      BuildKernelCreateInfo<ONNX_OPERATOR_KERNEL_CLASS_NAME(kCpuExecutionProvider, kOnnxDomain, 13, LRN)>,
      BuildKernelCreateInfo<ONNX_OPERATOR_KERNEL_CLASS_NAME(kCpuExecutionProvider, kOnnxDomain, 13,
                                                            MeanVarianceNormalization)>,
      BuildKernelCreateInfo<ONNX_OPERATOR_TYPED_KERNEL_CLASS_NAME(kCpuExecutionProvider, kOnnxDomain, 13, float_float, Dropout)>,
      BuildKernelCreateInfo<ONNX_OPERATOR_TYPED_KERNEL_CLASS_NAME(kCpuExecutionProvider, kOnnxDomain, 13, float_double, Dropout)>,
      BuildKernelCreateInfo<ONNX_OPERATOR_TYPED_KERNEL_CLASS_NAME(kCpuExecutionProvider, kOnnxDomain, 13, double_float, Dropout)>,
      BuildKernelCreateInfo<ONNX_OPERATOR_TYPED_KERNEL_CLASS_NAME(kCpuExecutionProvider, kOnnxDomain, 13, double_double, Dropout)>,
      BuildKernelCreateInfo<ONNX_OPERATOR_TYPED_KERNEL_CLASS_NAME(kCpuExecutionProvider, kOnnxDomain, 13,
                                                                  float, ArgMax)>,
      BuildKernelCreateInfo<ONNX_OPERATOR_TYPED_KERNEL_CLASS_NAME(kCpuExecutionProvider, kOnnxDomain, 13,
                                                                  double, ArgMax)>,
      BuildKernelCreateInfo<ONNX_OPERATOR_TYPED_KERNEL_CLASS_NAME(kCpuExecutionProvider, kOnnxDomain, 13,
                                                                  int32_t, ArgMax)>,
      BuildKernelCreateInfo<ONNX_OPERATOR_TYPED_KERNEL_CLASS_NAME(kCpuExecutionProvider, kOnnxDomain, 13,
                                                                  float, ArgMin)>,
      BuildKernelCreateInfo<ONNX_OPERATOR_TYPED_KERNEL_CLASS_NAME(kCpuExecutionProvider, kOnnxDomain, 13,
                                                                  int32_t, ArgMin)>,
      BuildKernelCreateInfo<ONNX_OPERATOR_KERNEL_CLASS_NAME(kCpuExecutionProvider, kOnnxDomain, 13, Reshape)>,
      BuildKernelCreateInfo<ONNX_OPERATOR_KERNEL_CLASS_NAME(kCpuExecutionProvider, kOnnxDomain, 13, Shape)>,
      BuildKernelCreateInfo<ONNX_OPERATOR_KERNEL_CLASS_NAME(kCpuExecutionProvider, kOnnxDomain, 13, Concat)>,
>>>>>>> 5e48c0fd
  };

  for (auto& function_table_entry : function_table) {
    KernelCreateInfo info = function_table_entry();
    if (info.kernel_def != nullptr) {  // filter disabled entries where type is void
      ORT_RETURN_IF_ERROR(kernel_registry.Register(std::move(info)));
    }
  }

  return Status::OK();
}

// Forward declarations of ml op kernels
#ifndef DISABLE_ML_OPS
namespace ml {
class ONNX_OPERATOR_TYPED_KERNEL_CLASS_NAME(kCpuExecutionProvider, kMLDomain, 1, float, ArrayFeatureExtractor);
class ONNX_OPERATOR_TYPED_KERNEL_CLASS_NAME(kCpuExecutionProvider, kMLDomain, 1, double, ArrayFeatureExtractor);
class ONNX_OPERATOR_TYPED_KERNEL_CLASS_NAME(kCpuExecutionProvider, kMLDomain, 1, int32_t, ArrayFeatureExtractor);
class ONNX_OPERATOR_TYPED_KERNEL_CLASS_NAME(kCpuExecutionProvider, kMLDomain, 1, int64_t, ArrayFeatureExtractor);
class ONNX_OPERATOR_TYPED_KERNEL_CLASS_NAME(kCpuExecutionProvider, kMLDomain, 1, string, ArrayFeatureExtractor);
class ONNX_OPERATOR_KERNEL_CLASS_NAME(kCpuExecutionProvider, kMLDomain, 1, Binarizer);
class ONNX_OPERATOR_KERNEL_CLASS_NAME(kCpuExecutionProvider, kMLDomain, 1, CastMap);
class ONNX_OPERATOR_KERNEL_CLASS_NAME(kCpuExecutionProvider, kMLDomain, 1, CategoryMapper);
class ONNX_OPERATOR_TYPED_KERNEL_CLASS_NAME(kCpuExecutionProvider, kMLDomain, 1, string_int64_t, DictVectorizer);
class ONNX_OPERATOR_TYPED_KERNEL_CLASS_NAME(kCpuExecutionProvider, kMLDomain, 1, string_float, DictVectorizer);
class ONNX_OPERATOR_TYPED_KERNEL_CLASS_NAME(kCpuExecutionProvider, kMLDomain, 1, string_double, DictVectorizer);
class ONNX_OPERATOR_TYPED_KERNEL_CLASS_NAME(kCpuExecutionProvider, kMLDomain, 1, int64_t_string, DictVectorizer);
class ONNX_OPERATOR_TYPED_KERNEL_CLASS_NAME(kCpuExecutionProvider, kMLDomain, 1, int64_t_float, DictVectorizer);
class ONNX_OPERATOR_TYPED_KERNEL_CLASS_NAME(kCpuExecutionProvider, kMLDomain, 1, int64_t_double, DictVectorizer);
class ONNX_OPERATOR_KERNEL_CLASS_NAME(kCpuExecutionProvider, kMLDomain, 1, FeatureVectorizer);
class ONNX_OPERATOR_KERNEL_CLASS_NAME(kCpuExecutionProvider, kMLDomain, 1, Imputer);

class ONNX_OPERATOR_VERSIONED_KERNEL_CLASS_NAME(kCpuExecutionProvider, kMLDomain, 1, 1, LabelEncoder);
class ONNX_OPERATOR_KERNEL_CLASS_NAME(kCpuExecutionProvider, kMLDomain, 1, LinearClassifier);
class ONNX_OPERATOR_KERNEL_CLASS_NAME(kCpuExecutionProvider, kMLDomain, 1, LinearRegressor);
class ONNX_OPERATOR_KERNEL_CLASS_NAME(kCpuExecutionProvider, kMLDomain, 1, Normalizer);
class ONNX_OPERATOR_TYPED_KERNEL_CLASS_NAME(kCpuExecutionProvider, kMLDomain, 1, int64_t, OneHotEncoder);
class ONNX_OPERATOR_TYPED_KERNEL_CLASS_NAME(kCpuExecutionProvider, kMLDomain, 1, float, OneHotEncoder);
class ONNX_OPERATOR_TYPED_KERNEL_CLASS_NAME(kCpuExecutionProvider, kMLDomain, 1, double, OneHotEncoder);
class ONNX_OPERATOR_TYPED_KERNEL_CLASS_NAME(kCpuExecutionProvider, kMLDomain, 1, string, OneHotEncoder);
class ONNX_OPERATOR_TYPED_KERNEL_CLASS_NAME(kCpuExecutionProvider, kMLDomain, 1, float, Scaler);
class ONNX_OPERATOR_TYPED_KERNEL_CLASS_NAME(kCpuExecutionProvider, kMLDomain, 1, double, Scaler);
class ONNX_OPERATOR_TYPED_KERNEL_CLASS_NAME(kCpuExecutionProvider, kMLDomain, 1, int64_t, Scaler);
class ONNX_OPERATOR_TYPED_KERNEL_CLASS_NAME(kCpuExecutionProvider, kMLDomain, 1, int32_t, Scaler);
class ONNX_OPERATOR_KERNEL_CLASS_NAME(kCpuExecutionProvider, kMLDomain, 1, SVMClassifier);
class ONNX_OPERATOR_KERNEL_CLASS_NAME(kCpuExecutionProvider, kMLDomain, 1, SVMRegressor);
class ONNX_OPERATOR_TYPED_KERNEL_CLASS_NAME(kCpuExecutionProvider, kMLDomain, 1, float, TreeEnsembleClassifier);
class ONNX_OPERATOR_TYPED_KERNEL_CLASS_NAME(kCpuExecutionProvider, kMLDomain, 1, double, TreeEnsembleClassifier);
class ONNX_OPERATOR_TYPED_KERNEL_CLASS_NAME(kCpuExecutionProvider, kMLDomain, 1, int64_t, TreeEnsembleClassifier);
class ONNX_OPERATOR_TYPED_KERNEL_CLASS_NAME(kCpuExecutionProvider, kMLDomain, 1, int32_t, TreeEnsembleClassifier);
class ONNX_OPERATOR_TYPED_KERNEL_CLASS_NAME(kCpuExecutionProvider, kMLDomain, 1, float, TreeEnsembleRegressor);
class ONNX_OPERATOR_TYPED_KERNEL_CLASS_NAME(kCpuExecutionProvider, kMLDomain, 1, double, TreeEnsembleRegressor);
class ONNX_OPERATOR_KERNEL_CLASS_NAME(kCpuExecutionProvider, kMLDomain, 1, ZipMap);

class ONNX_OPERATOR_TYPED_KERNEL_CLASS_NAME(kCpuExecutionProvider, kMLDomain, 2, float_string, LabelEncoder);
class ONNX_OPERATOR_TYPED_KERNEL_CLASS_NAME(kCpuExecutionProvider, kMLDomain, 2, string_float, LabelEncoder);
class ONNX_OPERATOR_TYPED_KERNEL_CLASS_NAME(kCpuExecutionProvider, kMLDomain, 2, int64_float, LabelEncoder);
class ONNX_OPERATOR_TYPED_KERNEL_CLASS_NAME(kCpuExecutionProvider, kMLDomain, 2, float_int64, LabelEncoder);
class ONNX_OPERATOR_TYPED_KERNEL_CLASS_NAME(kCpuExecutionProvider, kMLDomain, 2, int64_string, LabelEncoder);
class ONNX_OPERATOR_TYPED_KERNEL_CLASS_NAME(kCpuExecutionProvider, kMLDomain, 2, string_int64, LabelEncoder);
class ONNX_OPERATOR_TYPED_KERNEL_CLASS_NAME(kCpuExecutionProvider, kMLDomain, 2, int64_int64, LabelEncoder);

template <>
KernelCreateInfo BuildKernelCreateInfo<void>() {
  KernelCreateInfo info;
  return info;
}

Status RegisterOnnxMLOperatorKernels(KernelRegistry& kernel_registry) {
  static const BuildKernelCreateInfoFn function_table[] = {
      BuildKernelCreateInfo<void>,  //default entry to avoid the list become empty after ops-reducing
      BuildKernelCreateInfo<ONNX_OPERATOR_TYPED_KERNEL_CLASS_NAME(kCpuExecutionProvider, kMLDomain, 1, float,
                                                                  ArrayFeatureExtractor)>,
      BuildKernelCreateInfo<ONNX_OPERATOR_TYPED_KERNEL_CLASS_NAME(kCpuExecutionProvider, kMLDomain, 1, double,
                                                                  ArrayFeatureExtractor)>,
      BuildKernelCreateInfo<ONNX_OPERATOR_TYPED_KERNEL_CLASS_NAME(kCpuExecutionProvider, kMLDomain, 1, int32_t,
                                                                  ArrayFeatureExtractor)>,
      BuildKernelCreateInfo<ONNX_OPERATOR_TYPED_KERNEL_CLASS_NAME(kCpuExecutionProvider, kMLDomain, 1, int64_t,
                                                                  ArrayFeatureExtractor)>,
      BuildKernelCreateInfo<ONNX_OPERATOR_TYPED_KERNEL_CLASS_NAME(kCpuExecutionProvider, kMLDomain, 1, string,
                                                                  ArrayFeatureExtractor)>,
      BuildKernelCreateInfo<ONNX_OPERATOR_KERNEL_CLASS_NAME(kCpuExecutionProvider, kMLDomain, 1, Binarizer)>,
      BuildKernelCreateInfo<ONNX_OPERATOR_KERNEL_CLASS_NAME(kCpuExecutionProvider, kMLDomain, 1, CastMap)>,
      BuildKernelCreateInfo<ONNX_OPERATOR_KERNEL_CLASS_NAME(kCpuExecutionProvider, kMLDomain, 1, CategoryMapper)>,
      BuildKernelCreateInfo<ONNX_OPERATOR_TYPED_KERNEL_CLASS_NAME(kCpuExecutionProvider, kMLDomain, 1, string_int64_t,
                                                                  DictVectorizer)>,
      BuildKernelCreateInfo<ONNX_OPERATOR_TYPED_KERNEL_CLASS_NAME(kCpuExecutionProvider, kMLDomain, 1, string_float,
                                                                  DictVectorizer)>,
      BuildKernelCreateInfo<ONNX_OPERATOR_TYPED_KERNEL_CLASS_NAME(kCpuExecutionProvider, kMLDomain, 1, string_double,
                                                                  DictVectorizer)>,
      BuildKernelCreateInfo<ONNX_OPERATOR_TYPED_KERNEL_CLASS_NAME(kCpuExecutionProvider, kMLDomain, 1, int64_t_string,
                                                                  DictVectorizer)>,
      BuildKernelCreateInfo<ONNX_OPERATOR_TYPED_KERNEL_CLASS_NAME(kCpuExecutionProvider, kMLDomain, 1, int64_t_float,
                                                                  DictVectorizer)>,
      BuildKernelCreateInfo<ONNX_OPERATOR_TYPED_KERNEL_CLASS_NAME(kCpuExecutionProvider, kMLDomain, 1, int64_t_double,
                                                                  DictVectorizer)>,
      BuildKernelCreateInfo<ONNX_OPERATOR_KERNEL_CLASS_NAME(kCpuExecutionProvider, kMLDomain, 1, FeatureVectorizer)>,
      BuildKernelCreateInfo<ONNX_OPERATOR_KERNEL_CLASS_NAME(kCpuExecutionProvider, kMLDomain, 1, Imputer)>,
      BuildKernelCreateInfo<ONNX_OPERATOR_VERSIONED_KERNEL_CLASS_NAME(kCpuExecutionProvider, kMLDomain, 1, 1,
                                                                      LabelEncoder)>,
      BuildKernelCreateInfo<ONNX_OPERATOR_KERNEL_CLASS_NAME(kCpuExecutionProvider, kMLDomain, 1, LinearClassifier)>,
      BuildKernelCreateInfo<ONNX_OPERATOR_KERNEL_CLASS_NAME(kCpuExecutionProvider, kMLDomain, 1, LinearRegressor)>,
      BuildKernelCreateInfo<ONNX_OPERATOR_KERNEL_CLASS_NAME(kCpuExecutionProvider, kMLDomain, 1, Normalizer)>,
      BuildKernelCreateInfo<ONNX_OPERATOR_TYPED_KERNEL_CLASS_NAME(kCpuExecutionProvider, kMLDomain, 1, int64_t,
                                                                  OneHotEncoder)>,
      BuildKernelCreateInfo<ONNX_OPERATOR_TYPED_KERNEL_CLASS_NAME(kCpuExecutionProvider, kMLDomain, 1, float,
                                                                  OneHotEncoder)>,
      BuildKernelCreateInfo<ONNX_OPERATOR_TYPED_KERNEL_CLASS_NAME(kCpuExecutionProvider, kMLDomain, 1, double,
                                                                  OneHotEncoder)>,
      BuildKernelCreateInfo<ONNX_OPERATOR_TYPED_KERNEL_CLASS_NAME(kCpuExecutionProvider, kMLDomain, 1, string,
                                                                  OneHotEncoder)>,
      BuildKernelCreateInfo<ONNX_OPERATOR_TYPED_KERNEL_CLASS_NAME(kCpuExecutionProvider, kMLDomain, 1, float, Scaler)>,
      BuildKernelCreateInfo<ONNX_OPERATOR_TYPED_KERNEL_CLASS_NAME(kCpuExecutionProvider, kMLDomain, 1, double,
                                                                  Scaler)>,
      BuildKernelCreateInfo<ONNX_OPERATOR_TYPED_KERNEL_CLASS_NAME(kCpuExecutionProvider, kMLDomain, 1, int64_t,
                                                                  Scaler)>,
      BuildKernelCreateInfo<ONNX_OPERATOR_TYPED_KERNEL_CLASS_NAME(kCpuExecutionProvider, kMLDomain, 1, int32_t,
                                                                  Scaler)>,
      BuildKernelCreateInfo<ONNX_OPERATOR_KERNEL_CLASS_NAME(kCpuExecutionProvider, kMLDomain, 1, SVMClassifier)>,
      BuildKernelCreateInfo<ONNX_OPERATOR_KERNEL_CLASS_NAME(kCpuExecutionProvider, kMLDomain, 1, SVMRegressor)>,
      BuildKernelCreateInfo<ONNX_OPERATOR_TYPED_KERNEL_CLASS_NAME(kCpuExecutionProvider, kMLDomain, 1, float,
                                                                  TreeEnsembleClassifier)>,
      BuildKernelCreateInfo<ONNX_OPERATOR_TYPED_KERNEL_CLASS_NAME(kCpuExecutionProvider, kMLDomain, 1, double,
                                                                  TreeEnsembleClassifier)>,
      BuildKernelCreateInfo<ONNX_OPERATOR_TYPED_KERNEL_CLASS_NAME(kCpuExecutionProvider, kMLDomain, 1, int64_t,
                                                                  TreeEnsembleClassifier)>,
      BuildKernelCreateInfo<ONNX_OPERATOR_TYPED_KERNEL_CLASS_NAME(kCpuExecutionProvider, kMLDomain, 1, int32_t,
                                                                  TreeEnsembleClassifier)>,
      BuildKernelCreateInfo<ONNX_OPERATOR_TYPED_KERNEL_CLASS_NAME(kCpuExecutionProvider, kMLDomain, 1, float,
                                                                  TreeEnsembleRegressor)>,
      BuildKernelCreateInfo<ONNX_OPERATOR_TYPED_KERNEL_CLASS_NAME(kCpuExecutionProvider, kMLDomain, 1, double,
                                                                  TreeEnsembleRegressor)>,
      BuildKernelCreateInfo<ONNX_OPERATOR_KERNEL_CLASS_NAME(kCpuExecutionProvider, kMLDomain, 1, ZipMap)>,

      BuildKernelCreateInfo<ONNX_OPERATOR_TYPED_KERNEL_CLASS_NAME(kCpuExecutionProvider, kMLDomain, 2, float_string,
                                                                  LabelEncoder)>,
      BuildKernelCreateInfo<ONNX_OPERATOR_TYPED_KERNEL_CLASS_NAME(kCpuExecutionProvider, kMLDomain, 2, string_float,
                                                                  LabelEncoder)>,
      BuildKernelCreateInfo<ONNX_OPERATOR_TYPED_KERNEL_CLASS_NAME(kCpuExecutionProvider, kMLDomain, 2, int64_float,
                                                                  LabelEncoder)>,
      BuildKernelCreateInfo<ONNX_OPERATOR_TYPED_KERNEL_CLASS_NAME(kCpuExecutionProvider, kMLDomain, 2, float_int64,
                                                                  LabelEncoder)>,
      BuildKernelCreateInfo<ONNX_OPERATOR_TYPED_KERNEL_CLASS_NAME(kCpuExecutionProvider, kMLDomain, 2, int64_string,
                                                                  LabelEncoder)>,
      BuildKernelCreateInfo<ONNX_OPERATOR_TYPED_KERNEL_CLASS_NAME(kCpuExecutionProvider, kMLDomain, 2, string_int64,
                                                                  LabelEncoder)>,
      BuildKernelCreateInfo<ONNX_OPERATOR_TYPED_KERNEL_CLASS_NAME(kCpuExecutionProvider, kMLDomain, 2, int64_int64,
                                                                  LabelEncoder)>,
  };

  for (auto& function_table_entry : function_table) {
    KernelCreateInfo info = function_table_entry();
    if (info.kernel_def != nullptr) {  // filter disabled entries where type is void
      ORT_RETURN_IF_ERROR(kernel_registry.Register(std::move(info)));
    }
  }

  return Status::OK();
}
}  // namespace ml
#endif

static Status RegisterCPUKernels(KernelRegistry& kernel_registry) {
  ORT_RETURN_IF_ERROR(RegisterOnnxOperatorKernels(kernel_registry));
#ifndef DISABLE_ML_OPS
  ORT_RETURN_IF_ERROR(::onnxruntime::ml::RegisterOnnxMLOperatorKernels(kernel_registry));
#endif
#ifndef DISABLE_CONTRIB_OPS
  ORT_RETURN_IF_ERROR(::onnxruntime::contrib::RegisterCpuContribKernels(kernel_registry));
#endif
#ifdef ML_FEATURIZERS
  ORT_RETURN_IF_ERROR(::onnxruntime::featurizers::RegisterCpuMSFeaturizersKernels(kernel_registry));
#endif
#ifdef ENABLE_TRAINING
  ORT_RETURN_IF_ERROR(::onnxruntime::contrib::RegisterCpuTrainingKernels(kernel_registry));
#endif
  return Status::OK();
}

KernelRegistryAndStatus GetCpuKernelRegistry() {
  KernelRegistryAndStatus ret;
  ret.st = RegisterCPUKernels(*ret.kernel_registry);
  return ret;
}

std::shared_ptr<KernelRegistry> CPUExecutionProvider::GetKernelRegistry() const {
  static KernelRegistryAndStatus k = GetCpuKernelRegistry();
  //throw if the registry failed to initialize
  ORT_THROW_IF_ERROR(k.st);
  return k.kernel_registry;
}

std::unique_ptr<IDataTransfer> CPUExecutionProvider::GetDataTransfer() const {
  return onnxruntime::make_unique<CPUDataTransfer>();
}
}  // namespace onnxruntime<|MERGE_RESOLUTION|>--- conflicted
+++ resolved
@@ -36,7 +36,6 @@
 class ONNX_OPERATOR_KERNEL_CLASS_NAME(kCpuExecutionProvider, kOnnxDomain, 6, Relu);
 class ONNX_OPERATOR_KERNEL_CLASS_NAME(kCpuExecutionProvider, kOnnxDomain, 6, Selu);
 class ONNX_OPERATOR_VERSIONED_KERNEL_CLASS_NAME(kCpuExecutionProvider, kOnnxDomain, 6, 12, Sigmoid);
-class ONNX_OPERATOR_KERNEL_CLASS_NAME(kCpuExecutionProvider, kOnnxDomain, 13, Sigmoid);
 class ONNX_OPERATOR_KERNEL_CLASS_NAME(kCpuExecutionProvider, kOnnxDomain, 1, Softplus);
 class ONNX_OPERATOR_KERNEL_CLASS_NAME(kCpuExecutionProvider, kOnnxDomain, 1, Softsign);
 class ONNX_OPERATOR_VERSIONED_KERNEL_CLASS_NAME(kCpuExecutionProvider, kOnnxDomain, 6, 12, Tanh);
@@ -352,15 +351,9 @@
 class ONNX_OPERATOR_KERNEL_CLASS_NAME(kCpuExecutionProvider, kOnnxDomain, 11, Scan);
 class ONNX_OPERATOR_VERSIONED_KERNEL_CLASS_NAME(kCpuExecutionProvider, kOnnxDomain, 11, 12, Flatten);
 class ONNX_OPERATOR_KERNEL_CLASS_NAME(kCpuExecutionProvider, kOnnxDomain, 11, Compress);
-<<<<<<< HEAD
-class ONNX_OPERATOR_KERNEL_CLASS_NAME(kCpuExecutionProvider, kOnnxDomain, 11, Concat);
+class ONNX_OPERATOR_VERSIONED_KERNEL_CLASS_NAME(kCpuExecutionProvider, kOnnxDomain, 11, 12, Concat);
 class ONNX_OPERATOR_VERSIONED_KERNEL_CLASS_NAME(kCpuExecutionProvider, kOnnxDomain, 11, 12,Gather);
 class ONNX_OPERATOR_VERSIONED_KERNEL_CLASS_NAME(kCpuExecutionProvider, kOnnxDomain, 11, 12, Slice);
-=======
-class ONNX_OPERATOR_VERSIONED_KERNEL_CLASS_NAME(kCpuExecutionProvider, kOnnxDomain, 11, 12, Concat);
-class ONNX_OPERATOR_KERNEL_CLASS_NAME(kCpuExecutionProvider, kOnnxDomain, 11, Gather);
-class ONNX_OPERATOR_KERNEL_CLASS_NAME(kCpuExecutionProvider, kOnnxDomain, 11, Slice);
->>>>>>> 5e48c0fd
 class ONNX_OPERATOR_KERNEL_CLASS_NAME(kCpuExecutionProvider, kOnnxDomain, 11, Split);
 class ONNX_OPERATOR_KERNEL_CLASS_NAME(kCpuExecutionProvider, kOnnxDomain, 11, Squeeze);
 class ONNX_OPERATOR_VERSIONED_KERNEL_CLASS_NAME(kCpuExecutionProvider, kOnnxDomain, 11, 12, Unsqueeze);
@@ -381,15 +374,9 @@
 class ONNX_OPERATOR_KERNEL_CLASS_NAME(kCpuExecutionProvider, kOnnxDomain, 11, SequenceConstruct);
 class ONNX_OPERATOR_KERNEL_CLASS_NAME(kCpuExecutionProvider, kOnnxDomain, 11, ConcatFromSequence);
 class ONNX_OPERATOR_KERNEL_CLASS_NAME(kCpuExecutionProvider, kOnnxDomain, 11, SplitToSequence);
-<<<<<<< HEAD
 class ONNX_OPERATOR_VERSIONED_KERNEL_CLASS_NAME(kCpuExecutionProvider, kOnnxDomain, 11, 12, ScatterND);
-class ONNX_OPERATOR_KERNEL_CLASS_NAME(kCpuExecutionProvider, kOnnxDomain, 11, Gemm);
+class ONNX_OPERATOR_VERSIONED_KERNEL_CLASS_NAME(kCpuExecutionProvider, kOnnxDomain, 11, 12, Gemm);
 class ONNX_OPERATOR_VERSIONED_KERNEL_CLASS_NAME(kCpuExecutionProvider, kOnnxDomain, 11, 12, GatherElements);
-=======
-class ONNX_OPERATOR_KERNEL_CLASS_NAME(kCpuExecutionProvider, kOnnxDomain, 11, ScatterND);
-class ONNX_OPERATOR_VERSIONED_KERNEL_CLASS_NAME(kCpuExecutionProvider, kOnnxDomain, 11, 12, Gemm);
-class ONNX_OPERATOR_KERNEL_CLASS_NAME(kCpuExecutionProvider, kOnnxDomain, 11, GatherElements);
->>>>>>> 5e48c0fd
 class ONNX_OPERATOR_TYPED_KERNEL_CLASS_NAME(kCpuExecutionProvider, kOnnxDomain, 11, uint8_t, BitShift);
 class ONNX_OPERATOR_TYPED_KERNEL_CLASS_NAME(kCpuExecutionProvider, kOnnxDomain, 11, uint32_t, BitShift);
 class ONNX_OPERATOR_TYPED_KERNEL_CLASS_NAME(kCpuExecutionProvider, kOnnxDomain, 11, uint64_t, BitShift);
@@ -428,6 +415,7 @@
 class ONNX_OPERATOR_TYPED_KERNEL_CLASS_NAME(kCpuExecutionProvider, kOnnxDomain, 12, int64_t, ReduceMax);
 class ONNX_OPERATOR_TYPED_KERNEL_CLASS_NAME(kCpuExecutionProvider, kOnnxDomain, 12, int8_t, ReduceMax);
 class ONNX_OPERATOR_TYPED_KERNEL_CLASS_NAME(kCpuExecutionProvider, kOnnxDomain, 12, uint8_t, ReduceMax);
+
 class ONNX_OPERATOR_TYPED_KERNEL_CLASS_NAME(kCpuExecutionProvider, kOnnxDomain, 12, float, ReduceMin);
 class ONNX_OPERATOR_TYPED_KERNEL_CLASS_NAME(kCpuExecutionProvider, kOnnxDomain, 12, int32_t, ReduceMin);
 class ONNX_OPERATOR_TYPED_KERNEL_CLASS_NAME(kCpuExecutionProvider, kOnnxDomain, 12, int64_t, ReduceMin);
@@ -436,9 +424,6 @@
 class ONNX_OPERATOR_KERNEL_CLASS_NAME(kCpuExecutionProvider, kOnnxDomain, 12, GatherND);
 class ONNX_OPERATOR_KERNEL_CLASS_NAME(kCpuExecutionProvider, kOnnxDomain, 12, Einsum);
 
-<<<<<<< HEAD
-class ONNX_OPERATOR_KERNEL_CLASS_NAME(kCpuExecutionProvider, kOnnxDomain, 13, Unsqueeze);
-=======
 // REVIEW(codemzs): ConstEigenVectorArrayMap.cast<MLFLoat16) does not seem to be supported.
 // However these types work on GPU implementation.
 //class ONNX_OPERATOR_TYPED_KERNEL_CLASS_NAME(kCpuExecutionProvider, kOnnxDomain, 12, MLFloat16_MLFloat16, Dropout);
@@ -455,7 +440,6 @@
 class ONNX_OPERATOR_KERNEL_CLASS_NAME(kCpuExecutionProvider, kOnnxDomain, 13, Clip);
 class ONNX_OPERATOR_TYPED_KERNEL_CLASS_NAME(kCpuExecutionProvider, kOnnxDomain, 13, uint8_t, DequantizeLinear);
 class ONNX_OPERATOR_TYPED_KERNEL_CLASS_NAME(kCpuExecutionProvider, kOnnxDomain, 13, int8_t, DequantizeLinear);
->>>>>>> 5e48c0fd
 class ONNX_OPERATOR_TYPED_KERNEL_CLASS_NAME(kCpuExecutionProvider, kOnnxDomain, 13, float, Expand);
 class ONNX_OPERATOR_TYPED_KERNEL_CLASS_NAME(kCpuExecutionProvider, kOnnxDomain, 13, double, Expand);
 class ONNX_OPERATOR_TYPED_KERNEL_CLASS_NAME(kCpuExecutionProvider, kOnnxDomain, 13, int8_t, Expand);
@@ -478,18 +462,7 @@
 class ONNX_OPERATOR_TYPED_KERNEL_CLASS_NAME(kCpuExecutionProvider, kOnnxDomain, 13, float, Mean);
 class ONNX_OPERATOR_TYPED_KERNEL_CLASS_NAME(kCpuExecutionProvider, kOnnxDomain, 13, uint8_t, QuantizeLinear);
 class ONNX_OPERATOR_TYPED_KERNEL_CLASS_NAME(kCpuExecutionProvider, kOnnxDomain, 13, int8_t, QuantizeLinear);
-<<<<<<< HEAD
-class ONNX_OPERATOR_KERNEL_CLASS_NAME(kCpuExecutionProvider, kOnnxDomain, 13, DepthToSpace);
-class ONNX_OPERATOR_KERNEL_CLASS_NAME(kCpuExecutionProvider, kOnnxDomain, 13, SpaceToDepth);
-class ONNX_OPERATOR_KERNEL_CLASS_NAME(kCpuExecutionProvider, kOnnxDomain, 13, Slice);
-class ONNX_OPERATOR_KERNEL_CLASS_NAME(kCpuExecutionProvider, kOnnxDomain, 13, Size);
-class ONNX_OPERATOR_KERNEL_CLASS_NAME(kCpuExecutionProvider, kOnnxDomain, 13, Transpose);
-class ONNX_OPERATOR_KERNEL_CLASS_NAME(kCpuExecutionProvider, kOnnxDomain, 13, Tile);
-class ONNX_OPERATOR_KERNEL_CLASS_NAME(kCpuExecutionProvider, kOnnxDomain, 13, Gather);
-class ONNX_OPERATOR_KERNEL_CLASS_NAME(kCpuExecutionProvider, kOnnxDomain, 13, GatherElements);
-class ONNX_OPERATOR_KERNEL_CLASS_NAME(kCpuExecutionProvider, kOnnxDomain, 13, ScatterND);
-class ONNX_OPERATOR_KERNEL_CLASS_NAME(kCpuExecutionProvider, kOnnxDomain, 13, ScatterElements);
-=======
+class ONNX_OPERATOR_KERNEL_CLASS_NAME(kCpuExecutionProvider, kOnnxDomain, 13, Sigmoid);
 class ONNX_OPERATOR_KERNEL_CLASS_NAME(kCpuExecutionProvider, kOnnxDomain, 13, Sign);
 class ONNX_OPERATOR_KERNEL_CLASS_NAME(kCpuExecutionProvider, kOnnxDomain, 13, Size);
 class ONNX_OPERATOR_TYPED_KERNEL_CLASS_NAME(kCpuExecutionProvider, kOnnxDomain, 13, float, Sum);
@@ -509,7 +482,15 @@
 class ONNX_OPERATOR_KERNEL_CLASS_NAME(kCpuExecutionProvider, kOnnxDomain, 13, Reshape);
 class ONNX_OPERATOR_KERNEL_CLASS_NAME(kCpuExecutionProvider, kOnnxDomain, 13, Shape);
 class ONNX_OPERATOR_KERNEL_CLASS_NAME(kCpuExecutionProvider, kOnnxDomain, 13, Concat);
->>>>>>> 5e48c0fd
+class ONNX_OPERATOR_KERNEL_CLASS_NAME(kCpuExecutionProvider, kOnnxDomain, 13, DepthToSpace);
+class ONNX_OPERATOR_KERNEL_CLASS_NAME(kCpuExecutionProvider, kOnnxDomain, 13, SpaceToDepth);
+class ONNX_OPERATOR_KERNEL_CLASS_NAME(kCpuExecutionProvider, kOnnxDomain, 13, Slice);
+class ONNX_OPERATOR_KERNEL_CLASS_NAME(kCpuExecutionProvider, kOnnxDomain, 13, Transpose);
+class ONNX_OPERATOR_KERNEL_CLASS_NAME(kCpuExecutionProvider, kOnnxDomain, 13, Tile);
+class ONNX_OPERATOR_KERNEL_CLASS_NAME(kCpuExecutionProvider, kOnnxDomain, 13, Gather);
+class ONNX_OPERATOR_KERNEL_CLASS_NAME(kCpuExecutionProvider, kOnnxDomain, 13, GatherElements);
+class ONNX_OPERATOR_KERNEL_CLASS_NAME(kCpuExecutionProvider, kOnnxDomain, 13, ScatterND);
+class ONNX_OPERATOR_KERNEL_CLASS_NAME(kCpuExecutionProvider, kOnnxDomain, 13, ScatterElements);
 
 template <>
 KernelCreateInfo BuildKernelCreateInfo<void>() {
@@ -528,7 +509,6 @@
       BuildKernelCreateInfo<ONNX_OPERATOR_KERNEL_CLASS_NAME(kCpuExecutionProvider, kOnnxDomain, 6, Relu)>,
       BuildKernelCreateInfo<ONNX_OPERATOR_KERNEL_CLASS_NAME(kCpuExecutionProvider, kOnnxDomain, 6, Selu)>,
       BuildKernelCreateInfo<ONNX_OPERATOR_VERSIONED_KERNEL_CLASS_NAME(kCpuExecutionProvider, kOnnxDomain, 6, 12, Sigmoid)>,
-      BuildKernelCreateInfo<ONNX_OPERATOR_KERNEL_CLASS_NAME(kCpuExecutionProvider, kOnnxDomain, 13, Sigmoid)>,
       BuildKernelCreateInfo<ONNX_OPERATOR_KERNEL_CLASS_NAME(kCpuExecutionProvider, kOnnxDomain, 1, Softplus)>,
       BuildKernelCreateInfo<ONNX_OPERATOR_KERNEL_CLASS_NAME(kCpuExecutionProvider, kOnnxDomain, 1, Softsign)>,
       BuildKernelCreateInfo<ONNX_OPERATOR_VERSIONED_KERNEL_CLASS_NAME(kCpuExecutionProvider, kOnnxDomain, 6, 12, Tanh)>,
@@ -1000,15 +980,9 @@
       BuildKernelCreateInfo<ONNX_OPERATOR_KERNEL_CLASS_NAME(kCpuExecutionProvider, kOnnxDomain, 11, Scan)>,
       BuildKernelCreateInfo<ONNX_OPERATOR_VERSIONED_KERNEL_CLASS_NAME(kCpuExecutionProvider, kOnnxDomain, 11, 12, Flatten)>,
       BuildKernelCreateInfo<ONNX_OPERATOR_KERNEL_CLASS_NAME(kCpuExecutionProvider, kOnnxDomain, 11, Compress)>,
-<<<<<<< HEAD
-      BuildKernelCreateInfo<ONNX_OPERATOR_KERNEL_CLASS_NAME(kCpuExecutionProvider, kOnnxDomain, 11, Concat)>,
+      BuildKernelCreateInfo<ONNX_OPERATOR_VERSIONED_KERNEL_CLASS_NAME(kCpuExecutionProvider, kOnnxDomain, 11, 12, Concat)>,
       BuildKernelCreateInfo<ONNX_OPERATOR_VERSIONED_KERNEL_CLASS_NAME(kCpuExecutionProvider, kOnnxDomain, 11, 12, Gather)>,
       BuildKernelCreateInfo<ONNX_OPERATOR_VERSIONED_KERNEL_CLASS_NAME(kCpuExecutionProvider, kOnnxDomain, 11, 12, Slice)>,
-=======
-      BuildKernelCreateInfo<ONNX_OPERATOR_VERSIONED_KERNEL_CLASS_NAME(kCpuExecutionProvider, kOnnxDomain, 11, 12, Concat)>,
-      BuildKernelCreateInfo<ONNX_OPERATOR_KERNEL_CLASS_NAME(kCpuExecutionProvider, kOnnxDomain, 11, Gather)>,
-      BuildKernelCreateInfo<ONNX_OPERATOR_KERNEL_CLASS_NAME(kCpuExecutionProvider, kOnnxDomain, 11, Slice)>,
->>>>>>> 5e48c0fd
       BuildKernelCreateInfo<ONNX_OPERATOR_KERNEL_CLASS_NAME(kCpuExecutionProvider, kOnnxDomain, 11, Split)>,
       BuildKernelCreateInfo<ONNX_OPERATOR_KERNEL_CLASS_NAME(kCpuExecutionProvider, kOnnxDomain, 11, Squeeze)>,
       BuildKernelCreateInfo<ONNX_OPERATOR_VERSIONED_KERNEL_CLASS_NAME(kCpuExecutionProvider, kOnnxDomain, 11, 12,
@@ -1033,15 +1007,9 @@
       BuildKernelCreateInfo<ONNX_OPERATOR_KERNEL_CLASS_NAME(kCpuExecutionProvider, kOnnxDomain, 11,
                                                             ConcatFromSequence)>,
       BuildKernelCreateInfo<ONNX_OPERATOR_KERNEL_CLASS_NAME(kCpuExecutionProvider, kOnnxDomain, 11, SplitToSequence)>,
-<<<<<<< HEAD
       BuildKernelCreateInfo<ONNX_OPERATOR_VERSIONED_KERNEL_CLASS_NAME(kCpuExecutionProvider, kOnnxDomain, 11, 12, ScatterND)>,
-      BuildKernelCreateInfo<ONNX_OPERATOR_KERNEL_CLASS_NAME(kCpuExecutionProvider, kOnnxDomain, 11, Gemm)>,
+      BuildKernelCreateInfo<ONNX_OPERATOR_VERSIONED_KERNEL_CLASS_NAME(kCpuExecutionProvider, kOnnxDomain, 11, 12, Gemm)>,
       BuildKernelCreateInfo<ONNX_OPERATOR_VERSIONED_KERNEL_CLASS_NAME(kCpuExecutionProvider, kOnnxDomain, 11, 12, GatherElements)>,
-=======
-      BuildKernelCreateInfo<ONNX_OPERATOR_KERNEL_CLASS_NAME(kCpuExecutionProvider, kOnnxDomain, 11, ScatterND)>,
-      BuildKernelCreateInfo<ONNX_OPERATOR_VERSIONED_KERNEL_CLASS_NAME(kCpuExecutionProvider, kOnnxDomain, 11, 12, Gemm)>,
-      BuildKernelCreateInfo<ONNX_OPERATOR_KERNEL_CLASS_NAME(kCpuExecutionProvider, kOnnxDomain, 11, GatherElements)>,
->>>>>>> 5e48c0fd
       BuildKernelCreateInfo<ONNX_OPERATOR_TYPED_KERNEL_CLASS_NAME(kCpuExecutionProvider, kOnnxDomain, 11, uint8_t,
                                                                   BitShift)>,
       BuildKernelCreateInfo<ONNX_OPERATOR_TYPED_KERNEL_CLASS_NAME(kCpuExecutionProvider, kOnnxDomain, 11, uint32_t,
@@ -1172,7 +1140,6 @@
                                                                   ReduceMin)>,
       BuildKernelCreateInfo<ONNX_OPERATOR_KERNEL_CLASS_NAME(kCpuExecutionProvider, kOnnxDomain, 12, GatherND)>,
       BuildKernelCreateInfo<ONNX_OPERATOR_KERNEL_CLASS_NAME(kCpuExecutionProvider, kOnnxDomain, 12, Einsum)>,
-
       BuildKernelCreateInfo<ONNX_OPERATOR_KERNEL_CLASS_NAME(kCpuExecutionProvider, kOnnxDomain, 13, Unsqueeze)>,
       BuildKernelCreateInfo<ONNX_OPERATOR_TYPED_KERNEL_CLASS_NAME(kCpuExecutionProvider, kOnnxDomain, 13, float,
                                                                   Expand)>,
@@ -1227,6 +1194,7 @@
       BuildKernelCreateInfo<ONNX_OPERATOR_KERNEL_CLASS_NAME(kCpuExecutionProvider, kOnnxDomain, 13, Sign)>,
       BuildKernelCreateInfo<ONNX_OPERATOR_KERNEL_CLASS_NAME(kCpuExecutionProvider, kOnnxDomain, 13, Size)>,
       BuildKernelCreateInfo<ONNX_OPERATOR_TYPED_KERNEL_CLASS_NAME(kCpuExecutionProvider, kOnnxDomain, 13, float, Sum)>,
+      BuildKernelCreateInfo<ONNX_OPERATOR_KERNEL_CLASS_NAME(kCpuExecutionProvider, kOnnxDomain, 13, Sigmoid)>,
       BuildKernelCreateInfo<ONNX_OPERATOR_TYPED_KERNEL_CLASS_NAME(kCpuExecutionProvider, kOnnxDomain, 13, uint8_t,
                                                                   DequantizeLinear)>,
       BuildKernelCreateInfo<ONNX_OPERATOR_TYPED_KERNEL_CLASS_NAME(kCpuExecutionProvider, kOnnxDomain, 13, int8_t,
@@ -1235,17 +1203,6 @@
                                                                   QuantizeLinear)>,
       BuildKernelCreateInfo<ONNX_OPERATOR_TYPED_KERNEL_CLASS_NAME(kCpuExecutionProvider, kOnnxDomain, 13, int8_t,
                                                                   QuantizeLinear)>,
-<<<<<<< HEAD
-      BuildKernelCreateInfo<ONNX_OPERATOR_KERNEL_CLASS_NAME(kCpuExecutionProvider, kOnnxDomain, 13, Slice)>,
-      BuildKernelCreateInfo<ONNX_OPERATOR_KERNEL_CLASS_NAME(kCpuExecutionProvider, kOnnxDomain, 13, Transpose)>,
-      BuildKernelCreateInfo<ONNX_OPERATOR_KERNEL_CLASS_NAME(kCpuExecutionProvider, kOnnxDomain, 13, Tile)>,
-      BuildKernelCreateInfo<ONNX_OPERATOR_KERNEL_CLASS_NAME(kCpuExecutionProvider, kOnnxDomain, 13, Gather)>,
-      BuildKernelCreateInfo<ONNX_OPERATOR_KERNEL_CLASS_NAME(kCpuExecutionProvider, kOnnxDomain, 13, GatherElements)>,
-      BuildKernelCreateInfo<ONNX_OPERATOR_KERNEL_CLASS_NAME(kCpuExecutionProvider, kOnnxDomain, 13, DepthToSpace)>,
-      BuildKernelCreateInfo<ONNX_OPERATOR_KERNEL_CLASS_NAME(kCpuExecutionProvider, kOnnxDomain, 13, SpaceToDepth)>,
-      BuildKernelCreateInfo<ONNX_OPERATOR_KERNEL_CLASS_NAME(kCpuExecutionProvider, kOnnxDomain, 13, ScatterElements)>,
-      BuildKernelCreateInfo<ONNX_OPERATOR_KERNEL_CLASS_NAME(kCpuExecutionProvider, kOnnxDomain, 13, ScatterND)>,
-=======
       BuildKernelCreateInfo<ONNX_OPERATOR_KERNEL_CLASS_NAME(kCpuExecutionProvider, kOnnxDomain, 13, Flatten)>,
       BuildKernelCreateInfo<ONNX_OPERATOR_KERNEL_CLASS_NAME(kCpuExecutionProvider, kOnnxDomain, 13, LRN)>,
       BuildKernelCreateInfo<ONNX_OPERATOR_KERNEL_CLASS_NAME(kCpuExecutionProvider, kOnnxDomain, 13,
@@ -1267,7 +1224,15 @@
       BuildKernelCreateInfo<ONNX_OPERATOR_KERNEL_CLASS_NAME(kCpuExecutionProvider, kOnnxDomain, 13, Reshape)>,
       BuildKernelCreateInfo<ONNX_OPERATOR_KERNEL_CLASS_NAME(kCpuExecutionProvider, kOnnxDomain, 13, Shape)>,
       BuildKernelCreateInfo<ONNX_OPERATOR_KERNEL_CLASS_NAME(kCpuExecutionProvider, kOnnxDomain, 13, Concat)>,
->>>>>>> 5e48c0fd
+      BuildKernelCreateInfo<ONNX_OPERATOR_KERNEL_CLASS_NAME(kCpuExecutionProvider, kOnnxDomain, 13, Slice)>,
+      BuildKernelCreateInfo<ONNX_OPERATOR_KERNEL_CLASS_NAME(kCpuExecutionProvider, kOnnxDomain, 13, Transpose)>,
+      BuildKernelCreateInfo<ONNX_OPERATOR_KERNEL_CLASS_NAME(kCpuExecutionProvider, kOnnxDomain, 13, Tile)>,
+      BuildKernelCreateInfo<ONNX_OPERATOR_KERNEL_CLASS_NAME(kCpuExecutionProvider, kOnnxDomain, 13, Gather)>,
+      BuildKernelCreateInfo<ONNX_OPERATOR_KERNEL_CLASS_NAME(kCpuExecutionProvider, kOnnxDomain, 13, GatherElements)>,
+      BuildKernelCreateInfo<ONNX_OPERATOR_KERNEL_CLASS_NAME(kCpuExecutionProvider, kOnnxDomain, 13, DepthToSpace)>,
+      BuildKernelCreateInfo<ONNX_OPERATOR_KERNEL_CLASS_NAME(kCpuExecutionProvider, kOnnxDomain, 13, SpaceToDepth)>,
+      BuildKernelCreateInfo<ONNX_OPERATOR_KERNEL_CLASS_NAME(kCpuExecutionProvider, kOnnxDomain, 13, ScatterElements)>,
+      BuildKernelCreateInfo<ONNX_OPERATOR_KERNEL_CLASS_NAME(kCpuExecutionProvider, kOnnxDomain, 13, ScatterND)>,
   };
 
   for (auto& function_table_entry : function_table) {

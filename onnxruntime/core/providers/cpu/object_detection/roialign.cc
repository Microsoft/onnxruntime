--- conflicted
+++ resolved
@@ -187,7 +187,6 @@
     T roi_start_h = offset_bottom_rois[1] * spatial_scale;
     T roi_end_w = offset_bottom_rois[2] * spatial_scale;
     T roi_end_h = offset_bottom_rois[3] * spatial_scale;
-<<<<<<< HEAD
 	*/
 	T roi_start_w = offset_bottom_rois[1] * spatial_scale; // *(width - 1);
 	T roi_start_h = offset_bottom_rois[0] * spatial_scale; // * (height - 1);
@@ -201,43 +200,6 @@
 	T width_scale =
 		(pooled_width > 1) ? (roi_end_w - roi_start_w) * (width - 1) / (pooled_width - 1)
 		: 0;
-=======
-
-    // Force malformed ROIs to be 1x1
-    T roi_width = std::max(roi_end_w - roi_start_w, (T)1.);
-    T roi_height = std::max(roi_end_h - roi_start_h, (T)1.);
-    T bin_size_h = static_cast<T>(roi_height) / static_cast<T>(pooled_height);
-    T bin_size_w = static_cast<T>(roi_width) / static_cast<T>(pooled_width);
-
-    // We use roi_bin_grid to sample the grid and mimic integral
-    int64_t roi_bin_grid_h = (sampling_ratio > 0)
-                                 ? sampling_ratio
-                                 : static_cast<int64_t>(std::ceil(roi_height / pooled_height));  // e.g., = 2
-    int64_t roi_bin_grid_w =
-        (sampling_ratio > 0) ? sampling_ratio : static_cast<int64_t>(std::ceil(roi_width / pooled_width));
-
-    // We do average (integral) pooling inside a bin
-    const int64_t count = roi_bin_grid_h * roi_bin_grid_w;  // e.g. = 4
-
-    // we want to precalculate indices and weights shared by all channels,
-    // this is the key point of optimization
-    std::vector<PreCalc<T>> pre_calc(
-        roi_bin_grid_h * roi_bin_grid_w * pooled_width * pooled_height);
-    pre_calc_for_bilinear_interpolate(
-        height,
-        width,
-        pooled_height,
-        pooled_width,
-        roi_bin_grid_h,
-        roi_bin_grid_w,
-        roi_start_h,
-        roi_start_w,
-        bin_size_h,
-        bin_size_w,
-        roi_bin_grid_h,
-        roi_bin_grid_w,
-        pre_calc);
->>>>>>> 71cbd767
 
     for (int64_t c = 0; c < channels; c++) {
       int64_t index_n_c = index_n + c * pooled_width * pooled_height;

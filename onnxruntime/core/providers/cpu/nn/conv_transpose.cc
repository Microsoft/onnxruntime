/**
* Copyright (c) 2016-present, Facebook, Inc.
*
* Licensed under the Apache License, Version 2.0 (the "License");
* you may not use this file except in compliance with the License.
* You may obtain a copy of the License at
*
*     http://www.apache.org/licenses/LICENSE-2.0
*
* Unless required by applicable law or agreed to in writing, software
* distributed under the License is distributed on an "AS IS" BASIS,
* WITHOUT WARRANTIES OR CONDITIONS OF ANY KIND, either express or implied.
* See the License for the specific language governing permissions and
* limitations under the License.
*/
/* Modifications Copyright (c) Microsoft. */

#include "core/providers/cpu/nn/conv_transpose.h"
#include "core/util/math.h"
#include "core/util/math_cpuonly.h"

namespace onnxruntime {

ONNX_CPU_OPERATOR_KERNEL(
    ConvTranspose,
    1,
    KernelDefBuilder().TypeConstraint("T", DataTypeImpl::GetTensorType<float>()),
    ConvTranspose<float>);

inline void ComputeTransposePadAndOutputShape(
    const int64_t in_size,
    const int64_t stride,
    const int64_t kernel,
    const int64_t dilation,
    const int64_t adj,
    AutoPadType pad_type,
    int64_t* pad_head,
    int64_t* pad_tail,
    int64_t* out_size) {
  if (*out_size != -1) {
    ORT_ENFORCE(*out_size >= 0);
    // total padding size
    int64_t paddings = std::max<int64_t>(0, (in_size - 1) * stride + kernel + dilation - 1 + adj - *out_size);
    if (pad_type == AutoPadType::SAME_UPPER) {  // pad more on head when paddings are odd.
      *pad_head = paddings - paddings / 2;
      *pad_tail = paddings / 2;
    } else {
      // for pad_type is NOTSET, SAME_LOWER or VALID
      // set pad_head as paddings/2, pad_tail as paddings-paddings/2.
      // That said, we pad more on tail when paddings are odd.
      *pad_head = paddings / 2;
      *pad_tail = paddings - paddings / 2;
    }
    return;
  } else {
    if (pad_type != AutoPadType::NOTSET) {
      switch (pad_type) {
          // We handle cases of AutoPadType::VALID and AutoPadType::SAME_UPPER/LOWER,
          // the same way
        case AutoPadType::VALID:
        case AutoPadType::SAME_UPPER:
        case AutoPadType::SAME_LOWER:
          *pad_head = 0;
          *pad_tail = 0;
          *out_size = (in_size - 1) * stride + kernel + dilation - 1 + adj;
          break;
        default:
          throw NotImplementedException("pad type not supported");
      }
    } else {
      *out_size =
          (in_size - 1) * stride + kernel + dilation - 1 + adj - *pad_head - *pad_tail;
    }
  }
}

Status ConvTransposeBase::PrepareForCompute(OpKernelContext* context, bool has_bias, ConvTransposeBase::Prepare& p, bool dynamic_padding) const {
  const Tensor* X = context->Input<Tensor>(0);
  const Tensor* F = context->Input<Tensor>(1);
  const Tensor* Pads = dynamic_padding ? context->Input<Tensor>(2) : nullptr;
  const Tensor* B = has_bias ? (dynamic_padding ? context->Input<Tensor>(3) : context->Input<Tensor>(2)) : nullptr;
  const TensorShape& input_shape = X->Shape();

  // input validations
  if (group_ <= 0) {
    return ORT_MAKE_STATUS(ONNXRUNTIME, INVALID_ARGUMENT, "group count is <= 0",
                           " group: ", group_);
  }

  if (input_shape.NumDimensions() != 4) {
    // This condition is not true for two tests in ONNX tests series:
    // test_convtranspose_1d_cpu, test_convtranspose_3d_cpu.
    // TODO: the error message should tell which operator raises it.
    return ORT_MAKE_STATUS(ONNXRUNTIME, INVALID_ARGUMENT, "Input X must be 4-dimensional.",
                           " X: ", X->Shape().ToString().c_str());
  }

  if (input_shape.NumDimensions() != F->Shape().NumDimensions()) {
    return ORT_MAKE_STATUS(ONNXRUNTIME, INVALID_ARGUMENT, "X num_dims does not match W num_dims.",
                           " X: ", X->Shape().ToString().c_str(),
                           " W: ", F->Shape().ToString().c_str());
  }

  const int64_t num_input_channels = input_shape[1];

  if (F->Shape()[0] != num_input_channels) {
    return ORT_MAKE_STATUS(ONNXRUNTIME, INVALID_ARGUMENT, "filter number not equal to input channel number.",
                           " filter_number: ", F->Shape()[0],
                           " num_input_channels: ", num_input_channels);
  }

  const int64_t N = input_shape[0];
  const int64_t H = input_shape[2];
  const int64_t W = input_shape[3];
  const int64_t num_output_channels_multiplier = F->Shape()[1];
  const int64_t num_output_channels = num_output_channels_multiplier * group_;

  // it looks like num_output_channels is really k*group_ similar to how in the conv case
  // num_input_channels is k*group_. hence removing the check for num_output_channels here.

  if (num_input_channels % group_ != 0) {
    return ORT_MAKE_STATUS(ONNXRUNTIME, INVALID_ARGUMENT, "Input channels is not divisible by group.",
                           " num_input_channels: ", num_input_channels,
                           " group: ", group_);
  }

  std::vector<int64_t> kernel_shape;
  ORT_RETURN_IF_ERROR(ComputeKernelShape(F->Shape(), kernel_shape));

  std::vector<int64_t> output_padding(output_padding_);
  if (output_padding.empty()) {
    output_padding.resize(kernel_shape.size(), 0);
  }
  std::vector<int64_t> pads;
  if (dynamic_padding) {
<<<<<<< HEAD
    for (size_t i = 0; i < Pads->Shape().NumDimensions(); ++i) {
=======
    for (size_t i = 0; i < Pads->Size(); ++i) {
>>>>>>> 26ec55de
      pads.push_back(Pads->Data<int64_t>()[i]);
    }
  } else {
    pads.assign(pads_.begin(), pads_.end());
  }
  if (pads.empty()) {
    pads.resize(kernel_shape.size() * 2, 0);
  }
  std::vector<int64_t> dilations(dilations_);
  if (dilations.empty()) {
    dilations.resize(kernel_shape.size(), 1);
  }
  std::vector<int64_t> strides(strides_);
  if (strides.empty()) {
    strides.resize(kernel_shape.size(), 1);
  }

  std::vector<int64_t> Y_dims;

  ComputePadsAndOutputShape(input_shape, num_output_channels, kernel_shape, strides, dilations, output_padding, &pads, &Y_dims);
  TensorShape Yshape(Y_dims);
  Tensor* Y = context->Output(0, Yshape);

  p.X = X;
  p.F = F;
  p.B = B;
  p.Y = Y;
  p.N = N;
  p.H = H;
  p.W = W;
  p.num_input_channels = num_input_channels;
  p.num_output_channels = num_output_channels;
  p.kernel_shape = std::move(kernel_shape);
  p.pads = std::move(pads);
  p.strides = std::move(strides);
  p.dilations = std::move(dilations);
  return Status::OK();
}

void ConvTransposeBase::ComputePadsAndOutputShape(
    const TensorShape input_shape,
    const int64_t output_channel,
    const std::vector<int64_t>& kernel_shape,
    const std::vector<int64_t>& strides,
    const std::vector<int64_t>& dilations,
    const std::vector<int64_t>& output_padding,
    std::vector<int64_t>* pads,
    std::vector<int64_t>* output_shape) const {
  const int64_t N = input_shape[0];
  const int64_t H = input_shape[2];
  const int64_t W = input_shape[3];
  int64_t output_height = -1, output_width = -1;
  size_t output_shape_size = output_shape_.size();

  if (output_shape_size != 0) {
    output_height = output_shape_[output_shape_size - 2];
    output_width = output_shape_[output_shape_size - 1];
    ORT_ENFORCE(output_height >= H, "Output height cannot be smaller than input height.");
    ORT_ENFORCE(output_width >= W, "Output width cannot be smaller than input width.");
  }

  ComputeTransposePadAndOutputShape(
      H,
      strides[0],
      kernel_shape[0],
      dilations[0],
      output_padding[0],
      auto_pad_,
      &pads->at(0),
      &pads->at(2),
      &output_height);

  ComputeTransposePadAndOutputShape(
      W,
      strides[1],
      kernel_shape[1],
      dilations[1],
      output_padding[1],
      auto_pad_,
      &pads->at(1),
      &pads->at(3),
      &output_width);

  output_shape->insert(output_shape->begin(), {N, output_channel, output_height, output_width});
}

template <typename T>
Status ConvTranspose<T>::Compute(OpKernelContext* context) const {
  return ConvTranspose<T>::DoConvTranspose(context, false);
}

template <typename T>
Status ConvTranspose<T>::DoConvTranspose(OpKernelContext* context, bool dynamic_padding) const {
  size_t num_inputs = OpKernel::Node().InputDefs().size();
  Prepare p;
  bool has_bias = dynamic_padding ? num_inputs == 4 : num_inputs == 3;
  ORT_RETURN_IF_ERROR(PrepareForCompute(context, has_bias, p, dynamic_padding));

  const int64_t input_image_size = p.H * p.W;
  const int64_t X_offset = p.num_input_channels / group_ * input_image_size;
  const int64_t Y_offset = p.Y->Shape().Size() / p.Y->Shape()[0] / group_;
  const int64_t W_offset = p.F->Shape().Size() / group_;
  const int64_t kernel_dim = p.num_output_channels / group_ * p.kernel_shape[0] * p.kernel_shape[1];
  const int64_t output_image_size = p.Y->Shape()[2] * p.Y->Shape()[3];

  AllocatorPtr alloc;
  ORT_RETURN_IF_ERROR(context->GetTempSpaceAllocator(&alloc));

  auto col_data = alloc->Alloc(sizeof(T) * kernel_dim * p.H * p.W);
  BufferUniquePtr col_buffer(col_data, BufferDeleter(alloc));
  T* col_buffer_data = static_cast<T*>(col_buffer.get());

  const T* Xdata = p.X->template Data<T>();
  const T* filter_data = p.F->template Data<T>();
  T* Ydata = p.Y->template MutableData<T>();

  for (auto image_id = 0; image_id < p.N; ++image_id) {
    for (int group_id = 0; group_id < group_; ++group_id) {
      // Weight term
      math::Gemm<T, CPUMathUtil>(
          CblasTrans,
          CblasNoTrans,
          kernel_dim,
          input_image_size,
          p.num_input_channels / group_,
          1,
          filter_data + group_id * W_offset,
          Xdata + group_id * X_offset,
          0,
          col_buffer_data,
          &CPUMathUtil::Instance());

      // Col2im
      math::Col2im<T, CPUMathUtil, StorageOrder::NCHW>(
          col_buffer_data,
          p.num_output_channels / group_,
          p.Y->Shape()[2],
          p.Y->Shape()[3],
          p.kernel_shape[0],
          p.kernel_shape[1],
          p.dilations[0],
          p.dilations[1],
          p.pads[0],
          p.pads[1],
          p.pads[2],
          p.pads[3],
          p.strides[0],
          p.strides[1],
          Ydata + group_id * Y_offset,
          &CPUMathUtil::Instance());
    }

    if (p.B != nullptr) {
      auto Ymatrix = EigenMatrixMap<T>(Ydata, output_image_size, p.num_output_channels);
      auto Bvec = ConstEigenVectorMap<T>(p.B->template Data<T>(), p.num_output_channels);
      Ymatrix.rowwise() += Bvec.transpose();
    }

    Xdata += X_offset * group_;
    Ydata += Y_offset * group_;
  }

  return Status::OK();
}

}  // namespace onnxruntime<|MERGE_RESOLUTION|>--- conflicted
+++ resolved
@@ -133,11 +133,7 @@
   }
   std::vector<int64_t> pads;
   if (dynamic_padding) {
-<<<<<<< HEAD
-    for (size_t i = 0; i < Pads->Shape().NumDimensions(); ++i) {
-=======
-    for (size_t i = 0; i < Pads->Size(); ++i) {
->>>>>>> 26ec55de
+    for (int64_t i = 0; i < Pads->Shape().SizeFromDimension(0); ++i) {
       pads.push_back(Pads->Data<int64_t>()[i]);
     }
   } else {

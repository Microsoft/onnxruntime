--- conflicted
+++ resolved
@@ -199,25 +199,10 @@
     // Output shape is explicitly provided - pad values will have to be computed
     if (*out_size != -1) {
       ORT_ENFORCE(*out_size >= 0);
-<<<<<<< HEAD
-      // total padding size
-      int64_t paddings = std::max<int64_t>(0, (in_size - 1) * stride + adj + (kernel - 1) * dilation + 1 - *out_size);
-      if (pad_type == AutoPadType::SAME_LOWER) {  // pad more on head when paddings are odd.
-        *pad_head = paddings - paddings / 2;
-        *pad_tail = paddings / 2;
-      } else {
-        // for pad_type is NOTSET, SAME_UPPER or VALID
-        // set pad_head as paddings/2, pad_tail as paddings-paddings/2.
-        // That said, we pad more on tail when paddings are odd.
-        *pad_head = paddings / 2;
-        *pad_tail = paddings - paddings / 2;
-      }
-=======
       // total pad
       auto total_pad = ComputeTotalPad(in_size, stride, adj,
                                        kernel, dilation, *out_size);
       DistributePadding(pad_type, total_pad, *pad_head, *pad_tail);
->>>>>>> ce6161cf
       return;
     }
 

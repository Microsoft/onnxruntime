/**
* Copyright (c) 2016-present, Facebook, Inc.
*
* Licensed under the Apache License, Version 2.0 (the "License");
* you may not use this file except in compliance with the License.
* You may obtain a copy of the License at
*
*     http://www.apache.org/licenses/LICENSE-2.0
*
* Unless required by applicable law or agreed to in writing, software
* distributed under the License is distributed on an "AS IS" BASIS,
* WITHOUT WARRANTIES OR CONDITIONS OF ANY KIND, either express or implied.
* See the License for the specific language governing permissions and
* limitations under the License.
*/
/* Modifications Copyright (c) Microsoft. */

#pragma once

#include "core/providers/cpu/nn/conv_attributes.h"

namespace onnxruntime {

struct ConvTransposeAttributes : public ConvAttributes {
  explicit ConvTransposeAttributes(const OpNodeProtoHelper<ProtoHelperNodeContext>& info)
      : ConvAttributes(info),
        output_padding(info.GetAttrsOrDefault<int64_t>("output_padding")),
        output_shape(info.GetAttrsOrDefault<int64_t>("output_shape")) {
  }

  struct Prepare {
    const Tensor* X;
    const Tensor* F;
    const Tensor* B;
    Tensor* Y;
    int64_t N;
    int64_t num_input_channels;
    int64_t num_output_channels;
    TensorShape input_shape;
    std::vector<int64_t> kernel_shape;
    std::vector<int64_t> pads;
    std::vector<int64_t> dilations;
    std::vector<int64_t> strides;
  };

  Status PrepareForCompute(OpKernelContext* context, bool has_bias, Prepare& p, bool dynamic_padding = false) const {
    const Tensor* X = context->Input<Tensor>(0);
    const Tensor* F = context->Input<Tensor>(1);
    const Tensor* Pads = dynamic_padding ? context->Input<Tensor>(2) : nullptr;
    const Tensor* B = has_bias ? (dynamic_padding ? context->Input<Tensor>(3) : context->Input<Tensor>(2)) : nullptr;
    const TensorShape& input_shape = X->Shape().Slice(2);

    const int64_t num_input_channels = X->Shape()[1];
    const int64_t N = X->Shape()[0];
    const int64_t num_output_channels_multiplier = F->Shape()[1];
    const int64_t num_output_channels = num_output_channels_multiplier * group;

    // input validations
    if (group <= 0) {
      return ORT_MAKE_STATUS(ONNXRUNTIME, INVALID_ARGUMENT, "group count is <= 0",
                             " group: ", group);
    }

    if (X->Shape().NumDimensions() != F->Shape().NumDimensions()) {
      return ORT_MAKE_STATUS(ONNXRUNTIME, INVALID_ARGUMENT, "X num_dims does not match W num_dims.",
                             " X: ", X->Shape().ToString().c_str(),
                             " W: ", F->Shape().ToString().c_str());
    }

    if (F->Shape()[0] != num_input_channels) {
      return ORT_MAKE_STATUS(ONNXRUNTIME, INVALID_ARGUMENT, "filter number not equal to input channel number.",
                             " filter_number: ", F->Shape()[0],
                             " num_input_channels: ", num_input_channels);
    }

    // it looks like num_output_channels is really k*group similar to how in the conv case
    // num_input_channels is k*group. hence removing the check for num_output_channels here.

    if (num_input_channels % group != 0) {
      return ORT_MAKE_STATUS(ONNXRUNTIME, INVALID_ARGUMENT, "Input channels is not divisible by group.",
                             " num_input_channels: ", num_input_channels,
                             " group: ", group);
    }

    std::vector<int64_t> kernel_shape;
    ORT_RETURN_IF_ERROR(ComputeKernelShape(F->Shape(), kernel_shape));

    std::vector<int64_t> local_output_padding(output_padding);
    if (local_output_padding.empty()) {
      local_output_padding.resize(kernel_shape.size(), 0);
    }
    std::vector<int64_t> local_pads;
    local_pads.reserve(2 * (input_shape.NumDimensions()));
    if (dynamic_padding) {
      for (int64_t i = 0; i < Pads->Shape().SizeFromDimension(0); ++i) {
        local_pads.push_back(Pads->Data<int64_t>()[i]);
      }
    } else {
      local_pads.assign(pads.begin(), pads.end());
    }
    if (local_pads.empty()) {
      local_pads.resize(kernel_shape.size() * 2, 0);
    }
    std::vector<int64_t> local_dilations(dilations);
    if (local_dilations.empty()) {
      local_dilations.resize(kernel_shape.size(), 1);
    }
    std::vector<int64_t> local_strides(strides);
    if (local_strides.empty()) {
      local_strides.resize(kernel_shape.size(), 1);
    }

    std::vector<int64_t> Y_dims;

    ComputePadsAndOutputShape(input_shape, num_output_channels, kernel_shape,
                              local_strides, local_dilations, local_output_padding, N, &local_pads, &Y_dims);
    TensorShape Yshape(Y_dims);
    Tensor* Y = context->Output(0, Yshape);

    p.X = X;
    p.F = F;
    p.B = B;
    p.Y = Y;
    p.N = N;
    p.input_shape = std::move(input_shape);
    p.num_input_channels = num_input_channels;
    p.num_output_channels = num_output_channels;
    p.kernel_shape = std::move(kernel_shape);
    p.pads = std::move(local_pads);
    p.strides = std::move(local_strides);
    p.dilations = std::move(local_dilations);
    return Status::OK();
  }

  void ComputePadsAndOutputShape(TensorShape input_shape, int64_t output_channel,
                                 const std::vector<int64_t>& kernel_shape, const std::vector<int64_t>& p_strides,
                                 const std::vector<int64_t>& p_dilations, const std::vector<int64_t>& p_output_padding, const int64_t N,
                                 std::vector<int64_t>* p_pads, std::vector<int64_t>* output_shape_p) const {
    size_t output_shape_size = output_shape.size();
    output_shape_p->insert(output_shape_p->begin(), {N, output_channel});

    size_t rank = input_shape.NumDimensions();
    for (size_t dim = 0; dim < rank; ++dim) {
      int64_t dim_size = -1;

      if (output_shape_size != 0) {
        dim_size = output_shape_size == rank ? output_shape[dim] : output_shape[dim + 2];
      }

      ComputeTransposePadAndOutputShape(
          input_shape[dim],
          p_strides[dim],
          kernel_shape[dim],
          p_dilations[dim],
          p_output_padding[dim],
          auto_pad,
          &p_pads->at(dim),
          &p_pads->at(input_shape.NumDimensions() + dim),
          &dim_size);

      ORT_ENFORCE(dim_size > 0, "Invalid input shape: ", input_shape.ToString());
      output_shape_p->push_back(dim_size);
    }
  }

  const std::vector<int64_t> output_padding;
  const std::vector<int64_t> output_shape;

 private:
  int64_t ComputeTotalPad(int64_t in_size, int64_t stride, int64_t adj,
                          int64_t kernel, int64_t dilation, int64_t out_size) const {
    int64_t total_pad =
        std::max<int64_t>(0, (in_size - 1) * stride + adj + (kernel - 1) * dilation + 1 - out_size);
    return total_pad;
  }

  void ComputeTransposePadAndOutputShape(
      const int64_t in_size,
      const int64_t stride,
      const int64_t kernel,
      const int64_t dilation,
      const int64_t adj,
      AutoPadType pad_type,
      int64_t* pad_head,
      int64_t* pad_tail,
      int64_t* out_size) const {
    // Output shape is explicitly provided - pad values will have to be computed
    if (*out_size != -1) {
      ORT_ENFORCE(*out_size >= 0);
      // total pad
      int64_t total_pad = ComputeTotalPad(in_size, stride, adj,
                                          kernel, dilation, *out_size);
      if (pad_type == AutoPadType::SAME_UPPER) {  // pad more on head when total_pad is odd.
        *pad_head = total_pad - total_pad / 2;
        *pad_tail = total_pad / 2;
      } else {
        // for pad_type is NOTSET, SAME_LOWER or VALID
        // set pad_head as total_pad/2, pad_tail as total_pad-total_pad/2.
        // That said, we pad more on tail when total_pad is odd.
        *pad_head = total_pad / 2;
        *pad_tail = total_pad - total_pad / 2;
      }
      return;
    }
<<<<<<< HEAD

    // Output shape is not provided - it needs to be computed along with pad values (if applicable)

    // NOTSET means explicit pad values were provided - no action needed
    // VALID means no padding (zero pads)- no action needed as the pads are initially assigned zero values
    if (pad_type != AutoPadType::VALID && pad_type != AutoPadType::NOTSET) {
      // total pad
      int64_t total_pad = ComputeTotalPad(in_size, stride, adj,
                                          kernel, dilation, in_size);
      if (pad_type == AutoPadType::SAME_UPPER) {  // pad more on head when total_pad is odd.
        *pad_head = total_pad - total_pad / 2;
        *pad_tail = total_pad / 2;
      } else {
        // for pad_type is NOTSET, SAME_LOWER or VALID
        // set pad_head as total_pad/2, pad_tail as total_pad-total_pad/2.
        // That said, we pad more on tail when total_pad is odd.
        *pad_head = total_pad / 2;
        *pad_tail = total_pad - total_pad / 2;
=======
    if (pad_type != AutoPadType::NOTSET) {
      switch (pad_type) {
          // We handle cases of AutoPadType::VALID and AutoPadType::SAME_UPPER/LOWER,
          // the same way
        case AutoPadType::VALID:
        case AutoPadType::SAME_UPPER:
        case AutoPadType::SAME_LOWER:
          *pad_head = 0;
          *pad_tail = 0;
          *out_size = (in_size - 1) * stride + adj + (kernel - 1) * dilation + 1;
          break;
        default:
          ORT_NOT_IMPLEMENTED("pad type not supported");
>>>>>>> 7ddeafdf
      }
    }

    *out_size =
        (in_size - 1) * stride + adj + (kernel - 1) * dilation + 1 - *pad_head - *pad_tail;
  }
};

}  // namespace onnxruntime<|MERGE_RESOLUTION|>--- conflicted
+++ resolved
@@ -202,7 +202,6 @@
       }
       return;
     }
-<<<<<<< HEAD
 
     // Output shape is not provided - it needs to be computed along with pad values (if applicable)
 
@@ -221,24 +220,8 @@
         // That said, we pad more on tail when total_pad is odd.
         *pad_head = total_pad / 2;
         *pad_tail = total_pad - total_pad / 2;
-=======
-    if (pad_type != AutoPadType::NOTSET) {
-      switch (pad_type) {
-          // We handle cases of AutoPadType::VALID and AutoPadType::SAME_UPPER/LOWER,
-          // the same way
-        case AutoPadType::VALID:
-        case AutoPadType::SAME_UPPER:
-        case AutoPadType::SAME_LOWER:
-          *pad_head = 0;
-          *pad_tail = 0;
-          *out_size = (in_size - 1) * stride + adj + (kernel - 1) * dilation + 1;
-          break;
-        default:
-          ORT_NOT_IMPLEMENTED("pad type not supported");
->>>>>>> 7ddeafdf
-      }
-    }
-
+      }
+    }
     *out_size =
         (in_size - 1) * stride + adj + (kernel - 1) * dilation + 1 - *pad_head - *pad_tail;
   }

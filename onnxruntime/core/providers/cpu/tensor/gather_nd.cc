// Copyright (c) Microsoft Corporation. All rights reserved.
// Licensed under the MIT License.

#include "gather_nd.h"
#include "core/platform/threadpool.h"

namespace onnxruntime {

// Register a kernel for kMsDomain (contrib op) GatherND
#ifndef DISABLE_CONTRIB_OPS

namespace contrib {
// TODO: Remove this contrib kernel registration and the schema from the appropriate places
// once Keras Mask RCNN is shipped with all ONNX domain ops

// Currently this kernel is required to support Keras Mask-RCNN
ONNX_OPERATOR_KERNEL_EX(GatherND, kMSDomain, 1, kCpuExecutionProvider,
                        KernelDefBuilder()
                            .TypeConstraint("T", DataTypeImpl::AllTensorTypes())
                            // contrib spec supports `int32_t` and `int64_t` for indices
                            .TypeConstraint("Tind", {DataTypeImpl::GetTensorType<int32_t>(),
                                                     DataTypeImpl::GetTensorType<int64_t>()}),
                        GatherND);

}  // namespace contrib

#endif

ONNX_CPU_OPERATOR_KERNEL(
    GatherND,
    11,
    KernelDefBuilder()
        .TypeConstraint("T", DataTypeImpl::AllTensorTypes())
        // official ONNX spec only supports `int64_t` for indices
        .TypeConstraint("Tind", DataTypeImpl::GetTensorType<int64_t>()),
    GatherND);

ONNX_CPU_OPERATOR_KERNEL(
    GatherND,
    12,
    KernelDefBuilder()
        .TypeConstraint("T", DataTypeImpl::AllTensorTypes())
        .TypeConstraint("Tind", DataTypeImpl::GetTensorType<int64_t>()),
    GatherND);

template <typename Tind>
<<<<<<< HEAD
Status GatherNDBase::PrepareForCompute(const TensorShape& input_shape, const Tensor* indices_tensor,
                                       const int64_t bytes_per_value, Prepare& p) const {
=======
Status GatherNDBase::PrepareForCompute(OpKernelContext* context, Prepare& p, concurrency::ThreadPool* tp) const {
  const auto* input_tensor = context->Input<Tensor>(0);
  const auto* indices_tensor = context->Input<Tensor>(1);
  ORT_ENFORCE(input_tensor != nullptr && indices_tensor != nullptr, "GatherNDBase PrepareForCompute: Input count mismatch");

  const auto& input_shape = input_tensor->Shape();
>>>>>>> 905c5356
  const auto& indices_shape = indices_tensor->Shape();
  if (indices_shape.NumDimensions() == 0) {
    return ORT_MAKE_STATUS(ONNXRUNTIME, INVALID_ARGUMENT, "indices tensor must has rank larger than 0");
  }

  const auto num_slice_dims = indices_shape[indices_shape.NumDimensions() - 1];
  const auto num_slices = indices_shape.SizeToDimension(indices_shape.NumDimensions() - 1);
  const auto slice_size = input_shape.SizeFromDimension(batch_dims_ + num_slice_dims);
  const auto num_batches = input_shape.SizeToDimension(batch_dims_);
  const auto input_batch_stride = input_shape.SizeFromDimension(batch_dims_);
  const auto num_slices_per_batch = num_slices / num_batches;
  std::vector<int64_t> sizes_from_slice_dims(num_slice_dims);
  for (int64_t i = 0; i < num_slice_dims; ++i) {
    sizes_from_slice_dims[i] = input_shape.SizeFromDimension(batch_dims_ + i + 1);
  }

  int64_t err_index = 0;
  p.element_bytes = bytes_per_value;
  p.element_count_per_slice = slice_size;
  p.bytes_per_slice = p.element_bytes * p.element_count_per_slice;
  const auto* indices_data = indices_tensor->Data<Tind>();
  p.slice_offsets.assign(num_slices, 0LL);

<<<<<<< HEAD
// Compute the element_offset
#ifdef _OPENMP
#pragma omp parallel for
#endif
  for (int64_t slice_idx = 0; slice_idx < num_slices; ++slice_idx) {
=======
  if (input_tensor->IsDataTypeString()) {
    p.input_str_base = static_cast<const std::string*>(input_tensor->DataRaw());
    p.output_str_base = static_cast<std::string*>(output_tensor->MutableDataRaw());
  } else {
    p.input_base = static_cast<const uint8_t*>(input_tensor->DataRaw());
    p.output_base = static_cast<uint8_t*>(output_tensor->MutableDataRaw());
  }

  // Compute the element_offset
  auto lambda = [&](int64_t slice_idx) {
>>>>>>> 905c5356
    const size_t batch_idx = slice_idx / num_slices_per_batch;
    const size_t input_base_offset = batch_idx * input_batch_stride;

    const auto* const slice_indices = indices_data + slice_idx * num_slice_dims;
    size_t relative_slice_offset = 0;
    for (int64_t dim_idx = 0; dim_idx < num_slice_dims; ++dim_idx) {
      int64_t index = static_cast<int64_t>(slice_indices[dim_idx]);
      const auto upper_limit = input_shape[batch_dims_ + dim_idx];
      const auto lower_limit = -upper_limit;
      if (index < lower_limit || index >= upper_limit) {
        err_index = index;
        break;
      }
      if (index < 0) index += upper_limit;

      relative_slice_offset += index * sizes_from_slice_dims[dim_idx];
    }

    p.slice_offsets[slice_idx] = input_base_offset + relative_slice_offset;
  };
  concurrency::ThreadPool::TryParallelFor(tp, num_slices, static_cast<double>(num_slice_dims),
                                          [&lambda](ptrdiff_t first, ptrdiff_t last) {
                                            for (int slice_idx = static_cast<int>(first), end = static_cast<int>(last); slice_idx < end; ++slice_idx) {
                                              lambda(slice_idx);
                                            }
                                          });

  return err_index == 0 ? Status::OK()
                        : ORT_MAKE_STATUS(ONNXRUNTIME, INVALID_ARGUMENT, "invalid index found, index = ", err_index);
}

<<<<<<< HEAD
template Status GatherNDBase::PrepareForCompute<int32_t>(const TensorShape& input_shape,
                                                         const Tensor* indices_tensor,
                                                         const int64_t bytes_per_value, Prepare& p) const;
template Status GatherNDBase::PrepareForCompute<int64_t>(const TensorShape& input_shape,
                                                         const Tensor* indices_tensor,
                                                         const int64_t bytes_per_value, Prepare& p) const;
=======
template Status GatherNDBase::PrepareForCompute<int32_t>(OpKernelContext*, Prepare&, concurrency::ThreadPool*) const;
template Status GatherNDBase::PrepareForCompute<int64_t>(OpKernelContext*, Prepare&, concurrency::ThreadPool*) const;
>>>>>>> 905c5356

Status GatherND::Compute(OpKernelContext* context) const {
  const auto* input_tensor = context->Input<Tensor>(0);
  const auto* indices_tensor = context->Input<Tensor>(1);

  ORT_ENFORCE(input_tensor != nullptr && indices_tensor != nullptr, "GatherNDBase PrepareForCompute: Input count mismatch");

  const auto& input_shape = input_tensor->Shape();
  const auto& indices_shape = indices_tensor->Shape();

  int64_t last_indices_dimension = batch_dims_ + indices_shape[indices_shape.NumDimensions() - 1];
  if (last_indices_dimension > static_cast<int64_t>(input_shape.NumDimensions())) {
    return ORT_MAKE_STATUS(ONNXRUNTIME, INVALID_ARGUMENT,
                           "last dimension of indices must not be larger than rank of input tensor");
  }

  std::vector<int64_t> shape(indices_shape.GetDims().begin(), indices_shape.GetDims().end() - 1);
  shape.insert(shape.end(), input_shape.GetDims().begin() + last_indices_dimension,
               input_shape.GetDims().end());

  auto* output_tensor = context->Output(0, TensorShape(std::move(shape)));

  Prepare p;
<<<<<<< HEAD
  if (input_tensor->IsDataTypeString()) {
    p.input_str_base = static_cast<const std::string*>(input_tensor->DataRaw());
    p.output_str_base = static_cast<std::string*>(output_tensor->MutableDataRaw());
  } else {
    p.input_base = static_cast<const uint8_t*>(input_tensor->DataRaw());
    p.output_base = static_cast<uint8_t*>(output_tensor->MutableDataRaw());
  }

  auto bytes_per_value = input_tensor->DataType()->Size();

  if (indices_tensor->IsDataType<int32_t>()) {
    PrepareForCompute<int32_t>(input_shape, indices_tensor, bytes_per_value, p);
  } else if (indices_tensor->IsDataType<int64_t>()) {
    PrepareForCompute<int64_t>(input_shape, indices_tensor, bytes_per_value, p);
  } else {
    return ORT_MAKE_STATUS(ONNXRUNTIME, INVALID_ARGUMENT, "indices tensor data type not supported");
  }
=======
  concurrency::ThreadPool* tp = context->GetOperatorThreadPool();
  ORT_RETURN_IF_ERROR(context->Input<Tensor>(1)->IsDataType<int32_t>()
                          ? PrepareForCompute<int32_t>(context, p, tp)
                          : PrepareForCompute<int64_t>(context, p, tp));
>>>>>>> 905c5356

  return nullptr == p.input_str_base ? GatherNumber(p, tp) : GatherString(p, tp);
}

Status GatherND::GatherNumber(const Prepare& p, concurrency::ThreadPool* tp) const {
  auto lambda = [&](int64_t slice_idx) {
    memcpy(p.output_base + slice_idx * p.bytes_per_slice, p.input_base + p.slice_offsets[slice_idx] * p.element_bytes,
           p.bytes_per_slice);
  };
  concurrency::ThreadPool::TryParallelFor(tp, p.slice_offsets.size(), static_cast<double>(p.bytes_per_slice),
                                          [&lambda](ptrdiff_t first, ptrdiff_t last) {
                                            for (int slice_idx = static_cast<int>(first), end = static_cast<int>(last); slice_idx < end; ++slice_idx) {
                                              lambda(slice_idx);
                                            }
                                          });
  return Status::OK();
}

Status GatherND::GatherString(const Prepare& p, concurrency::ThreadPool* tp) const {
  auto lambda = [&](int64_t slice_idx) {
    const int64_t slice_base_offset = slice_idx * p.element_count_per_slice;
    for (int64_t j = 0; j < static_cast<int64_t>(p.element_count_per_slice); ++j) {
      p.output_str_base[slice_base_offset + j] = p.input_str_base[p.slice_offsets[slice_idx] + j];
    }
  };
  concurrency::ThreadPool::TryParallelFor(tp, p.slice_offsets.size(), static_cast<double>(p.element_count_per_slice),
                                          [&lambda](ptrdiff_t first, ptrdiff_t last) {
                                            for (int slice_idx = static_cast<int>(first), end = static_cast<int>(last); slice_idx < end; ++slice_idx) {
                                              lambda(slice_idx);
                                            }
                                          });

  return Status::OK();
}

}  // namespace onnxruntime<|MERGE_RESOLUTION|>--- conflicted
+++ resolved
@@ -44,17 +44,8 @@
     GatherND);
 
 template <typename Tind>
-<<<<<<< HEAD
 Status GatherNDBase::PrepareForCompute(const TensorShape& input_shape, const Tensor* indices_tensor,
-                                       const int64_t bytes_per_value, Prepare& p) const {
-=======
-Status GatherNDBase::PrepareForCompute(OpKernelContext* context, Prepare& p, concurrency::ThreadPool* tp) const {
-  const auto* input_tensor = context->Input<Tensor>(0);
-  const auto* indices_tensor = context->Input<Tensor>(1);
-  ORT_ENFORCE(input_tensor != nullptr && indices_tensor != nullptr, "GatherNDBase PrepareForCompute: Input count mismatch");
-
-  const auto& input_shape = input_tensor->Shape();
->>>>>>> 905c5356
+                                       const int64_t bytes_per_value, Prepare& p, concurrency::ThreadPool* tp) const {
   const auto& indices_shape = indices_tensor->Shape();
   if (indices_shape.NumDimensions() == 0) {
     return ORT_MAKE_STATUS(ONNXRUNTIME, INVALID_ARGUMENT, "indices tensor must has rank larger than 0");
@@ -78,24 +69,8 @@
   const auto* indices_data = indices_tensor->Data<Tind>();
   p.slice_offsets.assign(num_slices, 0LL);
 
-<<<<<<< HEAD
-// Compute the element_offset
-#ifdef _OPENMP
-#pragma omp parallel for
-#endif
-  for (int64_t slice_idx = 0; slice_idx < num_slices; ++slice_idx) {
-=======
-  if (input_tensor->IsDataTypeString()) {
-    p.input_str_base = static_cast<const std::string*>(input_tensor->DataRaw());
-    p.output_str_base = static_cast<std::string*>(output_tensor->MutableDataRaw());
-  } else {
-    p.input_base = static_cast<const uint8_t*>(input_tensor->DataRaw());
-    p.output_base = static_cast<uint8_t*>(output_tensor->MutableDataRaw());
-  }
-
   // Compute the element_offset
   auto lambda = [&](int64_t slice_idx) {
->>>>>>> 905c5356
     const size_t batch_idx = slice_idx / num_slices_per_batch;
     const size_t input_base_offset = batch_idx * input_batch_stride;
 
@@ -127,17 +102,14 @@
                         : ORT_MAKE_STATUS(ONNXRUNTIME, INVALID_ARGUMENT, "invalid index found, index = ", err_index);
 }
 
-<<<<<<< HEAD
 template Status GatherNDBase::PrepareForCompute<int32_t>(const TensorShape& input_shape,
                                                          const Tensor* indices_tensor,
-                                                         const int64_t bytes_per_value, Prepare& p) const;
+                                                         const int64_t bytes_per_value, Prepare& p,
+                                                         concurrency::ThreadPool*) const;
 template Status GatherNDBase::PrepareForCompute<int64_t>(const TensorShape& input_shape,
                                                          const Tensor* indices_tensor,
-                                                         const int64_t bytes_per_value, Prepare& p) const;
-=======
-template Status GatherNDBase::PrepareForCompute<int32_t>(OpKernelContext*, Prepare&, concurrency::ThreadPool*) const;
-template Status GatherNDBase::PrepareForCompute<int64_t>(OpKernelContext*, Prepare&, concurrency::ThreadPool*) const;
->>>>>>> 905c5356
+                                                         const int64_t bytes_per_value, Prepare& p,
+                                                         concurrency::ThreadPool*) const;
 
 Status GatherND::Compute(OpKernelContext* context) const {
   const auto* input_tensor = context->Input<Tensor>(0);
@@ -161,7 +133,7 @@
   auto* output_tensor = context->Output(0, TensorShape(std::move(shape)));
 
   Prepare p;
-<<<<<<< HEAD
+  concurrency::ThreadPool* tp = context->GetOperatorThreadPool();
   if (input_tensor->IsDataTypeString()) {
     p.input_str_base = static_cast<const std::string*>(input_tensor->DataRaw());
     p.output_str_base = static_cast<std::string*>(output_tensor->MutableDataRaw());
@@ -173,18 +145,12 @@
   auto bytes_per_value = input_tensor->DataType()->Size();
 
   if (indices_tensor->IsDataType<int32_t>()) {
-    PrepareForCompute<int32_t>(input_shape, indices_tensor, bytes_per_value, p);
+    PrepareForCompute<int32_t>(input_shape, indices_tensor, bytes_per_value, p, tp);
   } else if (indices_tensor->IsDataType<int64_t>()) {
-    PrepareForCompute<int64_t>(input_shape, indices_tensor, bytes_per_value, p);
+    PrepareForCompute<int64_t>(input_shape, indices_tensor, bytes_per_value, p, tp);
   } else {
     return ORT_MAKE_STATUS(ONNXRUNTIME, INVALID_ARGUMENT, "indices tensor data type not supported");
   }
-=======
-  concurrency::ThreadPool* tp = context->GetOperatorThreadPool();
-  ORT_RETURN_IF_ERROR(context->Input<Tensor>(1)->IsDataType<int32_t>()
-                          ? PrepareForCompute<int32_t>(context, p, tp)
-                          : PrepareForCompute<int64_t>(context, p, tp));
->>>>>>> 905c5356
 
   return nullptr == p.input_str_base ? GatherNumber(p, tp) : GatherString(p, tp);
 }

--- conflicted
+++ resolved
@@ -96,21 +96,16 @@
   const auto& x_shape = x.Shape();
   const auto& scale_shape = y_scale.Shape();
   const auto& zero_point_shape = y_zero_point.Shape();
-  
+
 
   //enforce that scale and zero point are scalars or 1D tensors with size == 1
   ORT_ENFORCE(scale_shape.NumDimensions() == 0 || (scale_shape.NumDimensions() == 1 && scale_shape.GetDims().size() == 1), "x_scale must be a scalar.");
   ORT_ENFORCE(zero_point_shape.NumDimensions() == 0 || (zero_point_shape.NumDimensions() == 1 && zero_point_shape.GetDims().size() == 1), "x_zero_point must be a scalar.");
-  
+
   const int8_t zero_point = *(y_zero_point.template Data<int8_t>());
   const float scale = *(y_scale.template Data<float>());
-<<<<<<< HEAD
-  const float* input = x.template Data<float>();
-  int8_t* output = y.template MutableData<int8_t>();
-=======
   const auto* input = x.template Data<float>();
   auto* output = y.template MutableData<uint8_t>();
->>>>>>> 2c052919
   const auto num_of_elements = x_shape.Size();
 
   for (int i = 0; i < num_of_elements; ++i) {

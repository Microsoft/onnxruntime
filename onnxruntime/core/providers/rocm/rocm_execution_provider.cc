--- conflicted
+++ resolved
@@ -79,22 +79,14 @@
         true,
         {gpu_mem_limit,
          static_cast<int>(arena_extend_strategy),
-<<<<<<< HEAD
-         -1, -1, -1, false});
-=======
          -1, -1});
->>>>>>> fce67e2b
 
     // ROCM malloc/free is expensive so always use an arena
     return CreateAllocator(default_memory_info);
   }
 }
 
-<<<<<<< HEAD
-ROCMExecutionProvider::PerThreadContext::PerThreadContext(OrtDevice::DeviceId device_id, hipStream_t stream, size_t gpu_mem_limit,
-=======
 ROCMExecutionProvider::PerThreadContext::PerThreadContext(OrtDevice::DeviceId device_id, hipStream_t stream, size_t gpu_mem_limit, 
->>>>>>> fce67e2b
                                                           ArenaExtendStrategy arena_extend_strategy, ROCMExecutionProviderExternalAllocatorInfo external_allocator_info) {
   HIP_CALL_THROW(hipSetDevice(device_id));
   stream_ = stream;

--- conflicted
+++ resolved
@@ -64,16 +64,14 @@
 
   DeviceAllocatorRegistrationInfo default_memory_info(
       {OrtMemTypeDefault,
-<<<<<<< HEAD
-       [](int id) {
+       [](OrtDevice::DeviceId id) {
          return onnxruntime::make_unique<CUDAAllocator>(id, CUDA);
        },
-       std::numeric_limits<size_t>::max()});
-=======
-       [](OrtDevice::DeviceId id) { return onnxruntime::make_unique<CUDAAllocator>(id, CUDA); }, cuda_mem_limit, arena_extend_strategy});
->>>>>>> 5708c4fe
-
-  allocator_ = CreateAllocator(default_memory_info, device_id);
+       cuda_mem_limit, 
+       arena_extend_strategy});
+
+  // CUDA malloc/free is expensive so always use an arena
+  allocator_ = CreateAllocator(default_memory_info, device_id, /*create_arena*/ true);
 }
 
 CUDAExecutionProvider::PerThreadContext::~PerThreadContext() {

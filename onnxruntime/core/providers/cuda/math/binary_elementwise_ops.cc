--- conflicted
+++ resolved
@@ -188,7 +188,6 @@
 // D: double
 // O: bool
 
-<<<<<<< HEAD
 #if defined(CUDA_VERSION) && CUDA_VERSION >= 11000
 #define BINARY_OP_TYPED_BF16(name, ver) BINARY_OP_TYPED(name, ver, BFloat16)
 #define BINARY_ELEMENTWISE_REGISTER_KERNEL_TYPED_BF16(name, ver) BINARY_ELEMENTWISE_REGISTER_KERNEL_TYPED(name, ver, BFloat16)
@@ -206,11 +205,6 @@
 #define BINARY_OP_VERSIONED_HFD(name, startver, endver)         \
   BINARY_OP_VERSIONED_TYPED(name, startver, endver, MLFloat16)  \
   BINARY_OP_VERSIONED_TYPED(name, startver, endver, float)      \
-=======
-#define BINARY_OP_VERSIONED_HFD(name, startver, endver)        \
-  BINARY_OP_VERSIONED_TYPED(name, startver, endver, MLFloat16) \
-  BINARY_OP_VERSIONED_TYPED(name, startver, endver, float)     \
->>>>>>> 2d9dcc45
   BINARY_OP_VERSIONED_TYPED(name, startver, endver, double)
 
 #define BINARY_OP_VERSIONED_UZILHFD(name, startver, endver)   \

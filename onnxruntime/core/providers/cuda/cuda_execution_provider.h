// Copyright (c) Microsoft Corporation. All rights reserved.
// Licensed under the MIT License.

#pragma once
#include "cuda_pch.h"
#include "core/platform/ort_mutex.h"
#include "core/graph/constants.h"
#include "core/framework/allocatormgr.h"
#include "core/framework/execution_provider.h"
#include "core/providers/cuda/gpu_data_transfer.h"
#include "shared_inc/cuda_utils.h"
#include <deque>

namespace onnxruntime {

const int CPU_ALLOCATOR_DEVICE_ID = 0;

// Information needed to construct CUDA execution providers.
struct CUDAExecutionProviderInfo {
  OrtDevice::DeviceId device_id{0};
};

// Logical device representation.
class CUDAExecutionProvider : public IExecutionProvider {
 public:
  explicit CUDAExecutionProvider(const CUDAExecutionProviderInfo& info, size_t cuda_mem_limit = std::numeric_limits<size_t>::max());
  virtual ~CUDAExecutionProvider();

  AllocatorPtr GetAllocator(int id, OrtMemType mem_type) const override;

  Status Sync() const override;

  Status OnRunStart() override;

  Status OnRunEnd() override;

  const void* GetExecutionHandle() const noexcept override {
    // The CUDA interface does not return anything interesting.
    return nullptr;
  }

  cublasHandle_t PerThreadCublasHandle() {
    return GetPerThreadContext().CublasHandle();
  }

  cudnnHandle_t PerThreadCudnnHandle() {
    return GetPerThreadContext().CudnnHandle();
  }
  curandGenerator_t PerThreadCurandGenerator() {
    return GetPerThreadContext().CurandGenerator();
  }

  template <typename T>
  const T* GetConstOnes(size_t count) {
    return GetPerThreadContext().template GetConstOnes<T>(count);
  }

  void AddDeferredReleaseCPUPtr(void* p);

  template <typename T>
  inline IAllocatorUniquePtr<T> GetScratchBuffer(size_t count_or_bytes) const {
    if (count_or_bytes == 0)
      return nullptr;

    return IAllocator::MakeUniquePtr<T>(GetAllocator(device_id_, OrtMemTypeDefault), count_or_bytes);
  }

  virtual std::shared_ptr<KernelRegistry> GetKernelRegistry() const override;
  std::unique_ptr<onnxruntime::IDataTransfer> GetDataTransfer() const override;

  virtual std::vector<std::unique_ptr<ComputeCapability>>
  GetCapability(const onnxruntime::GraphViewer& graph,
                const std::vector<const KernelRegistry*>& kernel_registries) const override;

  int GetDeviceId() const { return device_id_; }

 private:
<<<<<<< HEAD
  int device_id_;
  size_t cuda_mem_limit_;
=======
  OrtDevice::DeviceId device_id_;
>>>>>>> 4f4f4bcd

  struct DeferredReleaseCPUPtrs {
    bool recorded = false;
    std::vector<void*> cpu_ptrs;
  };
  std::unordered_map<cudaEvent_t, DeferredReleaseCPUPtrs> deferred_release_cpu_ptr_;
  OrtMutex deferred_release_cpu_ptr_mutex_;

  class PerThreadContext final {
   public:
<<<<<<< HEAD
    PerThreadContext(int device_id, size_t cuda_mem_limit);
=======
    PerThreadContext(OrtDevice::DeviceId device_id);
>>>>>>> 4f4f4bcd
    ~PerThreadContext();

    cublasHandle_t CublasHandle() const {
      return cublas_handle_;
    }

    cudnnHandle_t CudnnHandle() const {
      return cudnn_handle_;
    }

    curandGenerator_t CurandGenerator() const {
      return curand_generator_;
    }

    cudaEvent_t& GetCurrentDeferredReleaseEvent() {
      return current_deferred_release_event_;
    }

    template <typename T>
    const T* GetConstOnes(size_t count) {
      if (std::is_same<T, float>::value) {
        if (!constant_ones_float_) {
          constant_ones_float_ = cuda::CreateConstantOnes<float>();
        }
        return reinterpret_cast<const T*>(constant_ones_float_->GetBuffer(count));
      } else if (std::is_same<T, double>::value) {
        if (!constant_ones_double_) {
          constant_ones_double_ = cuda::CreateConstantOnes<double>();
        }
        return reinterpret_cast<const T*>(constant_ones_double_->GetBuffer(count));
      } else if (std::is_same<T, half>::value) {
        if (!constant_ones_half_) {
          constant_ones_half_ = cuda::CreateConstantOnes<half>();
        }
        return reinterpret_cast<const T*>(constant_ones_half_->GetBuffer(count));
      } else {
        return nullptr;
      }
    }

    AllocatorPtr GetAllocator() const {
      return allocator_;
    }

   private:
    cublasHandle_t cublas_handle_ = nullptr;
    cudnnHandle_t cudnn_handle_ = nullptr;
    curandGenerator_t curand_generator_ = nullptr;

    // deferred release for temporary CPU pinned memory used in cudaMemcpyAsync
    // note that cudaEvent will be assigned at OnRunEnd() when PerThreadContext destory
    // so the ownership is passed to deferred_release_cpu_ptr_
    cudaEvent_t current_deferred_release_event_ = nullptr;

    std::unique_ptr<cuda::IConstantBuffer<float>> constant_ones_float_;
    std::unique_ptr<cuda::IConstantBuffer<double>> constant_ones_double_;
    std::unique_ptr<cuda::IConstantBuffer<half>> constant_ones_half_;

    AllocatorPtr allocator_;
  };

  // thread local context during execution
  using PerThreadContextMap = std::unordered_map<const CUDAExecutionProvider*, std::shared_ptr<PerThreadContext>>;
  static thread_local std::unique_ptr<PerThreadContextMap> per_thread_context_map_;

  // reuse thread local context
  mutable std::deque<std::shared_ptr<PerThreadContext>> retired_context_pool_;
  mutable OrtMutex context_pool_mutex_;

  PerThreadContext& GetPerThreadContext() const;
  void ReleasePerThreadStuffs() const;
};

}  // namespace onnxruntime<|MERGE_RESOLUTION|>--- conflicted
+++ resolved
@@ -75,12 +75,8 @@
   int GetDeviceId() const { return device_id_; }
 
  private:
-<<<<<<< HEAD
-  int device_id_;
+  OrtDevice::DeviceId device_id_;
   size_t cuda_mem_limit_;
-=======
-  OrtDevice::DeviceId device_id_;
->>>>>>> 4f4f4bcd
 
   struct DeferredReleaseCPUPtrs {
     bool recorded = false;
@@ -91,11 +87,7 @@
 
   class PerThreadContext final {
    public:
-<<<<<<< HEAD
-    PerThreadContext(int device_id, size_t cuda_mem_limit);
-=======
-    PerThreadContext(OrtDevice::DeviceId device_id);
->>>>>>> 4f4f4bcd
+    PerThreadContext(OrtDevice::DeviceId device_id, size_t cuda_mem_limit);
     ~PerThreadContext();
 
     cublasHandle_t CublasHandle() const {

// Copyright (c) Microsoft Corporation. All rights reserved.
// Licensed under the MIT License.

#pragma once
#include <stdint.h>
#include "core/providers/cuda/shared_inc/cuda_utils.h"

namespace onnxruntime {
namespace cuda {

bool CanDoTranspose3D(int32_t rank, const std::vector<int64_t>& input_dims, const std::vector<size_t>& permutations);
Status Transpose3DImpl(cudaStream_t stream, size_t element_size, const TArray<int64_t>& input_shape, const TArray<int64_t>& input_strides, const void* input_data,
                       void* output_data, int64_t N);
bool CanDoTranspose4D(const cudaDeviceProp& prop,
                      size_t element_size,
                      int32_t rank,
                      const std::vector<int64_t>& input_dims,
                      const std::vector<size_t>& permutations);
<<<<<<< HEAD
Status Transpose4DImpl(size_t element_size, const TArray<int64_t>& input_shape, const TArray<int64_t>& input_strides, const void* input_data,
                       const TArray<int64_t>& output_strides, void* output_data, int N);
Status TransposeImpl(size_t element_size, int32_t shape_rank, const TArray<int64_t>& input_strides,
=======
Status Transpose4DImpl(cudaStream_t stream, size_t element_size, const TArray<int64_t>& input_shape, const TArray<int64_t>& input_strides, const void* input_data,
                       const TArray<int64_t>& output_strides, void* output_data, int N);
Status TransposeImpl(cudaStream_t stream, size_t element_size, int32_t shape_rank, const TArray<int64_t>& input_strides,
>>>>>>> f649f917
                     const void* input_data, const TArray<fast_divmod>& fdm_output_strides, void* output_data, int N);
}  // namespace cuda
}  // namespace onnxruntime<|MERGE_RESOLUTION|>--- conflicted
+++ resolved
@@ -16,15 +16,9 @@
                       int32_t rank,
                       const std::vector<int64_t>& input_dims,
                       const std::vector<size_t>& permutations);
-<<<<<<< HEAD
-Status Transpose4DImpl(size_t element_size, const TArray<int64_t>& input_shape, const TArray<int64_t>& input_strides, const void* input_data,
-                       const TArray<int64_t>& output_strides, void* output_data, int N);
-Status TransposeImpl(size_t element_size, int32_t shape_rank, const TArray<int64_t>& input_strides,
-=======
 Status Transpose4DImpl(cudaStream_t stream, size_t element_size, const TArray<int64_t>& input_shape, const TArray<int64_t>& input_strides, const void* input_data,
                        const TArray<int64_t>& output_strides, void* output_data, int N);
 Status TransposeImpl(cudaStream_t stream, size_t element_size, int32_t shape_rank, const TArray<int64_t>& input_strides,
->>>>>>> f649f917
                      const void* input_data, const TArray<fast_divmod>& fdm_output_strides, void* output_data, int N);
 }  // namespace cuda
 }  // namespace onnxruntime
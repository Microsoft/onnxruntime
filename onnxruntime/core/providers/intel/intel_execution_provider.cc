--- conflicted
+++ resolved
@@ -123,7 +123,6 @@
 
     auto name = node_inputs[i]->Name();
     auto it = initializers.find(name);
-<<<<<<< HEAD
     if(it == initializers.end() && node_inputs[i]->Shape() != nullptr){
       if (node_inputs[i]->Shape()->dim_size() == 0){
         return true;
@@ -135,24 +134,6 @@
 	      return true;
 	}
       }
-=======
-    // std::cout << "Name: " << node_inputs[i]->Shape() << "Dims: " << node_inputs[i]->Shape()->dim_size() << std::endl;
-    if(it == initializers.end() && node_inputs[i]->Shape() != nullptr){
-      if (node_inputs[i]->Shape()->dim_size() == 0) {
-        //throw "Node_input is zero dimension";
-        return true;
-      }
-      else{
-
-        auto num_dims = node_inputs[i]->Shape()->dim_size();
-        for(int j = 0; j < num_dims; j++){
-
-          if(node_inputs[i]->Shape()->dim(j).dim_value() == 0)
-            return true;
-        }
-      }
-
->>>>>>> a3b137d8
     }
   }
 

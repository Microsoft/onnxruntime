// Copyright (c) Microsoft Corporation. All rights reserved.
// Licensed under the MIT License.

#include <atomic>
#include "core/framework/utils.h"
#include "core/session/onnxruntime_cxx_api.h"
#include "core/session/ort_apis.h"
#include <assert.h>

// In the future we'll have more than one allocator type. Since all allocators are of type 'OrtAllocator' and there is a single
// OrtReleaseAllocator function, we need to have a common base type that lets us delete them.
struct OrtAllocatorImpl : OrtAllocator {
  virtual ~OrtAllocatorImpl() = default;
};

// This replaces the macro that's in onnxruntime_cxx_inline.h but uses the internal symbols vs the public API interface
#undef ORT_THROW_ON_ERROR
#define ORT_THROW_ON_ERROR(expr)                                           \
  if (OrtStatus* onnx_status = (expr)) {                                   \
    std::string ort_error_message = OrtApis::GetErrorMessage(onnx_status); \
    OrtErrorCode ort_error_code = OrtApis::GetErrorCode(onnx_status);      \
    OrtApis::ReleaseStatus(onnx_status);                                   \
    throw Ort::Exception(std::move(ort_error_message), ort_error_code);    \
  }

struct OrtDefaultAllocator : OrtAllocatorImpl {
  OrtDefaultAllocator() {
    OrtAllocator::version = ORT_API_VERSION;
    OrtAllocator::Alloc = [](OrtAllocator* this_, size_t size) { return static_cast<OrtDefaultAllocator*>(this_)->Alloc(size); };
    OrtAllocator::Free = [](OrtAllocator* this_, void* p) { static_cast<OrtDefaultAllocator*>(this_)->Free(p); };
    OrtAllocator::Info = [](const OrtAllocator* this_) { return static_cast<const OrtDefaultAllocator*>(this_)->Info(); };
<<<<<<< HEAD
    ORT_THROW_ON_ERROR(OrtApis::CreateCpuAllocatorInfo(OrtDeviceAllocator, OrtMemTypeDefault, &cpuAllocatorInfo));
  }

  ~OrtDefaultAllocator() override { OrtApis::ReleaseAllocatorInfo(cpuAllocatorInfo); }
=======
    ORT_THROW_ON_ERROR(OrtCreateCpuMemoryInfo(OrtDeviceAllocator, OrtMemTypeDefault, &cpu_memory_info));
  }

  ~OrtDefaultAllocator() override { OrtReleaseMemoryInfo(cpu_memory_info); }
>>>>>>> a0ba25f9

  void* Alloc(size_t size) {
    return onnxruntime::utils::DefaultAlloc(size);
  }
  void Free(void* p) {
    onnxruntime::utils::DefaultFree(p);
  }
  const OrtMemoryInfo* Info() const {
    return cpu_memory_info;
  }

 private:
  OrtDefaultAllocator(const OrtDefaultAllocator&) = delete;
  OrtDefaultAllocator& operator=(const OrtDefaultAllocator&) = delete;

  OrtMemoryInfo* cpu_memory_info;
};

#define API_IMPL_BEGIN try {
#define API_IMPL_END                                                \
  }                                                                 \
  catch (std::exception & ex) {                                     \
    return OrtApis::CreateStatus(ORT_RUNTIME_EXCEPTION, ex.what()); \
  }

ORT_API_STATUS_IMPL(OrtApis::GetAllocatorWithDefaultOptions, _Out_ OrtAllocator** out) {
  API_IMPL_BEGIN
  static OrtDefaultAllocator ort_default_allocator;
  *out = &ort_default_allocator;
  return nullptr;
  API_IMPL_END
}<|MERGE_RESOLUTION|>--- conflicted
+++ resolved
@@ -29,17 +29,10 @@
     OrtAllocator::Alloc = [](OrtAllocator* this_, size_t size) { return static_cast<OrtDefaultAllocator*>(this_)->Alloc(size); };
     OrtAllocator::Free = [](OrtAllocator* this_, void* p) { static_cast<OrtDefaultAllocator*>(this_)->Free(p); };
     OrtAllocator::Info = [](const OrtAllocator* this_) { return static_cast<const OrtDefaultAllocator*>(this_)->Info(); };
-<<<<<<< HEAD
-    ORT_THROW_ON_ERROR(OrtApis::CreateCpuAllocatorInfo(OrtDeviceAllocator, OrtMemTypeDefault, &cpuAllocatorInfo));
+    ORT_THROW_ON_ERROR(OrtApis::CreateCpuMemoryInfo(OrtDeviceAllocator, OrtMemTypeDefault, &cpu_memory_info));
   }
 
-  ~OrtDefaultAllocator() override { OrtApis::ReleaseAllocatorInfo(cpuAllocatorInfo); }
-=======
-    ORT_THROW_ON_ERROR(OrtCreateCpuMemoryInfo(OrtDeviceAllocator, OrtMemTypeDefault, &cpu_memory_info));
-  }
-
-  ~OrtDefaultAllocator() override { OrtReleaseMemoryInfo(cpu_memory_info); }
->>>>>>> a0ba25f9
+  ~OrtDefaultAllocator() override { OrtApis::ReleaseMemoryInfo(cpu_memory_info); }
 
   void* Alloc(size_t size) {
     return onnxruntime::utils::DefaultAlloc(size);

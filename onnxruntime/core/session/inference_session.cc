--- conflicted
+++ resolved
@@ -901,14 +901,6 @@
   return status;
 }
 
-<<<<<<< HEAD
-common::Status InferenceSession::RegisterGraphTransformer(std::unique_ptr<onnxruntime::GraphTransformer> p_graph_transformer,
-                                                          const std::vector<std::string>& providers,
-                                                          TransformerLevel level) {
-                                                            
-  return impl_->RegisterGraphTransformer(std::move(p_graph_transformer), providers, level);
-}
-=======
 common::Status InferenceSession::SaveModelMetadata(const onnxruntime::Model& model) {
   VLOGS(*session_logger_, 1) << "Saving model metadata";
   const onnxruntime::Graph& graph = model.MainGraph();
@@ -938,7 +930,6 @@
     input_def_map_.insert({elem->Name(), elem});
     model_input_names_.insert(elem->Name());
   }
->>>>>>> 98887f65
 
   // save outputs
   const auto& outputs = graph.GetOutputs();

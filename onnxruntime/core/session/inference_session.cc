--- conflicted
+++ resolved
@@ -216,7 +216,6 @@
   // Update the number of steps for the graph transformer manager using the "finalized" session options
   ORT_ENFORCE(graph_transformation_mgr_.SetSteps(session_options_.max_num_graph_transformation_steps).IsOK());
 #endif
-<<<<<<< HEAD
   if (OpSchemaRegistry::Instance()->GetLoadedSchemaVersion() == -1) {
     if (session_options_.session_onnx_opset_version == 0) {
       // By default if session_onnx_opset_version=0, it registers all ONNX opset schema for all opset versions
@@ -226,12 +225,8 @@
       RegisterOnnxOperatorSetSchema(session_options_.session_onnx_opset_version);
     }
   }
-  bool set_denormal_as_zero = session_options_.GetConfigOrDefault(kOrtSessionOptionsConfigSetDenormalAsZero, "0") == "1";
-=======
-
   bool set_denormal_as_zero =
       session_options_.config_options.GetConfigOrDefault(kOrtSessionOptionsConfigSetDenormalAsZero, "0") == "1";
->>>>>>> 0e48187b
 
   // The only first session option for flush-to-zero and denormal-as-zero is effective to main thread and OpenMP threads.
   {

// Copyright (c) Microsoft Corporation. All rights reserved.
// Licensed under the MIT License.

#ifdef _WIN32
#pragma warning(disable : 4267)
#endif

#include "core/session/inference_session.h"

#include <memory>
#include <sstream>
#include <unordered_set>
#include <list>

#include "core/common/logging/logging.h"
#include "core/common/task_thread_pool.h"
#include "core/platform/notification.h"
#include "core/platform/ort_mutex.h"
#include "core/graph/graph_viewer.h"
#include "core/graph/graph_utils.h"
#include "core/graph/model.h"
#include "core/framework/allocatormgr.h"
#include "core/framework/customregistry.h"
#include "core/framework/environment.h"
#include "core/framework/error_code_helper.h"
#include "core/framework/execution_frame.h"
#include "core/framework/feeds_fetches_manager.h"
#include "core/framework/graph_partitioner.h"
#include "core/framework/kernel_def_builder.h"
#include "core/framework/kernel_registry.h"
#include "core/framework/ml_value_patterns_planner.h"
#include "core/framework/mldata_type_utils.h"
#include "core/framework/mlvalue_name_idx_map.h"
#include "core/framework/sequential_executor.h"
#include "core/framework/op_kernel_context_internal.h"
#include "core/framework/parallel_executor.h"
#include "core/framework/session_state_initializer.h"
#include "core/framework/tensorprotoutils.h"
#include "core/framework/tensor_type_and_shape.h"
#include "core/framework/utils.h"
#include "core/optimizer/transformer_memcpy.h"
#include "core/optimizer/graph_transformer.h"
#include "core/optimizer/insert_cast_transformer.h"
#include "core/optimizer/transformer_memcpy.h"
#include "core/providers/cpu/cpu_execution_provider.h"
#include "core/session/IOBinding.h"
#include "core/session/custom_ops.h"
#include "core/util/protobuf_parsing_utils.h"
#include "core/optimizer/rule_based_graph_transformer.h"
#include "core/optimizer/graph_transformer_utils.h"

#ifdef USE_EIGEN_THREADPOOL
#include <unsupported/Eigen/CXX11/ThreadPool>
#endif

using namespace ONNX_NAMESPACE;

<<<<<<< HEAD
ONNXTensorElementDataType
MLDataTypeToOnnxRuntimeTensorElementDataType(const onnxruntime::DataTypeImpl* cpp_type);

ORT_API_STATUS_IMPL(OrtKernelInfoGetAttribute_float, _In_ OrtKernelInfo* info,
                    _In_ const char* name, _Out_ float* out) {
  auto status = reinterpret_cast<onnxruntime::OpKernelInfo*>(info)->GetAttr<float>(name, out);
  if (status.IsOK())
    return nullptr;
  return onnxruntime::ToOrtStatus(status);
}

ORT_API_STATUS_IMPL(OrtKernelInfoGetAttribute_int64, _In_ OrtKernelInfo* info,
                    _In_ const char* name, _Out_ int64_t* out) {
  auto status = reinterpret_cast<onnxruntime::OpKernelInfo*>(info)->GetAttr<int64_t>(name, out);
  if (status.IsOK())
    return nullptr;
  return onnxruntime::ToOrtStatus(status);
}

=======
>>>>>>> 41dc3130
namespace onnxruntime {
namespace {
template <typename T>
const T* GetDateFormatString();

template <>
inline const char* GetDateFormatString<char>() {
  return "%Y-%m-%d_%H-%M-%S";
}
#ifdef _WIN32
template <>
inline const wchar_t* GetDateFormatString<wchar_t>() {
  return L"%Y-%m-%d_%H-%M-%S";
}
#endif
//TODO: use LoggingManager::GetTimestamp and date::operator<<
// (see ostream_sink.cc for an example)
// to simplify this and match the log file timestamp format.
template <typename T>
inline std::basic_string<T> GetCurrentTimeString() {
  auto now = std::chrono::system_clock::now();
  auto in_time_t = std::chrono::system_clock::to_time_t(now);
  std::tm local_tm;  // NOLINT

#ifdef _WIN32
  ORT_ENFORCE(localtime_s(&local_tm, &in_time_t) == 0);
#else
  localtime_r(&in_time_t, &local_tm);
#endif

  T time_str[32];
  OrtStrftime<T>(time_str, sizeof(time_str), GetDateFormatString<T>(), &local_tm);
  return std::basic_string<T>(time_str);
}
}  // namespace
<<<<<<< HEAD

struct CustomOpKernel : OpKernel {
  CustomOpKernel(const OpKernelInfo& info, OrtCustomOp& op) : OpKernel(info), op_(op) {
    op_.CreateKernel(&op_, reinterpret_cast<OrtKernelInfo*>(const_cast<OpKernelInfo*>(&info)), &op_kernel_);
  }

  ~CustomOpKernel() {
    op_.KernelDestroy(op_kernel_);
  }
=======
>>>>>>> 41dc3130

InferenceSession::InferenceSession(const SessionOptions& session_options, logging::LoggingManager* logging_manager)
    : session_state_{execution_providers_},
      session_options_{session_options},
      graph_transformation_mgr_{session_options_.max_num_graph_transformation_steps},
      logging_manager_{logging_manager},
      insert_cast_transformer_{"CastFloat16Transformer"} {
  ORT_ENFORCE(Environment::IsInitialized(),
              "Environment must be initialized before creating an InferenceSession.");

  InitLogger(logging_manager);

  // currently the threadpool is used by the parallel executor only and hence
  // there is no point creating it when only sequential execution is enabled.
  if (!session_options.enable_sequential_execution) {
    int pool_size = session_options_.session_thread_pool_size == 0
                        ? std::thread::hardware_concurrency() / 2
                        : session_options_.session_thread_pool_size;

#ifdef USE_EIGEN_THREADPOOL
    thread_pool_ = std::make_unique<Eigen::NonBlockingThreadPool>(pool_size);
#else
    thread_pool_ = std::make_unique<TaskThreadPool>(pool_size);
#endif
  }

  session_state_.SetThreadPool(thread_pool_.get());
  session_profiler_.Initialize(session_logger_);
  session_state_.SetProfiler(session_profiler_);
  if (session_options.enable_profiling) {
    StartProfiling(session_options.profile_file_prefix);
  }
}

InferenceSession::~InferenceSession() {
  if (session_options_.enable_profiling) {
    try {
      EndProfiling();
    } catch (std::exception& e) {
      // TODO: Currently we have no way to transport this error to the API user
      // Maybe this should be refactored, so that profiling must be explicitly
      // started and stopped via C-API functions.
      // And not like now a session option and therefore profiling must be started
      // and stopped implicitly.
      LOGS(*session_logger_, ERROR) << "Error during EndProfiling(): " << e.what();
    } catch (...) {
      LOGS(*session_logger_, ERROR) << "Unknown error during EndProfiling()";
    }
  }
}

common::Status InferenceSession::RegisterExecutionProvider(std::unique_ptr<IExecutionProvider> p_exec_provider) {
  if (p_exec_provider == nullptr) {
    return Status(common::ONNXRUNTIME, common::FAIL, "Received nullptr for exec provider");
  }

  std::string provider_type = p_exec_provider->Type();
  VLOGS(*session_logger_, 1) << "Adding execution provider of type: " << provider_type;
  execution_providers_.Add(provider_type, std::move(p_exec_provider));

  return Status::OK();
}

common::Status InferenceSession::RegisterGraphTransformer(std::unique_ptr<onnxruntime::GraphTransformer> p_graph_transformer,
                                                          TransformerLevel level) {
  if (p_graph_transformer == nullptr) {
    return Status(common::ONNXRUNTIME, common::FAIL, "Received nullptr for graph transformer");
  }
  return graph_transformation_mgr_.Register(std::move(p_graph_transformer), level);
}

common::Status InferenceSession::AddCustomTransformerList(const std::vector<std::string>& transformers_to_enable) {
  std::copy(transformers_to_enable.begin(), transformers_to_enable.end(),
            std::back_inserter(transformers_to_enable_));

  return Status::OK();
}

common::Status InferenceSession::AddCustomOpDomains(const std::vector<OrtCustomOpDomain*>& op_domains) {
  std::shared_ptr<CustomRegistry> custom_registry;
  ORT_RETURN_IF_ERROR(CreateCustomRegistry(op_domains, custom_registry));
  RegisterCustomRegistry(custom_registry);
  return Status::OK();
}

common::Status InferenceSession::RegisterCustomRegistry(std::shared_ptr<CustomRegistry> custom_registry) {
  if (custom_registry == nullptr) {
    return Status(common::ONNXRUNTIME, common::FAIL, "Received nullptr for custom registry");
  }

  custom_registries_.push_back(custom_registry);

  // Insert session-level customized kernel registry.
  kernel_registry_manager_.RegisterKernelRegistry(custom_registry->GetKernelRegistry());
  //    if (custom_schema_registries_.empty())
  //      custom_schema_registries_.push_back();
  custom_schema_registries_.push_back(custom_registry->GetOpschemaRegistry());
  return Status::OK();
}

common::Status InferenceSession::Load(std::function<common::Status(std::shared_ptr<Model>&)> loader, const std::string& event_name) {
  Status status = Status::OK();
  auto tp = session_profiler_.StartTime();
  try {
    std::lock_guard<onnxruntime::OrtMutex> l(session_mutex_);
    if (is_model_loaded_) {  // already loaded
      LOGS(*session_logger_, ERROR) << "This session already contains a loaded model.";
      return common::Status(common::ONNXRUNTIME, common::MODEL_LOADED,
                            "This session already contains a loaded model.");
    }

    std::shared_ptr<onnxruntime::Model> p_tmp_model;
    status = loader(p_tmp_model);
    ORT_RETURN_IF_ERROR(status);

    model_ = p_tmp_model;

    status = DoPostLoadProcessing(*model_);
    ORT_RETURN_IF_ERROR(status);

    // all steps complete, mark the model as loaded.
    is_model_loaded_ = true;
  } catch (const std::exception& ex) {
    status = Status(common::ONNXRUNTIME, common::FAIL, "Exception during loading: " + std::string(ex.what()));
  } catch (...) {
    LOGS(*session_logger_, ERROR) << "Unknown exception in Load()";
    status = Status(common::ONNXRUNTIME, common::RUNTIME_EXCEPTION, "Encountered unknown exception in Load()");
  }

  if (session_profiler_.FEnabled()) {
    session_profiler_.EndTimeAndRecordEvent(profiling::SESSION_EVENT, event_name, tp);
  }

  return status;
}

template <typename T>
common::Status InferenceSession::Load(const std::basic_string<T>& model_uri) {
  model_location_ = ToWideString(model_uri);
  auto loader = [this](std::shared_ptr<onnxruntime::Model>& model) {
    return onnxruntime::Model::Load(model_location_, model, HasLocalSchema() ? &custom_schema_registries_ : nullptr);
  };

  common::Status st = Load(loader, "model_loading_uri");
  if (!st.IsOK()) {
    std::ostringstream oss;
    oss << "Load model from " << ToMBString(model_uri) << " failed:" << st.ErrorMessage();
    return common::Status(st.Category(), st.Code(), oss.str());
  }
  return Status::OK();
}

common::Status InferenceSession::Load(const std::string& model_uri) {
  return Load<char>(model_uri);
}

#ifdef _WIN32
common::Status InferenceSession::Load(const std::wstring& model_uri) {
  return Load<PATH_CHAR_TYPE>(model_uri);
}
#endif

common::Status InferenceSession::Load(const ModelProto& model_proto) {
  auto loader = [this, &model_proto](std::shared_ptr<onnxruntime::Model>& model) {
    return onnxruntime::Model::Load(model_proto, model, HasLocalSchema() ? &custom_schema_registries_ : nullptr);
  };

  return Load(loader, "model_loading_proto");
}

common::Status InferenceSession::Load(std::unique_ptr<ModelProto> p_model_proto) {
  auto loader = [this, &p_model_proto](std::shared_ptr<onnxruntime::Model>& model) {
    return onnxruntime::Model::Load(std::move(p_model_proto), model,
                                    HasLocalSchema() ? &custom_schema_registries_ : nullptr);
  };

  return Load(loader, "model_loading_proto");
}

common::Status InferenceSession::Load(std::istream& model_istream) {
  auto loader = [this, &model_istream](std::shared_ptr<onnxruntime::Model>& model) {
    ModelProto model_proto;

    google::protobuf::io::IstreamInputStream zero_copy_input(&model_istream);
    const bool result = model_proto.ParseFromZeroCopyStream(&zero_copy_input) && model_istream.eof();
    if (!result) {
      return Status(common::ONNXRUNTIME, common::INVALID_PROTOBUF,
                    "Failed to load model because protobuf parsing failed.");
    }

    return onnxruntime::Model::Load(model_proto, model, HasLocalSchema() ? &custom_schema_registries_ : nullptr);
  };

  return Load(loader, "model_loading_istream");
}

common::Status InferenceSession::TransformGraph(onnxruntime::Graph& graph,
                                                const onnxruntime::GraphTransformerManager& graph_transformer_mgr,
                                                const ExecutionProviders& providers,
                                                KernelRegistryManager& kernel_registry_manager,
                                                const InsertCastTransformer& insert_cast_transformer,
                                                SessionState& session_state) {
  // The transformer order:
  // 1. built-in graph rewriter
  // 2. each execution provider's transformer
  // 3. do node placement according to kernel definition
  // 4. insert copy nodes
  // 5. insert cast nodes.

  // first apply global(execution provider independent),  level 1(default/system/basic) graph to graph optimizations
  ORT_RETURN_IF_ERROR(graph_transformer_mgr.ApplyTransformers(graph, TransformerLevel::Level1));

  // Do partitioning based on execution providers' capability.
  GraphPartitioner partitioner(kernel_registry_manager, providers);
  ORT_RETURN_IF_ERROR(partitioner.Partition(graph, session_state.ExportDll(), session_state.GetMutableFuncMgr()));

  // apply transformers except default transformers
  // Default transformers are required for correctness and they are owned and run by inference session
  for (int i = static_cast<int>(TransformerLevel::Level1); i < static_cast<int>(TransformerLevel::MaxTransformerLevel); i++) {
    ORT_RETURN_IF_ERROR(graph_transformer_mgr.ApplyTransformers(graph, static_cast<TransformerLevel>(i)));
  }

  bool modified = false;
  // Insert cast node/s.
  ORT_RETURN_IF_ERROR(insert_cast_transformer.Apply(graph, modified));

  // Now every node should be already assigned to an execution provider
  for (auto& node : graph.Nodes()) {
    if (node.GetExecutionProviderType().empty()) {
      std::ostringstream oss;
      oss << "Could not find an implementation for the node ";
      if (!node.Name().empty()) oss << node.Name() << ":";
      oss << node.OpType();
      if (node.Op()) {
        oss << "(" << node.Op()->since_version() << ")";
      }
      return Status(common::ONNXRUNTIME, common::NOT_IMPLEMENTED, oss.str());
    }
  }

  std::vector<std::string> provider_types;
  for (auto& provider_ptr : providers) {
    provider_types.push_back(provider_ptr->Type());
  }

  // Insert copy node/s.
  MemcpyTransformer copy_transformer{provider_types, kernel_registry_manager};
  ORT_RETURN_IF_ERROR(copy_transformer.Apply(graph, modified));

  return common::Status::OK();
}

/// Create SessionState instance for each subgraph as we need that for the GraphPartitioner
/// This will be initialized by InitializeSubgraphSessions.
common::Status InferenceSession::CreateSubgraphSessionState(Graph& graph, SessionState& session_state) {
  for (auto& node : graph.Nodes()) {
    for (auto& entry : node.GetAttributeNameToMutableSubgraphMap()) {
      auto& name = entry.first;
      Graph* subgraph = entry.second;
      ORT_ENFORCE(subgraph, "Main Graph instance should have populated all subgraphs when being resolved.");

      auto subgraph_session_state = std::make_unique<SessionState>(execution_providers_);
      subgraph_session_state->SetProfiler(session_profiler_);
      subgraph_session_state->SetLogger(*session_logger_);

      // recurse
      ORT_RETURN_IF_ERROR(CreateSubgraphSessionState(*subgraph, *subgraph_session_state));

      // add the subgraph SessionState instance to the parent graph SessionState so it can be retrieved
      // by Compute() via OpKernelContextInternal.
      session_state.AddSubgraphSessionState(node.Index(), name, std::move(subgraph_session_state));
    }
  }

  return Status::OK();
}

/// iterate nodes in graph looking for ones with graph attribute/s
/// @param graph The graph to iterate
/// @param session_state The SessionState instance for 'graph'.
/// @remarks We pass in graph and session_state so we can handled nested subgraphs in the future
common::Status InferenceSession::InitializeSubgraphSessions(Graph& graph, SessionState& session_state) {
  for (auto& node : graph.Nodes()) {
    for (const auto& entry : node.GetAttributeNameToMutableSubgraphMap()) {
      auto& name = entry.first;
      Graph& subgraph = *entry.second;

      SessionState* subgraph_session_state = session_state.GetMutableSubgraphSessionState(node.Index(), name);
      ORT_ENFORCE(subgraph_session_state, "CreateSubgraphSessionState should have created an entry earlier.");

      // setup everything required to execute the subgraph and save it in subgraph_session_state
      SessionStateInitializer initializer{model_location_, subgraph, *subgraph_session_state, execution_providers_,
                                          kernel_registry_manager_};

      ORT_RETURN_IF_ERROR(initializer.CreatePlan(&node, node.ImplicitInputDefs(),
                                                 session_options_.enable_sequential_execution));

      ORT_RETURN_IF_ERROR(initializer.InitializeAndSave(&node.ImplicitInputDefs()));

      // LOGS(*session_logger_, VERBOSE) << std::make_pair(subgraph_info.session_state->GetExecutionPlan(),
      //                                                   &*subgraph_info.session_state);

      // recurse
      ORT_RETURN_IF_ERROR(InitializeSubgraphSessions(subgraph, *subgraph_session_state));
    }
  }

  return Status::OK();
}

<<<<<<< HEAD
    try {
      std::lock_guard<onnxruntime::OrtMutex> l(session_mutex_);
      if (is_inited_) {  // already initialized
        LOGS(*session_logger_, INFO) << "Session has already been initialized.";
        return common::Status::OK();
      }

      LOGS(*session_logger_, INFO) << "Initializing session.";
      if (!is_model_loaded_) {
        LOGS(*session_logger_, ERROR) << "Model was not loaded";
        return common::Status(common::ONNXRUNTIME, common::FAIL, "Model was not loaded.");
      }

      // Register default CPUExecutionProvider if user didn't provide it through the Register() calls
      if (!execution_providers_.Get(onnxruntime::kCpuExecutionProvider)) {
        LOGS(*session_logger_, INFO) << "Adding default CPU execution provider.";
        CPUExecutionProviderInfo epi{session_options_.enable_cpu_mem_arena};
        ORT_RETURN_IF_ERROR(execution_providers_.Add(onnxruntime::kCpuExecutionProvider,
                                                     std::make_unique<CPUExecutionProvider>(epi)));
      }
=======
common::Status InferenceSession::Initialize() {
  Status status = Status::OK();
  auto tp = session_profiler_.StartTime();

  try {
    LOGS(*session_logger_, INFO) << "Initializing session.";
    std::lock_guard<onnxruntime::OrtMutex> l(session_mutex_);
    if (!is_model_loaded_) {
      LOGS(*session_logger_, ERROR) << "Model was not loaded";
      return common::Status(common::ONNXRUNTIME, common::FAIL, "Model was not loaded.");
    }

    if (is_inited_) {  // already initialized
      LOGS(*session_logger_, INFO) << "Session has already been initialized.";
      return common::Status::OK();
    }
>>>>>>> 41dc3130

    // Register default CPUExecutionProvider if user didn't provide it through the Register() calls
    if (!execution_providers_.Get(onnxruntime::kCpuExecutionProvider)) {
      LOGS(*session_logger_, INFO) << "Adding default CPU execution provider.";
      CPUExecutionProviderInfo epi{session_options_.enable_cpu_mem_arena};
      ORT_RETURN_IF_ERROR(execution_providers_.Add(onnxruntime::kCpuExecutionProvider,
                                                   std::make_unique<CPUExecutionProvider>(epi)));
    }

    // add predefined transformers
    AddPredefinedTransformers(graph_transformation_mgr_, session_options_.graph_optimization_level, transformers_to_enable_);

<<<<<<< HEAD
      SessionStateInitializer session_initializer{model_location_, graph, session_state_,
                                                  execution_providers_, kernel_registry_manager_};
=======
    onnxruntime::Graph& graph = model_->MainGraph();
>>>>>>> 41dc3130

    // Collect the kernel registries from execution provider instances;
    // There are 2 kinds of kernel registries with priority from high to low as below,
    // 1. Custom execution provider type specific kernel registries.
    // 2. common execution provider type specific kernel registries.
    // The 1st and 2nd ones are shared across sessions.
    // The 1st ones should have already been registered via session-level API into KernelRegistryManager.
    //
    // Register 2nd registries into KernelRegistryManager.
    ORT_RETURN_IF_ERROR(kernel_registry_manager_.RegisterKernels(execution_providers_));

    SessionStateInitializer session_initializer{model_location_, graph, session_state_, execution_providers_,
                                                kernel_registry_manager_};

<<<<<<< HEAD
      // now that all the transforms are done, call Resolve on the main graph.
      // This will recurse into the subgraphs.
      ORT_RETURN_IF_ERROR(graph.Resolve());
=======
    // create SessionState for subgraphs as it's needed by the transformers
    ORT_RETURN_IF_ERROR(CreateSubgraphSessionState(graph, session_state_));
>>>>>>> 41dc3130

    // apply any transformations to the main graph and any subgraphs
    ORT_RETURN_IF_ERROR(TransformGraph(graph, graph_transformation_mgr_,
                                       execution_providers_, kernel_registry_manager_,
                                       insert_cast_transformer_,
                                       session_state_));

    // now that all the transforms are done, call Resolve on the main graph. this will recurse into the subgraphs.
    ORT_RETURN_IF_ERROR(graph.Resolve());

    ORT_RETURN_IF_ERROR(session_initializer.CreatePlan(nullptr, {}, session_options_.enable_sequential_execution));
    ORT_RETURN_IF_ERROR(session_initializer.InitializeAndSave(nullptr));

    // handle any subgraphs
    ORT_RETURN_IF_ERROR(InitializeSubgraphSessions(graph, session_state_));

    session_state_.CalculateNodeIndexInfo();

    is_inited_ = true;

    LOGS(*session_logger_, INFO) << "Session successfully initialized.";
  } catch (const NotImplementedException& ex) {
    status = ORT_MAKE_STATUS(ONNXRUNTIME, NOT_IMPLEMENTED, "Exception during initialization: ", ex.what());
    LOGS(*session_logger_, ERROR) << status.ErrorMessage();
  } catch (const std::exception& ex) {
    status = ORT_MAKE_STATUS(ONNXRUNTIME, FAIL, "Exception during initialization: ", ex.what());
    LOGS(*session_logger_, ERROR) << status.ErrorMessage();
  } catch (...) {
    status = ORT_MAKE_STATUS(ONNXRUNTIME, RUNTIME_EXCEPTION, "Encountered unknown exception in Initialize()");
    LOGS(*session_logger_, ERROR) << status.ErrorMessage();
  }

<<<<<<< HEAD
  static common::Status CheckTypes(MLDataType actual, MLDataType expected) {
    if (actual == expected) {
      return Status::OK();
    }
    auto actual_name = std::string(typeid(*actual).name());
    auto expected_name = std::string(typeid(*expected).name());
    return Status(common::ONNXRUNTIME, common::INVALID_ARGUMENT,
                  "Unexpected input data type. Actual: (" + actual_name + ") , expected: (" +
                  expected_name + ")");
=======
  if (session_profiler_.FEnabled()) {
    session_profiler_.EndTimeAndRecordEvent(profiling::SESSION_EVENT, "session_initialization", tp);
>>>>>>> 41dc3130
  }
  return status;
}

<<<<<<< HEAD
  common::Status ValidateInputs(const std::vector<std::string>& feed_names,
                                const std::vector<MLValue>& feeds) {
    if (feed_names.size() != feeds.size()) {
        return ORT_MAKE_STATUS(ONNXRUNTIME, INVALID_ARGUMENT,
                               "Size mismatch: feed_names has ", feed_names.size(),
                               "elements, but feeds has ", feeds.size(), " elements.");
    }
    
    for (size_t i = 0; i < feed_names.size(); ++i) {
      auto iter = input_def_map_.find(feed_names[i]);
      if (iter == input_def_map_.end()) {
          return ORT_MAKE_STATUS(ONNXRUNTIME, INVALID_ARGUMENT,
                                 "Invalid Feed Input Names:", feed_names[i]);
      }
      auto& input_ml_value = feeds.at(i);
      ORT_ENFORCE(input_ml_value.IsTensor());
      auto input_element_type = input_ml_value.Get<Tensor>().DataType();

      auto expected_type = utils::GetMLDataType(*iter->second);
      auto expected_element_type = expected_type->AsTensorType()->GetElementType();

      ORT_RETURN_IF_ERROR(CheckTypes(input_element_type, expected_element_type));
    }

    // TODO: Add checks for shape and device!    
=======
int InferenceSession::GetCurrentNumRuns() const {
  return current_num_runs_.load();
}

common::Status InferenceSession::CheckTypes(MLDataType actual, MLDataType expected) {
  if (actual == expected) {
>>>>>>> 41dc3130
    return Status::OK();
  }
  auto actual_name = std::string(typeid(*actual).name());
  auto expected_name = std::string(typeid(*expected).name());
  return Status(common::ONNXRUNTIME, common::INVALID_ARGUMENT,
                "Unexpected input data type. Actual: (" + actual_name + ") , expected: (" + expected_name + ")");
}

common::Status InferenceSession::ValidateInputs(const std::vector<std::string>& feed_names,
                                                const std::vector<MLValue>& feeds) {
  const auto begin_names = feed_names.cbegin();
  const auto end_names = feed_names.cend();
  std::unordered_set<ptrdiff_t> required_feed_ids;
  for (auto& arg : required_input_def_list_) {
    auto& arg_name = arg->Name();
    if (arg_name.empty()) {
      continue;
    }

    auto feed_names_entry = std::find(begin_names, end_names, arg_name);
    if (feed_names_entry == end_names) {
      return ORT_MAKE_STATUS(ONNXRUNTIME, INVALID_ARGUMENT,
                             "Missing required input: ", arg_name);
    }

<<<<<<< HEAD
    for (const auto& name : output_names) {
      if (model_output_names_.find(name) == model_output_names_.end()) {
        return common::Status(common::ONNXRUNTIME, common::INVALID_ARGUMENT,
                              "Invalid output name:" + name);
      }
    }

    // TODO: Add checks for type, shape, and device!

    return common::Status::OK();
  }

  Status Run(const RunOptions& run_options,
             const std::vector<std::string>& feed_names,
             const std::vector<MLValue>& feeds,
             const std::vector<std::string>& output_names,
             std::vector<MLValue>* p_fetches) {
    auto tp = session_profiler_.StartTime();
    Status retval = Status::OK();

    try {
      if (!is_inited_) {
        LOGS(*session_logger_, ERROR) << "Session was not initialized";
        retval = Status(common::ONNXRUNTIME, common::FAIL, "Session not initialized.");
      }

      ORT_RETURN_IF_ERROR(ValidateInputs(feed_names, feeds));

      // if the output vector is non-empty, ensure that its the same size as the output_names
      ORT_RETURN_IF_ERROR(ValidateOutputs(output_names, p_fetches));

      FeedsFetchesInfo info(feed_names, output_names);
      ORT_RETURN_IF_ERROR(info.SetMLValueIdxs(session_state_.GetMLValueNameIdxMap()));
      FeedsFetchesManager feeds_fetches_manager{std::move(info)};

      if (!run_options.run_tag.empty()) {
        LOGS(*session_logger_, INFO) << "Running with tag: " << run_options.run_tag;
=======
    auto idx = feed_names_entry - begin_names;
    required_feed_ids.insert(idx);
    auto& input_ml_value = feeds.at(idx);
    auto expected_type = utils::GetMLDataType(*arg);

    if (input_ml_value.IsTensor()) {
      auto expected_element_type = expected_type->AsTensorType()->GetElementType();
      auto input_element_type = input_ml_value.Get<Tensor>().DataType();
      ORT_RETURN_IF_ERROR(CheckTypes(input_element_type, expected_element_type));
    } else {
      auto input_type = input_ml_value.Type();
      ORT_RETURN_IF_ERROR(CheckTypes(input_type, expected_type));
    }
  }

  if (feeds.size() > required_feed_ids.size()) {
    // More feeds are offered.
    // In the case of overriding some initializers (which are also taken as graph inputs).
    for (size_t i = 0; i < feeds.size(); ++i) {
      if (required_feed_ids.count(i) > 0) {
        continue;
>>>>>>> 41dc3130
      }
      auto iter = input_def_map_.find(feed_names[i]);
      if (input_def_map_.end() == iter) {
        std::ostringstream ostr;
        std::for_each(std::begin(model_input_names_),
                      std::end(model_input_names_),
                      [&ostr](const std::string& elem) {
                        ostr << elem << " ";
                      });
        return ORT_MAKE_STATUS(ONNXRUNTIME, INVALID_ARGUMENT,
                               "Invalid Feed Input Names:", feed_names[i],
                               ". Valid input names are: ", ostr.str());
      }

<<<<<<< HEAD
      // execute the graph
      ORT_CHECK_AND_SET_RETVAL(
          utils::ExecuteGraph(session_state_, feeds_fetches_manager, feeds, *p_fetches,
                              {}, session_options_.enable_sequential_execution,
                              run_options.terminate, run_logger, false));

    } catch (const std::exception& e) {
      retval = Status(common::ONNXRUNTIME, common::FAIL, e.what());
    } catch (...) {
      retval = Status(common::ONNXRUNTIME, common::RUNTIME_EXCEPTION,
                      "Encountered unknown exception in Run()");
    }
=======
      auto& input_ml_value = feeds.at(i);
      ORT_ENFORCE(input_ml_value.IsTensor());
      auto input_element_type = input_ml_value.Get<Tensor>().DataType();

      auto expected_type = utils::GetMLDataType(*iter->second);
      auto expected_element_type = expected_type->AsTensorType()->GetElementType();
>>>>>>> 41dc3130

      ORT_RETURN_IF_ERROR(CheckTypes(input_element_type, expected_element_type));
    }
  }

  return Status::OK();
}

common::Status InferenceSession::ValidateOutputs(const std::vector<std::string>& output_names,
                                                 const std::vector<MLValue>* p_fetches) {
  if (!p_fetches) {
    return common::Status(common::ONNXRUNTIME, common::INVALID_ARGUMENT,
                          "Output vector pointer is NULL");
  }

<<<<<<< HEAD
  std::pair<common::Status, const ModelMetadata*> GetModelMetadata() const {
    if (!is_model_loaded_) {
      LOGS(*session_logger_, ERROR) << "Model was not loaded";
      return std::make_pair(common::Status(common::ONNXRUNTIME, common::FAIL,
                                           "Model was not loaded."),
                            nullptr);
    }
    return std::make_pair(common::Status::OK(), &model_metadata_);
  }

  std::pair<common::Status, const InputDefList*> GetModelInputs() const {
    if (!is_model_loaded_) {
      LOGS(*session_logger_, ERROR) << "Model was not loaded";
      return std::make_pair(common::Status(common::ONNXRUNTIME, common::FAIL,
                                           "Model was not loaded."),
                            nullptr);
    }
    return std::make_pair(common::Status::OK(), &required_input_def_list_);
  }

  std::pair<common::Status, const OutputDefList*> GetModelOutputs() const {
    if (!is_model_loaded_) {
      LOGS(*session_logger_, ERROR) << "Model was not loaded";
      return std::make_pair(common::Status(common::ONNXRUNTIME, common::FAIL,
                                           "Model was not loaded."),
                            nullptr);
    }
    return std::make_pair(common::Status::OK(), &output_def_list_);
  }

  common::Status NewIOBinding(std::unique_ptr<IOBinding>* io_binding) {
    if (!is_inited_) {
      LOGS(*session_logger_, ERROR) << "Session was not initialized";
      return common::Status(common::ONNXRUNTIME, common::FAIL, "Session not initialized.");
=======
  if (output_names.empty()) {
    return common::Status(common::ONNXRUNTIME, common::INVALID_ARGUMENT,
                          "At least one output should be requested.");
  }

  if (!p_fetches->empty() &&
      (output_names.size() != p_fetches->size())) {
    std::ostringstream ostr;
    ostr << "Output vector incorrectly sized: output_names.size(): " << output_names.size()
         << "p_fetches->size(): " << p_fetches->size();
    return common::Status(common::ONNXRUNTIME, common::INVALID_ARGUMENT, ostr.str());
  }

  bool valid = true;
  std::ostringstream invalid_names;
  for (const auto& name : output_names) {
    if (model_output_names_.find(name) == model_output_names_.end()) {
      valid = false;
      invalid_names << " " << name;
    }
  }

  if (!valid) {
    std::ostringstream ostr;
    std::for_each(std::begin(model_output_names_),
                  std::end(model_output_names_),
                  [&ostr](const std::string& elem) {
                    ostr << elem << " ";
                  });
    return common::Status(common::ONNXRUNTIME, common::INVALID_ARGUMENT,
                          "Invalid Output Names:" + invalid_names.str() +
                              " Valid output names are: " + ostr.str());
  }

  // TODO add more validation here like checking shape of the allocated buffers

  return common::Status::OK();
}

Status InferenceSession::Run(const RunOptions& run_options,
                             const std::vector<std::string>& feed_names,
                             const std::vector<MLValue>& feeds,
                             const std::vector<std::string>& output_names,
                             std::vector<MLValue>* p_fetches) {
  auto tp = session_profiler_.StartTime();
  Status retval = Status::OK();

  try {
    {
      std::lock_guard<onnxruntime::OrtMutex> l(session_mutex_);
      if (!is_inited_) {
        LOGS(*session_logger_, ERROR) << "Session was not initialized";
        retval = Status(common::ONNXRUNTIME, common::FAIL, "Session not initialized.");
      }
>>>>>>> 41dc3130
    }

    ORT_RETURN_IF_ERROR(ValidateInputs(feed_names, feeds));

    // if the output vector is non-empty, ensure that its the same size as the output_names
    ORT_RETURN_IF_ERROR(ValidateOutputs(output_names, p_fetches));

    FeedsFetchesInfo info(feed_names, output_names);
    ORT_RETURN_IF_ERROR(info.SetMLValueIdxs(session_state_.GetMLValueNameIdxMap()));
    FeedsFetchesManager feeds_fetches_manager{std::move(info)};

    if (!run_options.run_tag.empty()) {
      LOGS(*session_logger_, INFO) << "Running with tag: " << run_options.run_tag;
    }

    ++current_num_runs_;

    // TODO should we add this exec to the list of executors? i guess its not needed now?

    // scope of owned_run_logger is just the call to Execute.
    // If Execute ever becomes async we need a different approach
    std::unique_ptr<logging::Logger> owned_run_logger;
    auto run_logger = CreateLoggerForRun(run_options, owned_run_logger);

    // info all execution providers InferenceSession:Run started
    // TODO: only call OnRunStart for all providers in-use
    for (auto& xp : execution_providers_) {
      ORT_CHECK_AND_SET_RETVAL(xp->OnRunStart());
    }

    // execute the graph
    ORT_CHECK_AND_SET_RETVAL(
        utils::ExecuteGraph(session_state_, feeds_fetches_manager, feeds, *p_fetches, {},
                            session_options_.enable_sequential_execution, run_options.terminate, run_logger,
                            false));

  } catch (const std::exception& e) {
    retval = Status(common::ONNXRUNTIME, common::FAIL, e.what());
  } catch (...) {
    retval = Status(common::ONNXRUNTIME, common::RUNTIME_EXCEPTION, "Encountered unknown exception in Run()");
  }

  // info all execution providers InferenceSession:Run ended
  for (auto& xp : execution_providers_) {
    ORT_CHECK_AND_SET_RETVAL(xp->OnRunEnd());
  }

  --current_num_runs_;
  if (session_profiler_.FEnabled()) {
    session_profiler_.EndTimeAndRecordEvent(profiling::SESSION_EVENT, "model_run", tp);
  }

<<<<<<< HEAD
  CustomOpsLoader custom_ops_loader_;

  const SessionOptions session_options_;

  onnxruntime::GraphTransformerManager graph_transformation_mgr_;

  /// Logging manager if provided.
  logging::LoggingManager* logging_manager_;

  /// Logger for this session. WARNING: Will contain nullptr if logging_manager_ is nullptr.
  std::unique_ptr<logging::Logger> owned_session_logger_;

  /// convenience pointer to logger. should always be the same as session_state_.Logger();
  const logging::Logger* session_logger_;

  // Profiler for this session.
  profiling::Profiler session_profiler_;

  ExecutionProviders execution_providers_;

  KernelRegistryManager kernel_registry_manager_;
  std::list<std::shared_ptr<onnxruntime::IOnnxRuntimeOpSchemaCollection>> custom_schema_registries_;

  // The model served by this inference session instance.
  // Currently this has to be a shared ptr because the Model::Load method
  // returns a shared_ptr only. Ideally factory functions should always return
  // unique_ptr for maximum flexibility. Client can always upgrade it to shared_ptr
  // if they need.
  std::shared_ptr<onnxruntime::Model> model_;

  // A set of executors that can run in parallel.
  std::vector<std::unique_ptr<IExecutor>> executors_;  // TODO do we need this vector?

  // Immutable state for each op in the model. Shared by all executors.
  SessionState session_state_;

  ModelMetadata model_metadata_;
  InputDefList required_input_def_list_;
  std::unordered_map<std::string, const NodeArg*> input_def_map_;
  OutputDefList output_def_list_;

  // names of model inputs and outputs used for quick validation.
  std::unordered_set<std::string> required_model_input_names_;
  std::unordered_set<std::string> model_input_names_;
  std::unordered_set<std::string> model_output_names_;

  // Environment for this session
  // not used now; we'll need it when we introduce threadpool
  // statically allocated pointer, no need to manage its lifetime.
  //Env* env_;

  // Threadpool for this session
  //thread::ThreadPool thread_pool_; // not used for now; will add it later when implementing RunAsync
#ifdef USE_EIGEN_THREADPOOL
  std::unique_ptr<Eigen::NonBlockingThreadPool> thread_pool_;
#else
  std::unique_ptr<TaskThreadPool> thread_pool_;
#endif

  // Number of concurrently running executors
  std::atomic<int> current_num_runs_;

  mutable onnxruntime::OrtMutex session_mutex_;  // to ensure only one thread can invoke Load/Initialize
  bool is_model_loaded_ = false;                 // GUARDED_BY(session_mutex_)
  bool is_inited_ = false;                       // GUARDED_BY(session_mutex_)

  InsertCastTransformer insert_cast_transformer_;
  // The file path of where the model was loaded. e.g. /tmp/test_squeezenet/model.onnx
  std::basic_string<PATH_CHAR_TYPE> model_location_;
};  // namespace onnxruntime

//
// InferenceSession
//
InferenceSession::InferenceSession(const SessionOptions& session_options,
                                   logging::LoggingManager* logging_manager)
  : impl_(std::make_unique<Impl>(session_options, logging_manager)) {
}

InferenceSession::~InferenceSession() = default;

common::Status InferenceSession::Load(const std::string& model_uri) {
  return impl_->Load(model_uri);
}
#ifdef _WIN32
common::Status InferenceSession::Load(const std::wstring& model_uri) {
  return impl_->Load(model_uri);
}
#endif
common::Status InferenceSession::Load(std::istream& model_istream) {
  return impl_->Load(model_istream);
}

common::Status InferenceSession::Initialize() {
  return impl_->Initialize();
}

common::Status InferenceSession::Run(const RunOptions& run_options,
                                     const std::vector<std::string>& feed_names,
                                     const std::vector<MLValue>& feeds,
                                     const std::vector<std::string>& output_names,
                                     std::vector<MLValue>* p_fetches) {
  return impl_->Run(run_options, feed_names, feeds, output_names, p_fetches);
=======
  return retval;
>>>>>>> 41dc3130
}

common::Status InferenceSession::Run(const NameMLValMap& feeds,
                                     const std::vector<std::string>& output_names,
                                     std::vector<MLValue>* p_fetches) {
  return Run(RunOptions(), feeds, output_names, p_fetches);
}

common::Status InferenceSession::Run(const RunOptions& run_options,
                                     const NameMLValMap& feeds_map,
                                     const std::vector<std::string>& output_names,
                                     std::vector<MLValue>* p_fetches) {
  std::vector<std::string> feed_names;
  std::vector<MLValue> feeds;

  auto num_feeds = feeds_map.size();
  feed_names.reserve(num_feeds);
  feeds.reserve(num_feeds);

  for (auto& pair : feeds_map) {
    feed_names.push_back(pair.first);
    feeds.push_back(pair.second);
  }

  return Run(run_options, feed_names, feeds, output_names, p_fetches);
}

std::pair<common::Status, const ModelMetadata*> InferenceSession::GetModelMetadata() const {
  {
    std::lock_guard<onnxruntime::OrtMutex> l(session_mutex_);
    if (!is_model_loaded_) {
      LOGS(*session_logger_, ERROR) << "Model was not loaded";
      return std::make_pair(common::Status(common::ONNXRUNTIME, common::FAIL, "Model was not loaded."),
                            nullptr);
    }
  }

  return std::make_pair(common::Status::OK(), &model_metadata_);
}

std::pair<common::Status, const InputDefList*> InferenceSession::GetModelInputs() const {
  {
    std::lock_guard<onnxruntime::OrtMutex> l(session_mutex_);
    if (!is_model_loaded_) {
      LOGS(*session_logger_, ERROR) << "Model was not loaded";
      return std::make_pair(common::Status(common::ONNXRUNTIME, common::FAIL, "Model was not loaded."),
                            nullptr);
    }
  }

  return std::make_pair(common::Status::OK(), &required_input_def_list_);
}

std::pair<common::Status, const OutputDefList*> InferenceSession::GetModelOutputs() const {
  {
    std::lock_guard<onnxruntime::OrtMutex> l(session_mutex_);
    if (!is_model_loaded_) {
      LOGS(*session_logger_, ERROR) << "Model was not loaded";
      return std::make_pair(common::Status(common::ONNXRUNTIME, common::FAIL, "Model was not loaded."),
                            nullptr);
    }
  }

  return std::make_pair(common::Status::OK(), &output_def_list_);
}

common::Status InferenceSession::NewIOBinding(std::unique_ptr<IOBinding>* io_binding) {
  {
    std::lock_guard<onnxruntime::OrtMutex> l(session_mutex_);
    if (!is_inited_) {
      LOGS(*session_logger_, ERROR) << "Session was not initialized";
      return common::Status(common::ONNXRUNTIME, common::FAIL, "Session not initialized.");
    }
  }

  // private constructor, can't use make_unique
  *io_binding = std::unique_ptr<IOBinding>(new IOBinding(session_state_));
  return Status::OK();
}

common::Status InferenceSession::Run(const RunOptions& run_options, IOBinding& io_binding) {
  // TODO should Run() call io_binding.SynchronizeInputs() or should it let the callers do it?
  // io_binding.SynchronizeInputs();
  return Run(run_options, io_binding.feed_names_, io_binding.feeds_, io_binding.output_names_, &io_binding.outputs_);
}

common::Status InferenceSession::Run(IOBinding& io_binding) {
  RunOptions run_options;
  return Run(run_options, io_binding);
}

template <typename T>
void InferenceSession::StartProfiling(const std::basic_string<T>& file_prefix) {
  std::basic_ostringstream<T> ss;
  ss << file_prefix << "_" << GetCurrentTimeString<T>() << ".json";
  session_profiler_.StartProfiling(ss.str());
}

void InferenceSession::StartProfiling(const std::string& file_prefix) {
  StartProfiling<char>(file_prefix);
}

#ifdef _WIN32
void InferenceSession::StartProfiling(const std::wstring& file_prefix) {
  StartProfiling<PATH_CHAR_TYPE>(file_prefix);
}
#endif

void InferenceSession::StartProfiling(const logging::Logger* logger_ptr) {
  session_profiler_.StartProfiling(logger_ptr);
}

std::string InferenceSession::EndProfiling() {
  if (is_model_loaded_) {
    return session_profiler_.EndProfiling();
  }
  LOGS(*session_logger_, ERROR) << "Could not write a profile because no model was loaded.";
  return std::string();
}

// assumes model has already been loaded before
common::Status InferenceSession::DoPostLoadProcessing(onnxruntime::Model& model) {
  // TODO add other post load processing here
  common::Status status = SaveModelMetadata(model);
  return status;
}

common::Status InferenceSession::SaveModelMetadata(const onnxruntime::Model& model) {
  VLOGS(*session_logger_, 1) << "Saving model metadata";
  const onnxruntime::Graph& graph = model.MainGraph();

  // save model metadata
  model_metadata_.producer_name = model.ProducerName();
  model_metadata_.description = model.DocString();
  model_metadata_.domain = model.Domain();
  model_metadata_.version = model.ModelVersion();
  model_metadata_.custom_metadata_map = model.MetaData();
  model_metadata_.graph_name = graph.Name();

  // save required inputs
  const auto& required_inputs = graph.GetInputs();  // inputs excluding initializers
  required_input_def_list_ = required_inputs;       // A direct copy of required inputs
  required_model_input_names_.reserve(required_inputs.size());
  for (const auto& elem : required_inputs) {
    required_model_input_names_.insert(elem->Name());
  }

  // save all valid inputs
  auto& all_inputs = graph.GetInputsIncludingInitializers();
  input_def_map_.reserve(all_inputs.size());
  model_input_names_.reserve(all_inputs.size());
  for (auto elem : all_inputs) {
    input_def_map_.insert({elem->Name(), elem});
    model_input_names_.insert(elem->Name());
  }

  // save outputs
  const auto& outputs = graph.GetOutputs();
  output_def_list_ = outputs;  // A direct copy of outputs
  model_output_names_.reserve(outputs.size());
  for (const auto& elem : outputs) {
    model_output_names_.insert(elem->Name());
  }

  VLOGS(*session_logger_, 1) << "Done saving model metadata";
  return common::Status::OK();
}

// Create a Logger for a single execution if possible. Otherwise use the default logger.
// If a new logger is created, it will also be stored in new_run_logger,
// which must remain valid for the duration of the execution.
// If the default logger is used, new_run_logger will remain empty.
// The returned value should be used in the execution.
const logging::Logger& InferenceSession::CreateLoggerForRun(const RunOptions& run_options,
                                                            std::unique_ptr<logging::Logger>& new_run_logger) {
  const logging::Logger* run_logger;

  // create a per-run logger if we can
  if (logging_manager_ != nullptr) {
    std::string run_log_id{session_options_.session_logid};

    if (!session_options_.session_logid.empty() && !run_options.run_tag.empty()) {
      run_log_id += ":";
    }

    run_log_id += run_options.run_tag;

    if (run_options.run_log_verbosity_level > 0) {
      new_run_logger = logging_manager_->CreateLogger(run_log_id,
                                                      logging::Severity::kVERBOSE,
                                                      false,
                                                      run_options.run_log_verbosity_level);
    } else {
      new_run_logger = logging_manager_->CreateLogger(run_log_id);
    }

    run_logger = new_run_logger.get();
    VLOGS(*run_logger, 1) << "Created logger for run with id of " << run_log_id;
  } else {
    // fallback to using default logger. this does NOT have any session or run specific id/tag in it
    run_logger = session_logger_;
    VLOGS(*run_logger, 1) << "Using default logger for run " << run_options.run_tag;
  }

  return *run_logger;
}

void InferenceSession::InitLogger(logging::LoggingManager* logging_manager) {
  // create logger for session, using provided logging manager if possible
  if (logging_manager != nullptr) {
    std::string session_logid = !session_options_.session_logid.empty()
                                    ? session_options_.session_logid
                                    : "InferenceSession";  // there's probably a better default...

    if (session_options_.session_log_verbosity_level > 0) {
      owned_session_logger_ = logging_manager->CreateLogger(session_logid,
                                                            logging::Severity::kVERBOSE,
                                                            false,
                                                            session_options_.session_log_verbosity_level);
    } else {
      owned_session_logger_ = logging_manager->CreateLogger(session_logid);
    }
    session_logger_ = owned_session_logger_.get();
  } else {
    session_logger_ = &logging::LoggingManager::DefaultLogger();
  }

  session_state_.SetLogger(*session_logger_);
}

// Registers all the predefined transformers with transformer manager
void InferenceSession::AddPredefinedTransformers(GraphTransformerManager& transformer_manager,
                                                 TransformerLevel graph_optimization_level,
                                                 const std::vector<std::string>& custom_list) {
  auto add_transformers = [&](TransformerLevel level) {
    // Generate and register transformers for level
    auto transformers_to_register = transformer_utils::GenerateTransformers(level, custom_list);
    for (auto& entry : transformers_to_register) {
      transformer_manager.Register(std::move(entry), level);
    }
  };

  ORT_ENFORCE(graph_optimization_level < TransformerLevel::MaxTransformerLevel,
              "Allowed values are 1 and 2. Current level is set to " +
                  std::to_string(static_cast<uint32_t>(graph_optimization_level)));

  if ((graph_optimization_level >= TransformerLevel::Level1) || !custom_list.empty()) {
    add_transformers(TransformerLevel::Level1);
  }

  if ((graph_optimization_level >= TransformerLevel::Level2) || !custom_list.empty()) {
    add_transformers(TransformerLevel::Level2);
  }
}

common::Status InferenceSession::WaitForNotification(Notification* p_executor_done, int64_t timeout_in_ms) {
  if (timeout_in_ms > 0) {
    ORT_NOT_IMPLEMENTED(__FUNCTION__, "timeout_in_ms >0 is not supported");  // TODO
  }
  p_executor_done->WaitForNotification();

  return Status::OK();
}

}  // namespace onnxruntime<|MERGE_RESOLUTION|>--- conflicted
+++ resolved
@@ -55,28 +55,6 @@
 
 using namespace ONNX_NAMESPACE;
 
-<<<<<<< HEAD
-ONNXTensorElementDataType
-MLDataTypeToOnnxRuntimeTensorElementDataType(const onnxruntime::DataTypeImpl* cpp_type);
-
-ORT_API_STATUS_IMPL(OrtKernelInfoGetAttribute_float, _In_ OrtKernelInfo* info,
-                    _In_ const char* name, _Out_ float* out) {
-  auto status = reinterpret_cast<onnxruntime::OpKernelInfo*>(info)->GetAttr<float>(name, out);
-  if (status.IsOK())
-    return nullptr;
-  return onnxruntime::ToOrtStatus(status);
-}
-
-ORT_API_STATUS_IMPL(OrtKernelInfoGetAttribute_int64, _In_ OrtKernelInfo* info,
-                    _In_ const char* name, _Out_ int64_t* out) {
-  auto status = reinterpret_cast<onnxruntime::OpKernelInfo*>(info)->GetAttr<int64_t>(name, out);
-  if (status.IsOK())
-    return nullptr;
-  return onnxruntime::ToOrtStatus(status);
-}
-
-=======
->>>>>>> 41dc3130
 namespace onnxruntime {
 namespace {
 template <typename T>
@@ -112,18 +90,6 @@
   return std::basic_string<T>(time_str);
 }
 }  // namespace
-<<<<<<< HEAD
-
-struct CustomOpKernel : OpKernel {
-  CustomOpKernel(const OpKernelInfo& info, OrtCustomOp& op) : OpKernel(info), op_(op) {
-    op_.CreateKernel(&op_, reinterpret_cast<OrtKernelInfo*>(const_cast<OpKernelInfo*>(&info)), &op_kernel_);
-  }
-
-  ~CustomOpKernel() {
-    op_.KernelDestroy(op_kernel_);
-  }
-=======
->>>>>>> 41dc3130
 
 InferenceSession::InferenceSession(const SessionOptions& session_options, logging::LoggingManager* logging_manager)
     : session_state_{execution_providers_},
@@ -434,28 +400,6 @@
   return Status::OK();
 }
 
-<<<<<<< HEAD
-    try {
-      std::lock_guard<onnxruntime::OrtMutex> l(session_mutex_);
-      if (is_inited_) {  // already initialized
-        LOGS(*session_logger_, INFO) << "Session has already been initialized.";
-        return common::Status::OK();
-      }
-
-      LOGS(*session_logger_, INFO) << "Initializing session.";
-      if (!is_model_loaded_) {
-        LOGS(*session_logger_, ERROR) << "Model was not loaded";
-        return common::Status(common::ONNXRUNTIME, common::FAIL, "Model was not loaded.");
-      }
-
-      // Register default CPUExecutionProvider if user didn't provide it through the Register() calls
-      if (!execution_providers_.Get(onnxruntime::kCpuExecutionProvider)) {
-        LOGS(*session_logger_, INFO) << "Adding default CPU execution provider.";
-        CPUExecutionProviderInfo epi{session_options_.enable_cpu_mem_arena};
-        ORT_RETURN_IF_ERROR(execution_providers_.Add(onnxruntime::kCpuExecutionProvider,
-                                                     std::make_unique<CPUExecutionProvider>(epi)));
-      }
-=======
 common::Status InferenceSession::Initialize() {
   Status status = Status::OK();
   auto tp = session_profiler_.StartTime();
@@ -472,7 +416,6 @@
       LOGS(*session_logger_, INFO) << "Session has already been initialized.";
       return common::Status::OK();
     }
->>>>>>> 41dc3130
 
     // Register default CPUExecutionProvider if user didn't provide it through the Register() calls
     if (!execution_providers_.Get(onnxruntime::kCpuExecutionProvider)) {
@@ -485,12 +428,7 @@
     // add predefined transformers
     AddPredefinedTransformers(graph_transformation_mgr_, session_options_.graph_optimization_level, transformers_to_enable_);
 
-<<<<<<< HEAD
-      SessionStateInitializer session_initializer{model_location_, graph, session_state_,
-                                                  execution_providers_, kernel_registry_manager_};
-=======
     onnxruntime::Graph& graph = model_->MainGraph();
->>>>>>> 41dc3130
 
     // Collect the kernel registries from execution provider instances;
     // There are 2 kinds of kernel registries with priority from high to low as below,
@@ -505,14 +443,8 @@
     SessionStateInitializer session_initializer{model_location_, graph, session_state_, execution_providers_,
                                                 kernel_registry_manager_};
 
-<<<<<<< HEAD
-      // now that all the transforms are done, call Resolve on the main graph.
-      // This will recurse into the subgraphs.
-      ORT_RETURN_IF_ERROR(graph.Resolve());
-=======
     // create SessionState for subgraphs as it's needed by the transformers
     ORT_RETURN_IF_ERROR(CreateSubgraphSessionState(graph, session_state_));
->>>>>>> 41dc3130
 
     // apply any transformations to the main graph and any subgraphs
     ORT_RETURN_IF_ERROR(TransformGraph(graph, graph_transformation_mgr_,
@@ -545,58 +477,18 @@
     LOGS(*session_logger_, ERROR) << status.ErrorMessage();
   }
 
-<<<<<<< HEAD
-  static common::Status CheckTypes(MLDataType actual, MLDataType expected) {
-    if (actual == expected) {
-      return Status::OK();
-    }
-    auto actual_name = std::string(typeid(*actual).name());
-    auto expected_name = std::string(typeid(*expected).name());
-    return Status(common::ONNXRUNTIME, common::INVALID_ARGUMENT,
-                  "Unexpected input data type. Actual: (" + actual_name + ") , expected: (" +
-                  expected_name + ")");
-=======
   if (session_profiler_.FEnabled()) {
     session_profiler_.EndTimeAndRecordEvent(profiling::SESSION_EVENT, "session_initialization", tp);
->>>>>>> 41dc3130
   }
   return status;
 }
 
-<<<<<<< HEAD
-  common::Status ValidateInputs(const std::vector<std::string>& feed_names,
-                                const std::vector<MLValue>& feeds) {
-    if (feed_names.size() != feeds.size()) {
-        return ORT_MAKE_STATUS(ONNXRUNTIME, INVALID_ARGUMENT,
-                               "Size mismatch: feed_names has ", feed_names.size(),
-                               "elements, but feeds has ", feeds.size(), " elements.");
-    }
-    
-    for (size_t i = 0; i < feed_names.size(); ++i) {
-      auto iter = input_def_map_.find(feed_names[i]);
-      if (iter == input_def_map_.end()) {
-          return ORT_MAKE_STATUS(ONNXRUNTIME, INVALID_ARGUMENT,
-                                 "Invalid Feed Input Names:", feed_names[i]);
-      }
-      auto& input_ml_value = feeds.at(i);
-      ORT_ENFORCE(input_ml_value.IsTensor());
-      auto input_element_type = input_ml_value.Get<Tensor>().DataType();
-
-      auto expected_type = utils::GetMLDataType(*iter->second);
-      auto expected_element_type = expected_type->AsTensorType()->GetElementType();
-
-      ORT_RETURN_IF_ERROR(CheckTypes(input_element_type, expected_element_type));
-    }
-
-    // TODO: Add checks for shape and device!    
-=======
 int InferenceSession::GetCurrentNumRuns() const {
   return current_num_runs_.load();
 }
 
 common::Status InferenceSession::CheckTypes(MLDataType actual, MLDataType expected) {
   if (actual == expected) {
->>>>>>> 41dc3130
     return Status::OK();
   }
   auto actual_name = std::string(typeid(*actual).name());
@@ -622,45 +514,6 @@
                              "Missing required input: ", arg_name);
     }
 
-<<<<<<< HEAD
-    for (const auto& name : output_names) {
-      if (model_output_names_.find(name) == model_output_names_.end()) {
-        return common::Status(common::ONNXRUNTIME, common::INVALID_ARGUMENT,
-                              "Invalid output name:" + name);
-      }
-    }
-
-    // TODO: Add checks for type, shape, and device!
-
-    return common::Status::OK();
-  }
-
-  Status Run(const RunOptions& run_options,
-             const std::vector<std::string>& feed_names,
-             const std::vector<MLValue>& feeds,
-             const std::vector<std::string>& output_names,
-             std::vector<MLValue>* p_fetches) {
-    auto tp = session_profiler_.StartTime();
-    Status retval = Status::OK();
-
-    try {
-      if (!is_inited_) {
-        LOGS(*session_logger_, ERROR) << "Session was not initialized";
-        retval = Status(common::ONNXRUNTIME, common::FAIL, "Session not initialized.");
-      }
-
-      ORT_RETURN_IF_ERROR(ValidateInputs(feed_names, feeds));
-
-      // if the output vector is non-empty, ensure that its the same size as the output_names
-      ORT_RETURN_IF_ERROR(ValidateOutputs(output_names, p_fetches));
-
-      FeedsFetchesInfo info(feed_names, output_names);
-      ORT_RETURN_IF_ERROR(info.SetMLValueIdxs(session_state_.GetMLValueNameIdxMap()));
-      FeedsFetchesManager feeds_fetches_manager{std::move(info)};
-
-      if (!run_options.run_tag.empty()) {
-        LOGS(*session_logger_, INFO) << "Running with tag: " << run_options.run_tag;
-=======
     auto idx = feed_names_entry - begin_names;
     required_feed_ids.insert(idx);
     auto& input_ml_value = feeds.at(idx);
@@ -682,7 +535,6 @@
     for (size_t i = 0; i < feeds.size(); ++i) {
       if (required_feed_ids.count(i) > 0) {
         continue;
->>>>>>> 41dc3130
       }
       auto iter = input_def_map_.find(feed_names[i]);
       if (input_def_map_.end() == iter) {
@@ -697,27 +549,12 @@
                                ". Valid input names are: ", ostr.str());
       }
 
-<<<<<<< HEAD
-      // execute the graph
-      ORT_CHECK_AND_SET_RETVAL(
-          utils::ExecuteGraph(session_state_, feeds_fetches_manager, feeds, *p_fetches,
-                              {}, session_options_.enable_sequential_execution,
-                              run_options.terminate, run_logger, false));
-
-    } catch (const std::exception& e) {
-      retval = Status(common::ONNXRUNTIME, common::FAIL, e.what());
-    } catch (...) {
-      retval = Status(common::ONNXRUNTIME, common::RUNTIME_EXCEPTION,
-                      "Encountered unknown exception in Run()");
-    }
-=======
       auto& input_ml_value = feeds.at(i);
       ORT_ENFORCE(input_ml_value.IsTensor());
       auto input_element_type = input_ml_value.Get<Tensor>().DataType();
 
       auto expected_type = utils::GetMLDataType(*iter->second);
       auto expected_element_type = expected_type->AsTensorType()->GetElementType();
->>>>>>> 41dc3130
 
       ORT_RETURN_IF_ERROR(CheckTypes(input_element_type, expected_element_type));
     }
@@ -733,42 +570,6 @@
                           "Output vector pointer is NULL");
   }
 
-<<<<<<< HEAD
-  std::pair<common::Status, const ModelMetadata*> GetModelMetadata() const {
-    if (!is_model_loaded_) {
-      LOGS(*session_logger_, ERROR) << "Model was not loaded";
-      return std::make_pair(common::Status(common::ONNXRUNTIME, common::FAIL,
-                                           "Model was not loaded."),
-                            nullptr);
-    }
-    return std::make_pair(common::Status::OK(), &model_metadata_);
-  }
-
-  std::pair<common::Status, const InputDefList*> GetModelInputs() const {
-    if (!is_model_loaded_) {
-      LOGS(*session_logger_, ERROR) << "Model was not loaded";
-      return std::make_pair(common::Status(common::ONNXRUNTIME, common::FAIL,
-                                           "Model was not loaded."),
-                            nullptr);
-    }
-    return std::make_pair(common::Status::OK(), &required_input_def_list_);
-  }
-
-  std::pair<common::Status, const OutputDefList*> GetModelOutputs() const {
-    if (!is_model_loaded_) {
-      LOGS(*session_logger_, ERROR) << "Model was not loaded";
-      return std::make_pair(common::Status(common::ONNXRUNTIME, common::FAIL,
-                                           "Model was not loaded."),
-                            nullptr);
-    }
-    return std::make_pair(common::Status::OK(), &output_def_list_);
-  }
-
-  common::Status NewIOBinding(std::unique_ptr<IOBinding>* io_binding) {
-    if (!is_inited_) {
-      LOGS(*session_logger_, ERROR) << "Session was not initialized";
-      return common::Status(common::ONNXRUNTIME, common::FAIL, "Session not initialized.");
-=======
   if (output_names.empty()) {
     return common::Status(common::ONNXRUNTIME, common::INVALID_ARGUMENT,
                           "At least one output should be requested.");
@@ -823,7 +624,6 @@
         LOGS(*session_logger_, ERROR) << "Session was not initialized";
         retval = Status(common::ONNXRUNTIME, common::FAIL, "Session not initialized.");
       }
->>>>>>> 41dc3130
     }
 
     ORT_RETURN_IF_ERROR(ValidateInputs(feed_names, feeds));
@@ -876,113 +676,7 @@
     session_profiler_.EndTimeAndRecordEvent(profiling::SESSION_EVENT, "model_run", tp);
   }
 
-<<<<<<< HEAD
-  CustomOpsLoader custom_ops_loader_;
-
-  const SessionOptions session_options_;
-
-  onnxruntime::GraphTransformerManager graph_transformation_mgr_;
-
-  /// Logging manager if provided.
-  logging::LoggingManager* logging_manager_;
-
-  /// Logger for this session. WARNING: Will contain nullptr if logging_manager_ is nullptr.
-  std::unique_ptr<logging::Logger> owned_session_logger_;
-
-  /// convenience pointer to logger. should always be the same as session_state_.Logger();
-  const logging::Logger* session_logger_;
-
-  // Profiler for this session.
-  profiling::Profiler session_profiler_;
-
-  ExecutionProviders execution_providers_;
-
-  KernelRegistryManager kernel_registry_manager_;
-  std::list<std::shared_ptr<onnxruntime::IOnnxRuntimeOpSchemaCollection>> custom_schema_registries_;
-
-  // The model served by this inference session instance.
-  // Currently this has to be a shared ptr because the Model::Load method
-  // returns a shared_ptr only. Ideally factory functions should always return
-  // unique_ptr for maximum flexibility. Client can always upgrade it to shared_ptr
-  // if they need.
-  std::shared_ptr<onnxruntime::Model> model_;
-
-  // A set of executors that can run in parallel.
-  std::vector<std::unique_ptr<IExecutor>> executors_;  // TODO do we need this vector?
-
-  // Immutable state for each op in the model. Shared by all executors.
-  SessionState session_state_;
-
-  ModelMetadata model_metadata_;
-  InputDefList required_input_def_list_;
-  std::unordered_map<std::string, const NodeArg*> input_def_map_;
-  OutputDefList output_def_list_;
-
-  // names of model inputs and outputs used for quick validation.
-  std::unordered_set<std::string> required_model_input_names_;
-  std::unordered_set<std::string> model_input_names_;
-  std::unordered_set<std::string> model_output_names_;
-
-  // Environment for this session
-  // not used now; we'll need it when we introduce threadpool
-  // statically allocated pointer, no need to manage its lifetime.
-  //Env* env_;
-
-  // Threadpool for this session
-  //thread::ThreadPool thread_pool_; // not used for now; will add it later when implementing RunAsync
-#ifdef USE_EIGEN_THREADPOOL
-  std::unique_ptr<Eigen::NonBlockingThreadPool> thread_pool_;
-#else
-  std::unique_ptr<TaskThreadPool> thread_pool_;
-#endif
-
-  // Number of concurrently running executors
-  std::atomic<int> current_num_runs_;
-
-  mutable onnxruntime::OrtMutex session_mutex_;  // to ensure only one thread can invoke Load/Initialize
-  bool is_model_loaded_ = false;                 // GUARDED_BY(session_mutex_)
-  bool is_inited_ = false;                       // GUARDED_BY(session_mutex_)
-
-  InsertCastTransformer insert_cast_transformer_;
-  // The file path of where the model was loaded. e.g. /tmp/test_squeezenet/model.onnx
-  std::basic_string<PATH_CHAR_TYPE> model_location_;
-};  // namespace onnxruntime
-
-//
-// InferenceSession
-//
-InferenceSession::InferenceSession(const SessionOptions& session_options,
-                                   logging::LoggingManager* logging_manager)
-  : impl_(std::make_unique<Impl>(session_options, logging_manager)) {
-}
-
-InferenceSession::~InferenceSession() = default;
-
-common::Status InferenceSession::Load(const std::string& model_uri) {
-  return impl_->Load(model_uri);
-}
-#ifdef _WIN32
-common::Status InferenceSession::Load(const std::wstring& model_uri) {
-  return impl_->Load(model_uri);
-}
-#endif
-common::Status InferenceSession::Load(std::istream& model_istream) {
-  return impl_->Load(model_istream);
-}
-
-common::Status InferenceSession::Initialize() {
-  return impl_->Initialize();
-}
-
-common::Status InferenceSession::Run(const RunOptions& run_options,
-                                     const std::vector<std::string>& feed_names,
-                                     const std::vector<MLValue>& feeds,
-                                     const std::vector<std::string>& output_names,
-                                     std::vector<MLValue>* p_fetches) {
-  return impl_->Run(run_options, feed_names, feeds, output_names, p_fetches);
-=======
   return retval;
->>>>>>> 41dc3130
 }
 
 common::Status InferenceSession::Run(const NameMLValMap& feeds,

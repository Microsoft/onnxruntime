--- conflicted
+++ resolved
@@ -53,18 +53,10 @@
     &OrtGetTensorTypeAndShape,
 
     &OrtGetTensorShapeElementCount,
-<<<<<<< HEAD
-    &OrtGetTensorElementType,
-
-    &OrtGetNumOfDimensions,
-    &OrtGetDimensions,
-    &OrtSetDims,
-=======
     &OrtGetDimensionsCount,
     &OrtGetDimensions,
     &OrtSetDimensions,
 
->>>>>>> 34084944
     &OrtGetTensorMutableData,
 
     &OrtReleaseTensorTypeAndShapeInfo,

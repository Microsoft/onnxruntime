// Copyright (c) Microsoft Corporation. All rights reserved.
// Licensed under the MIT License.

#include "core/session/onnxruntime_c_api.h"
#include "core/session/allocator_impl.h"
#include "core/session/inference_session_utils.h"
#include "core/session/IOBinding.h"
#include "core/framework/allocator.h"
#include "core/framework/error_code_helper.h"
#include "core/framework/execution_provider.h"
#include "core/framework/utils.h"
#include <cassert>
#include <cstring>
#include <functional>
#include <sstream>

#include "core/common/common.h"
#include "core/common/logging/logging.h"
#include "core/common/status.h"
#include "core/common/safeint.h"
#include "core/graph/constants.h"
#include "core/graph/graph.h"
#include "core/framework/allocator.h"
#include "core/framework/tensor.h"
#include "core/framework/ml_value.h"
#include "core/providers/get_execution_providers.h"
#include "core/session/environment.h"
#include "core/framework/callback.h"
#include "core/framework/tensorprotoutils.h"
#include "core/framework/onnxruntime_typeinfo.h"
#include "core/session/inference_session.h"
#include "core/session/ort_apis.h"
#include "core/session/ort_env.h"
#include "core/framework/data_types.h"
#include "abi_session_options_impl.h"
#include "core/framework/TensorSeq.h"
#include "core/platform/ort_mutex.h"
#ifdef USE_CUDA
#include "core/providers/cuda/cuda_provider_factory.h"
#endif

using namespace onnxruntime::logging;
using onnxruntime::BFloat16;
using onnxruntime::DataTypeImpl;
using onnxruntime::Environment;
using onnxruntime::IAllocator;
using onnxruntime::InputDefList;
using onnxruntime::MLFloat16;
using onnxruntime::OutputDefList;
using onnxruntime::Tensor;
using onnxruntime::ToOrtStatus;
using onnxruntime::common::Status;

using namespace onnxruntime;

#ifndef ORT_STATUS_PTR
#ifdef _WIN32
#define ORT_STATUS_PTR _Check_return_ _Ret_maybenull_ OrtStatusPtr
#else
#define ORT_STATUS_PTR OrtStatus*
#endif
#endif

// Return the OrtStatus if it indicates an error
#define ORT_API_RETURN_IF_ERROR(expr) \
  do {                                \
    auto _status = (expr);            \
    if (_status)                      \
      return _status;                 \
  } while (0)

// Convert internal onnxruntime::Status to OrtStatus and return if there's an error
#define ORT_API_RETURN_IF_STATUS_NOT_OK(expr) \
  do {                                        \
    auto _status = (expr);                    \
    if (!_status.IsOK())                      \
      return ToOrtStatus(_status);            \
  } while (0)

#define TENSOR_READ_API_BEGIN                          \
  API_IMPL_BEGIN                                       \
  auto v = reinterpret_cast<const ::OrtValue*>(value); \
  auto& tensor = v->Get<onnxruntime::Tensor>();

#define TENSOR_READWRITE_API_BEGIN \
  API_IMPL_BEGIN                   \
  auto v = (value);                \
  auto tensor = v->GetMutable<onnxruntime::Tensor>();

ORT_API_STATUS_IMPL(OrtApis::CreateEnvWithCustomLogger, OrtLoggingFunction logging_function,
                    _In_opt_ void* logger_param, OrtLoggingLevel logging_level, _In_ const char* logid,
                    _Outptr_ OrtEnv** out) {
  API_IMPL_BEGIN
  OrtEnv::LoggingManagerConstructionInfo lm_info{logging_function, logger_param, logging_level, logid};
  Status status;
  *out = OrtEnv::GetInstance(lm_info, status);
  return ToOrtStatus(status);
  API_IMPL_END
}

ORT_API_STATUS_IMPL(OrtApis::CreateEnv, OrtLoggingLevel logging_level,
                    _In_ const char* logid, _Outptr_ OrtEnv** out) {
  API_IMPL_BEGIN
  OrtEnv::LoggingManagerConstructionInfo lm_info{nullptr, nullptr, logging_level, logid};
  Status status;
  *out = OrtEnv::GetInstance(lm_info, status);
  return ToOrtStatus(status);
  API_IMPL_END
}

ORT_API_STATUS_IMPL(OrtApis::CreateEnvWithGlobalThreadPools, OrtLoggingLevel logging_level,
                    _In_ const char* logid, _In_ const struct OrtThreadingOptions* tp_options, _Outptr_ OrtEnv** out) {
  API_IMPL_BEGIN
  OrtEnv::LoggingManagerConstructionInfo lm_info{nullptr, nullptr, logging_level, logid};
  Status status;
  *out = OrtEnv::GetInstance(lm_info, status, tp_options);
  return ToOrtStatus(status);
  API_IMPL_END
}

ORT_API_STATUS_IMPL(OrtApis::CreateEnvWithCustomLoggerAndGlobalThreadPools, OrtLoggingFunction logging_function, _In_opt_ void* logger_param,
                    OrtLoggingLevel logging_level, _In_ const char* logid, _In_ const struct OrtThreadingOptions* tp_options,
                    _Outptr_ OrtEnv** out) {
  API_IMPL_BEGIN
  OrtEnv::LoggingManagerConstructionInfo lm_info{logging_function, logger_param, logging_level, logid};
  Status status;
  *out = OrtEnv::GetInstance(lm_info, status, tp_options);
  return ToOrtStatus(status);
  API_IMPL_END
}

// enable platform telemetry
ORT_API_STATUS_IMPL(OrtApis::EnableTelemetryEvents, _In_ const OrtEnv* ort_env) {
  API_IMPL_BEGIN
  ORT_UNUSED_PARAMETER(ort_env);
  // note telemetry is controlled via the platform Env object, not the OrtEnv object instance
  const Env& env = Env::Default();
  env.GetTelemetryProvider().EnableTelemetryEvents();
  return nullptr;
  API_IMPL_END
}

ORT_API_STATUS_IMPL(OrtApis::DisableTelemetryEvents, _In_ const OrtEnv* ort_env) {
  API_IMPL_BEGIN
  ORT_UNUSED_PARAMETER(ort_env);
  // note telemetry is controlled via the platform Env object, not the OrtEnv object instance
  const Env& env = Env::Default();
  env.GetTelemetryProvider().DisableTelemetryEvents();
  return nullptr;
  API_IMPL_END
}

ORT_STATUS_PTR CreateTensorImpl(MLDataType ml_type, const int64_t* shape, size_t shape_len,
                                _Inout_ OrtAllocator* allocator, std::unique_ptr<Tensor>* out) {
  std::vector<int64_t> shapes(shape_len);
  for (size_t i = 0; i != shape_len; ++i) {
    shapes[i] = shape[i];
  }
  std::shared_ptr<IAllocator> alloc_ptr = std::make_shared<onnxruntime::AllocatorWrapper>(allocator);
  *out = onnxruntime::make_unique<Tensor>(ml_type, onnxruntime::TensorShape(shapes), alloc_ptr);
  return nullptr;
}

ORT_STATUS_PTR CreateTensorImplForSeq(MLDataType elem_type, const int64_t* shape, size_t shape_len, Tensor& out) {
  std::vector<int64_t> shapes(shape_len);
  for (size_t i = 0; i != shape_len; ++i) {
    shapes[i] = shape[i];
  }
  OrtAllocator* allocator;
  // TODO(pranav): what allocator should be used to create the tensor here?
  // for the sake of simplicity of the API using the default one here
  auto st = OrtApis::GetAllocatorWithDefaultOptions(&allocator);
  if (st) {
    return st;
  }
  std::shared_ptr<IAllocator> alloc_ptr = std::make_shared<onnxruntime::AllocatorWrapper>(allocator);
  out = Tensor(elem_type, onnxruntime::TensorShape(shapes), alloc_ptr);
  return nullptr;
}

/**
 *
 * this function will create a copy of the allocator info
 */
ORT_STATUS_PTR CreateTensorImpl(MLDataType ml_type, const int64_t* shape, size_t shape_len, const OrtMemoryInfo* info,
                                void* p_data, size_t p_data_len, std::unique_ptr<Tensor>* out) {
  size_t elem_count = 1;
  std::vector<int64_t> shapes(shape_len);
  for (size_t i = 0; i != shape_len; ++i) {
    if (shape[i] < 0)
      return OrtApis::CreateStatus(ORT_INVALID_ARGUMENT, "tried creating tensor with negative value in shape");
    elem_count *= static_cast<size_t>(shape[i]);
    shapes[i] = shape[i];
  }

  size_t size_to_allocate;
  if (!IAllocator::CalcMemSizeForArray(ml_type->Size(), elem_count, &size_to_allocate)) {
    return OrtApis::CreateStatus(ORT_INVALID_ARGUMENT, "size overflow");
  }
  if (size_to_allocate > p_data_len) {
    std::ostringstream oss;
    oss << "not enough space: expected " << size_to_allocate << ", got " << p_data_len;
    return OrtApis::CreateStatus(ORT_INVALID_ARGUMENT, oss.str().c_str());
  }
  *out = onnxruntime::make_unique<Tensor>(ml_type, onnxruntime::TensorShape(shapes), p_data, *info);
  return nullptr;
}

namespace c_api_internal {

template <class T>
inline ORT_STATUS_PTR CallCreateTensorImpl(const int64_t* shape, size_t shape_len, const OrtMemoryInfo* info,
                                           void* p_data, size_t p_data_len, std::unique_ptr<Tensor>* out) {
  auto ml_value = DataTypeImpl::GetType<T>();
  return CreateTensorImpl(ml_value, shape, shape_len, info, p_data, p_data_len, out);
}

template <class T>
inline ORT_STATUS_PTR CallCreateTensorImpl(const int64_t* shape, size_t shape_len, _Inout_ OrtAllocator* allocator,
                                           std::unique_ptr<Tensor>* out) {
  auto ml_type = DataTypeImpl::GetType<T>();
  return CreateTensorImpl(ml_type, shape, shape_len, allocator, out);
}

}  // namespace c_api_internal

ORT_API_STATUS_IMPL(OrtApis::CreateTensorWithDataAsOrtValue, _In_ const OrtMemoryInfo* info,
                    _Inout_ void* p_data, size_t p_data_len, _In_ const int64_t* shape, size_t shape_len,
                    ONNXTensorElementDataType type, _Outptr_ OrtValue** out) {
  API_IMPL_BEGIN
  std::unique_ptr<Tensor> tensor;
  switch (type) {
    case ONNX_TENSOR_ELEMENT_DATA_TYPE_FLOAT:
      ORT_API_RETURN_IF_ERROR(c_api_internal::CallCreateTensorImpl<float>(shape, shape_len, info, p_data, p_data_len, &tensor));
      break;
    case ONNX_TENSOR_ELEMENT_DATA_TYPE_UINT8:
      ORT_API_RETURN_IF_ERROR(c_api_internal::CallCreateTensorImpl<uint8_t>(shape, shape_len, info, p_data, p_data_len, &tensor));
      break;
    case ONNX_TENSOR_ELEMENT_DATA_TYPE_INT8:
      ORT_API_RETURN_IF_ERROR(c_api_internal::CallCreateTensorImpl<int8_t>(shape, shape_len, info, p_data, p_data_len, &tensor));
      break;
    case ONNX_TENSOR_ELEMENT_DATA_TYPE_UINT16:
      ORT_API_RETURN_IF_ERROR(c_api_internal::CallCreateTensorImpl<uint16_t>(shape, shape_len, info, p_data, p_data_len, &tensor));
      break;
    case ONNX_TENSOR_ELEMENT_DATA_TYPE_INT16:
      ORT_API_RETURN_IF_ERROR(c_api_internal::CallCreateTensorImpl<int16_t>(shape, shape_len, info, p_data, p_data_len, &tensor));
      break;
    case ONNX_TENSOR_ELEMENT_DATA_TYPE_INT32:
      ORT_API_RETURN_IF_ERROR(c_api_internal::CallCreateTensorImpl<int32_t>(shape, shape_len, info, p_data, p_data_len, &tensor));
      break;
    case ONNX_TENSOR_ELEMENT_DATA_TYPE_UINT32:
      ORT_API_RETURN_IF_ERROR(c_api_internal::CallCreateTensorImpl<uint32_t>(shape, shape_len, info, p_data, p_data_len, &tensor));
      break;
    case ONNX_TENSOR_ELEMENT_DATA_TYPE_INT64:
      ORT_API_RETURN_IF_ERROR(c_api_internal::CallCreateTensorImpl<int64_t>(shape, shape_len, info, p_data, p_data_len, &tensor));
      break;
    case ONNX_TENSOR_ELEMENT_DATA_TYPE_UINT64:
      ORT_API_RETURN_IF_ERROR(c_api_internal::CallCreateTensorImpl<uint64_t>(shape, shape_len, info, p_data, p_data_len, &tensor));
      break;
    case ONNX_TENSOR_ELEMENT_DATA_TYPE_STRING:
      ORT_API_RETURN_IF_ERROR(c_api_internal::CallCreateTensorImpl<std::string>(shape, shape_len, info, p_data, p_data_len, &tensor));
      break;
    case ONNX_TENSOR_ELEMENT_DATA_TYPE_BOOL:
      ORT_API_RETURN_IF_ERROR(c_api_internal::CallCreateTensorImpl<bool>(shape, shape_len, info, p_data, p_data_len, &tensor));
      break;
    case ONNX_TENSOR_ELEMENT_DATA_TYPE_FLOAT16:
      ORT_API_RETURN_IF_ERROR(c_api_internal::CallCreateTensorImpl<MLFloat16>(shape, shape_len, info, p_data, p_data_len, &tensor));
      break;
    case ONNX_TENSOR_ELEMENT_DATA_TYPE_BFLOAT16:
      ORT_API_RETURN_IF_ERROR(c_api_internal::CallCreateTensorImpl<BFloat16>(shape, shape_len, info, p_data, p_data_len, &tensor));
      break;
    case ONNX_TENSOR_ELEMENT_DATA_TYPE_DOUBLE:
      ORT_API_RETURN_IF_ERROR(c_api_internal::CallCreateTensorImpl<double>(shape, shape_len, info, p_data, p_data_len, &tensor));
      break;
    case ONNX_TENSOR_ELEMENT_DATA_TYPE_COMPLEX64:
    case ONNX_TENSOR_ELEMENT_DATA_TYPE_COMPLEX128:
    default: {
      std::ostringstream oss;
      oss << "type " << type << " is not supported in this function";
      std::string errmsg = oss.str();
      return OrtApis::CreateStatus(ORT_NOT_IMPLEMENTED, errmsg.c_str());
    }
  }
  auto value = onnxruntime::make_unique<OrtValue>();
  auto ml_tensor = DataTypeImpl::GetType<Tensor>();
  value->Init(tensor.release(),
              ml_tensor,
              ml_tensor->GetDeleteFunc());
  *out = value.release();
  return nullptr;
  API_IMPL_END
}

ORT_API_STATUS_IMPL(OrtApis::CreateTensorAsOrtValue, _Inout_ OrtAllocator* allocator,
                    _In_ const int64_t* shape, size_t shape_len, ONNXTensorElementDataType type,
                    _Outptr_ OrtValue** out) {
  API_IMPL_BEGIN
  std::unique_ptr<Tensor> tensor;
  switch (type) {
    case ONNX_TENSOR_ELEMENT_DATA_TYPE_FLOAT:
      ORT_API_RETURN_IF_ERROR(c_api_internal::CallCreateTensorImpl<float>(shape, shape_len, allocator, &tensor));
      break;
    case ONNX_TENSOR_ELEMENT_DATA_TYPE_UINT8:
      ORT_API_RETURN_IF_ERROR(c_api_internal::CallCreateTensorImpl<uint8_t>(shape, shape_len, allocator, &tensor));
      break;
    case ONNX_TENSOR_ELEMENT_DATA_TYPE_INT8:
      ORT_API_RETURN_IF_ERROR(c_api_internal::CallCreateTensorImpl<int8_t>(shape, shape_len, allocator, &tensor));
      break;
    case ONNX_TENSOR_ELEMENT_DATA_TYPE_UINT16:
      ORT_API_RETURN_IF_ERROR(c_api_internal::CallCreateTensorImpl<uint16_t>(shape, shape_len, allocator, &tensor));
      break;
    case ONNX_TENSOR_ELEMENT_DATA_TYPE_INT16:
      ORT_API_RETURN_IF_ERROR(c_api_internal::CallCreateTensorImpl<int16_t>(shape, shape_len, allocator, &tensor));
      break;
    case ONNX_TENSOR_ELEMENT_DATA_TYPE_INT32:
      ORT_API_RETURN_IF_ERROR(c_api_internal::CallCreateTensorImpl<int32_t>(shape, shape_len, allocator, &tensor));
      break;
    case ONNX_TENSOR_ELEMENT_DATA_TYPE_UINT32:
      ORT_API_RETURN_IF_ERROR(c_api_internal::CallCreateTensorImpl<uint32_t>(shape, shape_len, allocator, &tensor));
      break;
    case ONNX_TENSOR_ELEMENT_DATA_TYPE_INT64:
      ORT_API_RETURN_IF_ERROR(c_api_internal::CallCreateTensorImpl<int64_t>(shape, shape_len, allocator, &tensor));
      break;
    case ONNX_TENSOR_ELEMENT_DATA_TYPE_UINT64:
      ORT_API_RETURN_IF_ERROR(c_api_internal::CallCreateTensorImpl<uint64_t>(shape, shape_len, allocator, &tensor));
      break;
    case ONNX_TENSOR_ELEMENT_DATA_TYPE_STRING:
      ORT_API_RETURN_IF_ERROR(c_api_internal::CallCreateTensorImpl<std::string>(shape, shape_len, allocator, &tensor));
      break;
    case ONNX_TENSOR_ELEMENT_DATA_TYPE_BOOL:
      ORT_API_RETURN_IF_ERROR(c_api_internal::CallCreateTensorImpl<bool>(shape, shape_len, allocator, &tensor));
      break;
    case ONNX_TENSOR_ELEMENT_DATA_TYPE_FLOAT16:
      ORT_API_RETURN_IF_ERROR(c_api_internal::CallCreateTensorImpl<MLFloat16>(shape, shape_len, allocator, &tensor));
      break;
    case ONNX_TENSOR_ELEMENT_DATA_TYPE_BFLOAT16:
      ORT_API_RETURN_IF_ERROR(c_api_internal::CallCreateTensorImpl<BFloat16>(shape, shape_len, allocator, &tensor));
      break;
    case ONNX_TENSOR_ELEMENT_DATA_TYPE_DOUBLE:
      ORT_API_RETURN_IF_ERROR(c_api_internal::CallCreateTensorImpl<double>(shape, shape_len, allocator, &tensor));
      break;
    case ONNX_TENSOR_ELEMENT_DATA_TYPE_COMPLEX64:
    case ONNX_TENSOR_ELEMENT_DATA_TYPE_COMPLEX128:
    default: {
      std::ostringstream oss;
      oss << "type " << type << " is not supported in this function";
      std::string errmsg = oss.str();
      return OrtApis::CreateStatus(ORT_NOT_IMPLEMENTED, errmsg.c_str());
    }
  }
  auto value = onnxruntime::make_unique<OrtValue>();
  auto ml_tensor = DataTypeImpl::GetType<Tensor>();
  value->Init(tensor.release(),
              ml_tensor,
              ml_tensor->GetDeleteFunc());
  *out = value.release();
  return nullptr;
  API_IMPL_END
}

ORT_API_STATUS_IMPL(OrtApis::CreateCustomOpDomain, _In_ const char* domain, _Outptr_ OrtCustomOpDomain** out) {
  API_IMPL_BEGIN
  auto custom_op_domain = onnxruntime::make_unique<OrtCustomOpDomain>();
  custom_op_domain->domain_ = domain;
  *out = custom_op_domain.release();
  return nullptr;
  API_IMPL_END
}

ORT_API(void, OrtApis::ReleaseCustomOpDomain, _Frees_ptr_opt_ OrtCustomOpDomain* ptr) {
  delete ptr;
}

ORT_API_STATUS_IMPL(OrtApis::CustomOpDomain_Add, _Inout_ OrtCustomOpDomain* custom_op_domain, _In_ const OrtCustomOp* op) {
  API_IMPL_BEGIN
  custom_op_domain->custom_ops_.emplace_back(op);
  return nullptr;
  API_IMPL_END
}

ORT_API_STATUS_IMPL(OrtApis::AddCustomOpDomain, _Inout_ OrtSessionOptions* options,
                    _In_ OrtCustomOpDomain* custom_op_domain) {
  API_IMPL_BEGIN
  options->custom_op_domains_.emplace_back(custom_op_domain);
  return nullptr;
  API_IMPL_END
}

ORT_API_STATUS_IMPL(OrtApis::RegisterCustomOpsLibrary, _Inout_ OrtSessionOptions* options, _In_ const char* library_path, void** library_handle) {
  API_IMPL_BEGIN

  Env::Default().LoadDynamicLibrary(library_path, library_handle);
  if (!*library_handle)
    return OrtApis::CreateStatus(ORT_FAIL, "RegisterCustomOpsLibrary: Failed to load library");

  OrtStatus*(ORT_API_CALL * RegisterCustomOps)(OrtSessionOptions * options, const OrtApiBase* api);

  Env::Default().GetSymbolFromLibrary(*library_handle, "RegisterCustomOps", (void**)&RegisterCustomOps);
  if (!RegisterCustomOps)
    return OrtApis::CreateStatus(ORT_FAIL, "RegisterCustomOpsLibrary: Entry point RegisterCustomOps not found in library");

  return RegisterCustomOps(options, OrtGetApiBase());
  API_IMPL_END
}

namespace {
// provider either model_path, or modal_data + model_data_length.
static ORT_STATUS_PTR CreateSessionAndLoadModel(_In_ const OrtSessionOptions* options,
                                                _In_ const OrtEnv* env,
                                                _In_opt_z_ const ORTCHAR_T* model_path,
                                                _In_opt_ const void* model_data,
                                                size_t model_data_length,
                                                std::unique_ptr<onnxruntime::InferenceSession>& sess) {
  // quick check here to decide load path. InferenceSession will provide error message for invalid values.
  // TODO: Could move to a helper
  const Env& os_env = Env::Default();  // OS environment (!= ORT environment)
  bool load_config_from_model =
      os_env.GetEnvironmentVar(inference_session_utils::kOrtLoadConfigFromModelEnvVar) == "1";

  if (load_config_from_model) {
#if !defined(ORT_MINIMAL_BUILD)
    if (model_path != nullptr) {
      sess = onnxruntime::make_unique<onnxruntime::InferenceSession>(
          options == nullptr ? onnxruntime::SessionOptions() : options->value,
          env->GetEnvironment(),
          model_path);
    } else {
      sess = onnxruntime::make_unique<onnxruntime::InferenceSession>(
          options == nullptr ? onnxruntime::SessionOptions() : options->value,
          env->GetEnvironment(),
          model_data, static_cast<int>(model_data_length));
    }
#else
    return OrtApis::CreateStatus(ORT_FAIL, "Loading config from ONNX models is not supported in this build.");
#endif
  } else {
    sess = onnxruntime::make_unique<onnxruntime::InferenceSession>(
        options == nullptr ? onnxruntime::SessionOptions() : options->value,
        env->GetEnvironment());
  }

  // Add custom domains
  Status status;
  if (options && !options->custom_op_domains_.empty()) {
    ORT_API_RETURN_IF_STATUS_NOT_OK(sess->AddCustomOpDomains(options->custom_op_domains_));
  }

  // Finish load
  if (load_config_from_model) {
#if !defined(ORT_MINIMAL_BUILD)
    ORT_API_RETURN_IF_STATUS_NOT_OK(sess->Load());
#endif
  } else {
    if (model_path != nullptr) {
      ORT_API_RETURN_IF_STATUS_NOT_OK(sess->Load(model_path));
    } else {
      ORT_API_RETURN_IF_STATUS_NOT_OK(sess->Load(model_data, static_cast<int>(model_data_length)));
    }
  }

  return nullptr;
}

static ORT_STATUS_PTR InitializeSession(_In_ const OrtSessionOptions* options,
                                        _In_ std::unique_ptr<::onnxruntime::InferenceSession>& sess) {
  // we need to disable mem pattern if DML is one of the providers since DML doesn't have the concept of
  // byte addressable memory
  std::vector<std::unique_ptr<IExecutionProvider>> provider_list;
  if (options) {
    for (auto& factory : options->provider_factories) {
      auto provider = factory->CreateProvider();
      provider_list.push_back(std::move(provider));
    }
  }

  // register the providers
  for (auto& provider : provider_list) {
    if (provider) {
      ORT_API_RETURN_IF_STATUS_NOT_OK(sess->RegisterExecutionProvider(std::move(provider)));
    }
  }

  ORT_API_RETURN_IF_STATUS_NOT_OK(sess->Initialize());

  return nullptr;
}

}  // namespace

ORT_API_STATUS_IMPL(OrtApis::CreateSession, _In_ const OrtEnv* env, _In_ const ORTCHAR_T* model_path,
                    _In_ const OrtSessionOptions* options, _Outptr_ OrtSession** out) {
  API_IMPL_BEGIN
  std::unique_ptr<onnxruntime::InferenceSession> sess;
  OrtStatus* status = nullptr;
  *out = nullptr;

  ORT_TRY {
    ORT_API_RETURN_IF_ERROR(CreateSessionAndLoadModel(options, env, model_path, nullptr, 0, sess));
    ORT_API_RETURN_IF_ERROR(InitializeSession(options, sess));

    *out = reinterpret_cast<OrtSession*>(sess.release());
  }
  ORT_CATCH(const std::exception& e) {
    ORT_HANDLE_EXCEPTION([&]() {
      status = OrtApis::CreateStatus(ORT_FAIL, e.what());
    });
  }

  return status;
  API_IMPL_END
}

ORT_API_STATUS_IMPL(OrtApis::CreateSessionFromArray, _In_ const OrtEnv* env, _In_ const void* model_data,
                    size_t model_data_length, _In_ const OrtSessionOptions* options, _Outptr_ OrtSession** out) {
  API_IMPL_BEGIN
  std::unique_ptr<onnxruntime::InferenceSession> sess;
  OrtStatus* status = nullptr;
  *out = nullptr;

  ORT_TRY {
    ORT_API_RETURN_IF_ERROR(CreateSessionAndLoadModel(options, env, nullptr, model_data, model_data_length, sess));
    ORT_API_RETURN_IF_ERROR(InitializeSession(options, sess));

    *out = reinterpret_cast<OrtSession*>(sess.release());
  }
  ORT_CATCH(const std::exception& e) {
    ORT_HANDLE_EXCEPTION([&]() {
      status = OrtApis::CreateStatus(ORT_FAIL, e.what());
    });
  }

  return status;
  API_IMPL_END
}

ORT_API_STATUS_IMPL(OrtApis::Run, _Inout_ OrtSession* sess, _In_opt_ const OrtRunOptions* run_options,
                    _In_reads_(input_len) const char* const* input_names,
                    _In_reads_(input_len) const OrtValue* const* input, size_t input_len,
                    _In_reads_(output_names_len) const char* const* output_names1, size_t output_names_len,
                    _Inout_updates_all_(output_names_len) OrtValue** output) {
  API_IMPL_BEGIN
  auto session = reinterpret_cast<::onnxruntime::InferenceSession*>(sess);
  const int queue_id = 0;

  std::vector<std::string> feed_names(input_len);
  std::vector<OrtValue> feeds(input_len);

  for (size_t i = 0; i != input_len; ++i) {
    if (input_names[i] == nullptr || input_names[i][0] == '\0') {
      return OrtApis::CreateStatus(ORT_INVALID_ARGUMENT, "input name cannot be empty");
    }

    feed_names[i] = input_names[i];
    auto& ort_value = feeds[i] = *reinterpret_cast<const ::OrtValue*>(input[i]);

    if (ort_value.Fence()) ort_value.Fence()->BeforeUsingAsInput(onnxruntime::kCpuExecutionProvider, queue_id);
  }

  // Create output feed
  std::vector<std::string> output_names(output_names_len);
  for (size_t i = 0; i != output_names_len; ++i) {
    if (output_names1[i] == nullptr || output_names1[i][0] == '\0') {
      return OrtApis::CreateStatus(ORT_INVALID_ARGUMENT, "output name cannot be empty");
    }
    output_names[i] = output_names1[i];
  }

  std::vector<OrtValue> fetches(output_names_len);
  for (size_t i = 0; i != output_names_len; ++i) {
    if (output[i] != nullptr) {
      ::OrtValue& value = *(output[i]);
      if (value.Fence())
        value.Fence()->BeforeUsingAsOutput(onnxruntime::kCpuExecutionProvider, queue_id);
      fetches[i] = value;
    }
  }
  Status status;
  if (run_options == nullptr) {
    OrtRunOptions op;
    status = session->Run(op, feed_names, feeds, output_names, &fetches, nullptr);
  } else {
    status = session->Run(*run_options, feed_names, feeds, output_names, &fetches, nullptr);
  }

  if (!status.IsOK())
    return ToOrtStatus(status);
  for (size_t i = 0; i != output_names_len; ++i) {
    ::OrtValue& value = fetches[i];
    if (value.Fence())
      value.Fence()->BeforeUsingAsInput(onnxruntime::kCpuExecutionProvider, queue_id);
    if (output[i] == nullptr) {
      output[i] = new OrtValue(value);
    }
  }
  return nullptr;
  API_IMPL_END
}

struct OrtIoBinding {
  std::unique_ptr<::onnxruntime::IOBinding> binding_;
  explicit OrtIoBinding(std::unique_ptr<::onnxruntime::IOBinding>&& binding) : binding_(std::move(binding)) {}
  OrtIoBinding(const OrtIoBinding&) = delete;
  OrtIoBinding& operator=(const OrtIoBinding&) = delete;
};

ORT_API_STATUS_IMPL(OrtApis::RunWithBinding, _Inout_ OrtSession* sess, _In_ const OrtRunOptions* run_options,
                    _In_ const OrtIoBinding* binding_ptr) {
  API_IMPL_BEGIN
  auto session = reinterpret_cast<::onnxruntime::InferenceSession*>(sess);
  auto status = session->Run(*run_options, *binding_ptr->binding_);
  if (!status.IsOK()) {
    return ToOrtStatus(status);
  }
  return nullptr;
  API_IMPL_END
}

ORT_API_STATUS_IMPL(OrtApis::CreateIoBinding, _Inout_ OrtSession* sess, _Outptr_ OrtIoBinding** out) {
  API_IMPL_BEGIN
  auto session = reinterpret_cast<::onnxruntime::InferenceSession*>(sess);
  std::unique_ptr<::onnxruntime::IOBinding> binding;
  auto status = session->NewIOBinding(&binding);
  if (!status.IsOK()) {
    return ToOrtStatus(status);
  }
  *out = new OrtIoBinding(std::move(binding));
  return nullptr;
  API_IMPL_END
}

ORT_API(void, OrtApis::ReleaseIoBinding, _Frees_ptr_opt_ OrtIoBinding* binding_ptr) {
  delete binding_ptr;
}

ORT_API_STATUS_IMPL(OrtApis::BindInput, _Inout_ OrtIoBinding* binding_ptr, _In_ const char* name, _In_ const OrtValue* val_ptr) {
  API_IMPL_BEGIN
  auto st = binding_ptr->binding_->BindInput(name, *val_ptr);
  if (!st.IsOK()) {
    return ToOrtStatus(st);
  }
  return nullptr;
  API_IMPL_END
}

ORT_API_STATUS_IMPL(OrtApis::BindOutput, _Inout_ OrtIoBinding* binding_ptr, _In_ const char* name, _In_ const OrtValue* val_ptr) {
  API_IMPL_BEGIN
  auto st = binding_ptr->binding_->BindOutput(name, *val_ptr);
  if (!st.IsOK()) {
    return ToOrtStatus(st);
  }
  return nullptr;
  API_IMPL_END
}

ORT_API_STATUS_IMPL(OrtApis::BindOutputToDevice, _Inout_ OrtIoBinding* binding_ptr, _In_ const char* name, _In_ const OrtMemoryInfo* mem_info_ptr) {
  API_IMPL_BEGIN
  auto st = binding_ptr->binding_->BindOutput(name, mem_info_ptr->device);
  if (!st.IsOK()) {
    return ToOrtStatus(st);
  }
  return nullptr;
  API_IMPL_END
}

ORT_API_STATUS_IMPL(OrtApis::GetBoundOutputNames, _In_ const OrtIoBinding* binding_ptr, _In_ OrtAllocator* allocator,
                    _Out_ char** buffer, _Outptr_result_maybenull_ size_t** lengths, _Out_ size_t* count) {
  API_IMPL_BEGIN
  const auto& output_names = binding_ptr->binding_->GetOutputNames();
  if (output_names.empty()) {
    *buffer = nullptr;
    *lengths = nullptr;
    *count = 0U;
    return nullptr;
  }

  IAllocatorUniquePtr<size_t> lengths_alloc(reinterpret_cast<size_t*>(allocator->Alloc(allocator, output_names.size() * sizeof(size_t))),
                                            [allocator](size_t* p) { if(p) allocator->Free(allocator, p); });

  if (!lengths_alloc) {
    return OrtApis::CreateStatus(ORT_FAIL, "lengths allocation failed");
  }

  size_t total_len = 0;
  auto* len_ptr = lengths_alloc.get();
  for (const auto& n : output_names) {
    auto sz = n.size();
    total_len += sz;
    *len_ptr++ = sz;
  }

  IAllocatorUniquePtr<char> buffer_alloc(reinterpret_cast<char*>(allocator->Alloc(allocator, total_len * sizeof(char))),
                                         [allocator](char* p) { if(p) allocator->Free(allocator, p); });

  if (!buffer_alloc) {
    return OrtApis::CreateStatus(ORT_FAIL, "string buffer allocation failed");
  }

  char* buf_ptr = buffer_alloc.get();
  for (const auto& n : output_names) {
    auto sz = n.size();
    memcpy(buf_ptr, n.data(), sz);
    buf_ptr += sz;
  }

  *buffer = buffer_alloc.release();
  *lengths = lengths_alloc.release();
  *count = output_names.size();
  return nullptr;
  API_IMPL_END
}

ORT_API_STATUS_IMPL(OrtApis::GetBoundOutputValues, _In_ const OrtIoBinding* binding_ptr, _In_ OrtAllocator* allocator,
                    _Outptr_result_maybenull_ OrtValue*** output, _Out_ size_t* output_count) {
  API_IMPL_BEGIN
  const auto& outputs = binding_ptr->binding_->GetOutputs();
  if (outputs.empty()) {
    *output = nullptr;
    *output_count = 0U;
    return nullptr;
  }

  // Used to destroy and de-allocate on exception
  size_t created = 0;
  IAllocatorUniquePtr<OrtValue*> ortvalues_alloc(reinterpret_cast<OrtValue**>(allocator->Alloc(allocator, outputs.size() * sizeof(OrtValue*))),
                                                 [&created, allocator](OrtValue** buffer) {
                                                   if (buffer) {
                                                     while (created > 0) {
                                                       auto p = buffer + --created;
                                                       delete (*p);
                                                     }
                                                     allocator->Free(allocator, buffer);
                                                   }
                                                 });

  if (!ortvalues_alloc) {
    return OrtApis::CreateStatus(ORT_FAIL, "Output buffer allocation failed");
  }

  OrtValue** out_ptr = ortvalues_alloc.get();
  for (const auto& out_value : outputs) {
    *out_ptr = new OrtValue(out_value);
    ++out_ptr;
    ++created;
  }

  assert(created == outputs.size());

  *output = ortvalues_alloc.release();
  *output_count = created;
  return nullptr;
  API_IMPL_END
}

ORT_API(void, OrtApis::ClearBoundInputs, _Inout_ OrtIoBinding* binding_ptr) {
  binding_ptr->binding_->ClearInputs();
}

ORT_API(void, OrtApis::ClearBoundOutputs, _Inout_ OrtIoBinding* binding_ptr) {
  binding_ptr->binding_->ClearOutputs();
}

ORT_API_STATUS_IMPL(OrtApis::IsTensor, _In_ const OrtValue* value, _Out_ int* out) {
  auto v = reinterpret_cast<const ::OrtValue*>(value);
  *out = v->IsTensor() ? 1 : 0;
  return nullptr;
}

ORT_API_STATUS_IMPL(OrtApis::GetTensorMutableData, _Inout_ OrtValue* value, _Outptr_ void** output) {
  TENSOR_READWRITE_API_BEGIN
  //TODO: test if it's a string tensor
  *output = tensor->MutableDataRaw();
  return nullptr;
  API_IMPL_END
}

ORT_API_STATUS_IMPL(OrtApis::FillStringTensor, _Inout_ OrtValue* value, _In_ const char* const* s, size_t s_len) {
  TENSOR_READWRITE_API_BEGIN
  auto* dst = tensor->MutableData<std::string>();
  auto len = static_cast<size_t>(tensor->Shape().Size());
  if (s_len != len) {
    return OrtApis::CreateStatus(ORT_INVALID_ARGUMENT, "input array doesn't equal tensor size");
  }
  for (size_t i = 0; i != len; ++i) {
    //allocate and copy
    dst[i] = s[i];
  }
  return nullptr;
  API_IMPL_END
}

ORT_API_STATUS_IMPL(OrtApis::FillStringTensorElement, _Inout_ OrtValue* value, _In_ const char* s, size_t index) {
  TENSOR_READWRITE_API_BEGIN
  auto* dst = tensor->MutableData<std::string>();
  auto len = static_cast<size_t>(tensor->Shape().Size());
  if (index >= len) {
    return OrtApis::CreateStatus(ORT_INVALID_ARGUMENT, "element index is out of bounds");
  }

  dst[index] = s;

  return nullptr;
  API_IMPL_END
}

ORT_API_STATUS_IMPL(OrtApis::GetStringTensorDataLength, _In_ const OrtValue* value, _Out_ size_t* out) {
  TENSOR_READ_API_BEGIN
  const auto* src = tensor.Data<std::string>();
  int64_t len = tensor.Shape().Size();
  if (len >= 0) {
    size_t ret = 0;
    for (int64_t i = 0; i != len; ++i) {
      ret += src[i].size();
    }
    *out = ret;
  } else
    return OrtApis::CreateStatus(ORT_INVALID_ARGUMENT, "shape is invalid");
  return nullptr;
  API_IMPL_END
}

ORT_API_STATUS_IMPL(OrtApis::GetStringTensorElementLength, _In_ const OrtValue* value, size_t index, _Out_ size_t* out) {
  TENSOR_READ_API_BEGIN
  const auto* src = tensor.Data<std::string>();
  auto len = static_cast<size_t>(tensor.Shape().Size());
  if (index < len) {
    *out = src[index].size();
  } else
    return OrtApis::CreateStatus(ORT_INVALID_ARGUMENT, "shape is invalid");
  return nullptr;
  API_IMPL_END
}

ORT_API_STATUS_IMPL(OrtApis::GetStringTensorContent, _In_ const OrtValue* value, _Out_writes_bytes_all_(s_len) void* s,
                    size_t s_len, _Out_writes_all_(offsets_len) size_t* offsets, size_t offsets_len) {
  TENSOR_READ_API_BEGIN
  const auto* input = tensor.Data<std::string>();
  auto len = static_cast<size_t>(tensor.Shape().Size());
  if (offsets_len != len) {
    return OrtApis::CreateStatus(ORT_FAIL, "offsets buffer is not equal to tensor size");
  }
  {
    size_t ret = 0;
    for (size_t i = 0; i != len; ++i) {
      ret += input[i].size();
    }
    if (s_len < ret) {
      return OrtApis::CreateStatus(ORT_FAIL, "output buffer is too small");
    }
  }
  size_t f = 0;
  char* p = static_cast<char*>(s);
  for (size_t i = 0; i != len; ++i, ++offsets) {
    memcpy(p, input[i].data(), input[i].size());
    p += input[i].size();
    *offsets = f;
    f += input[i].size();
  }
  return nullptr;
  API_IMPL_END
}

ORT_API_STATUS_IMPL(OrtApis::GetStringTensorElement, _In_ const OrtValue* value, size_t s_len, size_t index, _Out_writes_bytes_all_(s_len) void* s) {
  TENSOR_READ_API_BEGIN
  const auto* input = tensor.Data<std::string>();
  auto len = static_cast<size_t>(tensor.Shape().Size());

  if (index >= len) {
    return OrtApis::CreateStatus(ORT_INVALID_ARGUMENT, "element index is out of bounds");
  }

  size_t ret = input[index].size();
  if (s_len < ret) {
    return OrtApis::CreateStatus(ORT_FAIL, "buffer size is too small for string");
  }

  memcpy(s, input[index].data(), input[index].size());

  return nullptr;
  API_IMPL_END
}

#define ORT_C_API_RETURN_IF_ERROR(expr)                 \
  do {                                                  \
    auto _status = (expr);                              \
    if ((!_status.IsOK())) return ToOrtStatus(_status); \
  } while (0)

#define DEFINE_RELEASE_ORT_OBJECT_FUNCTION(INPUT_TYPE, REAL_TYPE)                       \
  ORT_API(void, OrtApis::Release##INPUT_TYPE, _Frees_ptr_opt_ Ort##INPUT_TYPE* value) { \
    delete reinterpret_cast<REAL_TYPE*>(value);                                         \
  }

using DefListResult = std::pair<Status, const InputDefList*>;
using GetDefListFn = DefListResult (*)(const ::onnxruntime::InferenceSession*);
const auto get_inputs_fn = [](const ::onnxruntime::InferenceSession* session) -> DefListResult { return session->GetModelInputs(); };
const auto get_outputs_fn = [](const ::onnxruntime::InferenceSession* session) -> DefListResult { return session->GetModelOutputs(); };
const auto get_overridable_initializers_fn = [](const ::onnxruntime::InferenceSession* session) -> DefListResult { return session->GetOverridableInitializers(); };

static ORT_STATUS_PTR GetNodeDefListCountHelper(const OrtSession* sess, GetDefListFn get_fn, size_t* out) {
  API_IMPL_BEGIN
  auto session = reinterpret_cast<const ::onnxruntime::InferenceSession*>(sess);
  std::pair<Status, const InputDefList*> p = get_fn(session);
  if (!p.first.IsOK())
    return ToOrtStatus(p.first);
  *out = p.second->size();
  return nullptr;
  API_IMPL_END
}

ORT_API_STATUS_IMPL(OrtApis::SessionGetInputCount, _In_ const OrtSession* sess, _Out_ size_t* out) {
  return GetNodeDefListCountHelper(sess, get_inputs_fn, out);
}

ORT_API_STATUS_IMPL(OrtApis::SessionGetOutputCount, _In_ const OrtSession* sess, _Out_ size_t* out) {
  return GetNodeDefListCountHelper(sess, get_outputs_fn, out);
}

ORT_API_STATUS_IMPL(OrtApis::SessionGetOverridableInitializerCount, _In_ const OrtSession* sess, _Out_ size_t* out) {
  return GetNodeDefListCountHelper(sess, get_overridable_initializers_fn, out);
}

static ORT_STATUS_PTR GetNodeDefTypeInfoHelper(const OrtSession* sess, GetDefListFn get_fn, size_t index,
                                               _Outptr_ struct OrtTypeInfo** out) {
  API_IMPL_BEGIN
  auto session = reinterpret_cast<const ::onnxruntime::InferenceSession*>(sess);
  std::pair<Status, const InputDefList*> p = get_fn(session);
  if (!p.first.IsOK())
    return ToOrtStatus(p.first);
  if (p.second->size() <= index)
    return OrtApis::CreateStatus(ORT_FAIL, "out of index");
  const ONNX_NAMESPACE::TypeProto* type_proto = (*p.second)[index]->TypeAsProto();
  return OrtTypeInfo::FromTypeProto(type_proto, out);
  API_IMPL_END
}

ORT_API_STATUS_IMPL(OrtApis::SessionGetInputTypeInfo, _In_ const OrtSession* sess, size_t index, _Outptr_ struct OrtTypeInfo** out) {
  return GetNodeDefTypeInfoHelper(sess, get_inputs_fn, index, out);
}

ORT_API_STATUS_IMPL(OrtApis::SessionGetOutputTypeInfo, _In_ const OrtSession* sess, size_t index, _Outptr_ struct OrtTypeInfo** out) {
  return GetNodeDefTypeInfoHelper(sess, get_outputs_fn, index, out);
}

ORT_API_STATUS_IMPL(OrtApis::SessionGetOverridableInitializerTypeInfo, _In_ const OrtSession* sess, size_t index, _Outptr_ struct OrtTypeInfo** out) {
  return GetNodeDefTypeInfoHelper(sess, get_overridable_initializers_fn, index, out);
}

static char* StrDup(const std::string& str, _Inout_ OrtAllocator* allocator) {
  char* output_string = reinterpret_cast<char*>(allocator->Alloc(allocator, str.size() + 1));
  memcpy(output_string, str.c_str(), str.size());
  output_string[str.size()] = '\0';
  return output_string;
}

static ORT_STATUS_PTR GetNodeDefNameImpl(_In_ const OrtSession* sess, size_t index, _Inout_ OrtAllocator* allocator,
                                         GetDefListFn get_fn, _Outptr_ char** output) {
  auto session = reinterpret_cast<const ::onnxruntime::InferenceSession*>(sess);
  std::pair<Status, const InputDefList*> p = get_fn(session);
  if (!p.first.IsOK())
    return ToOrtStatus(p.first);
  if (p.second == nullptr)
    return OrtApis::CreateStatus(ORT_FAIL, "internal error");
  const InputDefList& defs = *p.second;
  if (index >= defs.size())
    return OrtApis::CreateStatus(ORT_FAIL, "index out of range");
  *output = StrDup(defs[index]->Name(), allocator);
  return nullptr;
}

ORT_API_STATUS_IMPL(OrtApis::SessionEndProfiling, _In_ OrtSession* sess, _Inout_ OrtAllocator* allocator,
                    _Outptr_ char** out) {
  API_IMPL_BEGIN
  auto session = reinterpret_cast<::onnxruntime::InferenceSession*>(sess);
  auto profile_file_name = session->EndProfiling();
  *out = StrDup(profile_file_name, allocator);
  return nullptr;
  API_IMPL_END
}

ORT_API_STATUS_IMPL(OrtApis::SessionGetModelMetadata, _In_ const OrtSession* sess,
                    _Outptr_ OrtModelMetadata** out) {
  API_IMPL_BEGIN
  auto session = reinterpret_cast<const ::onnxruntime::InferenceSession*>(sess);
  auto p = session->GetModelMetadata();
  if (!p.first.IsOK())
    return ToOrtStatus(p.first);
  *out = reinterpret_cast<OrtModelMetadata*>(new ModelMetadata(*p.second));
  return nullptr;
  API_IMPL_END
}

ORT_API_STATUS_IMPL(OrtApis::ModelMetadataGetProducerName,
                    _In_ const OrtModelMetadata* model_metadata,
                    _Inout_ OrtAllocator* allocator, _Outptr_ char** value) {
  API_IMPL_BEGIN
  auto producer_name = reinterpret_cast<const ::onnxruntime::ModelMetadata*>(model_metadata)->producer_name;
  *value = StrDup(producer_name, allocator);
  return nullptr;
  API_IMPL_END
}

ORT_API_STATUS_IMPL(OrtApis::ModelMetadataGetGraphName,
                    _In_ const OrtModelMetadata* model_metadata,
                    _Inout_ OrtAllocator* allocator, _Outptr_ char** value) {
  API_IMPL_BEGIN
  auto graph_name = reinterpret_cast<const ::onnxruntime::ModelMetadata*>(model_metadata)->graph_name;
  *value = StrDup(graph_name, allocator);
  return nullptr;
  API_IMPL_END
}

ORT_API_STATUS_IMPL(OrtApis::ModelMetadataGetDomain,
                    _In_ const OrtModelMetadata* model_metadata,
                    _Inout_ OrtAllocator* allocator, _Outptr_ char** value) {
  API_IMPL_BEGIN
  auto domain = reinterpret_cast<const ::onnxruntime::ModelMetadata*>(model_metadata)->domain;
  *value = StrDup(domain, allocator);
  return nullptr;
  API_IMPL_END
}

ORT_API_STATUS_IMPL(OrtApis::ModelMetadataGetDescription,
                    _In_ const OrtModelMetadata* model_metadata,
                    _Inout_ OrtAllocator* allocator, _Outptr_ char** value) {
  API_IMPL_BEGIN
  auto description = reinterpret_cast<const ::onnxruntime::ModelMetadata*>(model_metadata)->description;
  *value = StrDup(description, allocator);
  return nullptr;
  API_IMPL_END
}

ORT_API_STATUS_IMPL(OrtApis::ModelMetadataGetGraphDescription,
                    _In_ const OrtModelMetadata* model_metadata,
                    _Inout_ OrtAllocator* allocator, _Outptr_ char** value) {
  API_IMPL_BEGIN
  auto description = reinterpret_cast<const ::onnxruntime::ModelMetadata*>(model_metadata)->graph_description;
  *value = StrDup(description, allocator);
  return nullptr;
  API_IMPL_END
}

ORT_API_STATUS_IMPL(OrtApis::ModelMetadataLookupCustomMetadataMap, _In_ const OrtModelMetadata* model_metadata,
                    _Inout_ OrtAllocator* allocator, _In_ const char* key, _Outptr_result_maybenull_ char** value) {
  API_IMPL_BEGIN
  auto custom_metadata_map =
      reinterpret_cast<const ::onnxruntime::ModelMetadata*>(model_metadata)->custom_metadata_map;

  std::string temp(key);

  auto iter = custom_metadata_map.find(temp);

  if (iter == custom_metadata_map.end()) {
    *value = nullptr;
  } else {
    *value = StrDup(iter->second, allocator);
  }

  return nullptr;
  API_IMPL_END
}

ORT_API_STATUS_IMPL(OrtApis::ModelMetadataGetCustomMetadataMapKeys,
                    _In_ const OrtModelMetadata* model_metadata,
                    _Inout_ OrtAllocator* allocator, _Outptr_result_buffer_maybenull_(*num_keys) char*** keys, _Out_ int64_t* num_keys) {
  API_IMPL_BEGIN
  const auto& custom_metadata_map =
      reinterpret_cast<const ::onnxruntime::ModelMetadata*>(model_metadata)->custom_metadata_map;

  auto count = custom_metadata_map.size();
  if (count == 0) {
    *keys = nullptr;
  } else {
    // To guard against overflow in the next step where we compute bytes to allocate
    SafeInt<size_t> alloc_count(count);

    // alloc_count * sizeof(...) will throw if there was an overflow which will be caught in API_IMPL_END
    // and be returned to the user as a status
    char** p = reinterpret_cast<char**>(allocator->Alloc(allocator, alloc_count * sizeof(char*)));
    assert(p != nullptr);
    auto map_iter = custom_metadata_map.cbegin();
    int64_t i = 0;
    while (map_iter != custom_metadata_map.cend()) {
      p[i++] = StrDup(map_iter->first, allocator);
      ++map_iter;
    }
    *keys = p;
  }

  *num_keys = static_cast<int64_t>(count);
  return nullptr;
  API_IMPL_END
}

ORT_API_STATUS_IMPL(OrtApis::ModelMetadataGetVersion,
                    _In_ const OrtModelMetadata* model_metadata,
                    _Out_ int64_t* value) {
  API_IMPL_BEGIN
  *value = reinterpret_cast<const ::onnxruntime::ModelMetadata*>(model_metadata)->version;
  return nullptr;
  API_IMPL_END
}

ORT_API_STATUS_IMPL(OrtApis::SessionGetInputName, _In_ const OrtSession* sess, size_t index,
                    _Inout_ OrtAllocator* allocator, _Outptr_ char** output) {
  API_IMPL_BEGIN
  return GetNodeDefNameImpl(sess, index, allocator, get_inputs_fn, output);
  API_IMPL_END
}

ORT_API_STATUS_IMPL(OrtApis::SessionGetOutputName, _In_ const OrtSession* sess, size_t index,
                    _Inout_ OrtAllocator* allocator, _Outptr_ char** output) {
  API_IMPL_BEGIN
  return GetNodeDefNameImpl(sess, index, allocator, get_outputs_fn, output);
  API_IMPL_END
}

ORT_API_STATUS_IMPL(OrtApis::SessionGetOverridableInitializerName, _In_ const OrtSession* sess, size_t index,
                    _Inout_ OrtAllocator* allocator, _Outptr_ char** output) {
  API_IMPL_BEGIN
  return GetNodeDefNameImpl(sess, index, allocator, get_overridable_initializers_fn, output);
  API_IMPL_END
}

ORT_API_STATUS_IMPL(OrtApis::AllocatorAlloc, _Inout_ OrtAllocator* ptr, size_t size, _Outptr_ void** out) {
  API_IMPL_BEGIN
  *out = ptr->Alloc(ptr, size);
  return nullptr;
  API_IMPL_END
}

ORT_API_STATUS_IMPL(OrtApis::AllocatorFree, _Inout_ OrtAllocator* ptr, void* p) {
  API_IMPL_BEGIN
  ptr->Free(ptr, p);
  return nullptr;
  API_IMPL_END
}

ORT_API_STATUS_IMPL(OrtApis::AllocatorGetInfo, _In_ const OrtAllocator* ptr, _Outptr_ const struct OrtMemoryInfo** out) {
  API_IMPL_BEGIN
  *out = ptr->Info(ptr);
  return nullptr;
  API_IMPL_END
}

template <typename T>
ORT_STATUS_PTR OrtGetNumSequenceElements(const OrtValue* p_ml_value, size_t* out) {
  auto& data = p_ml_value->Get<T>();
  *out = data.size();
  return nullptr;
}

template <>
ORT_STATUS_PTR OrtGetNumSequenceElements<TensorSeq>(const OrtValue* p_ml_value, size_t* out) {
  auto& data = p_ml_value->Get<TensorSeq>();
  *out = data.Size();
  return nullptr;
}

#if !defined(DISABLE_ML_OPS)
static const int NUM_MAP_INDICES = 2;
#endif

static ORT_STATUS_PTR OrtGetValueCountImpl(const OrtValue* value, size_t* out) {
  ONNXType value_type;
  if (auto status = OrtApis::GetValueType(value, &value_type))
    return status;
  if (value_type == ONNX_TYPE_MAP) {
#if !defined(DISABLE_ML_OPS)
    *out = NUM_MAP_INDICES;
    return nullptr;
#else
    return OrtApis::CreateStatus(ORT_FAIL, "Map type is not supported in this build.");
#endif
  }
  if (value_type == ONNX_TYPE_SEQUENCE) {
    auto v = reinterpret_cast<const OrtValue*>(value);
    auto type = v->Type();
    // Note: keep these in sync with the registered types in data_types.h
    if (type->IsTensorSequenceType()) {
      return OrtGetNumSequenceElements<TensorSeq>(v, out);
    } else {
#if !defined(DISABLE_ML_OPS)
      utils::ContainerChecker c_checker(type);
      if (c_checker.IsSequenceOf<std::map<std::string, float>>()) {
        return OrtGetNumSequenceElements<VectorMapStringToFloat>(v, out);
      } else if (c_checker.IsSequenceOf<std::map<int64_t, float>>()) {
        return OrtGetNumSequenceElements<VectorMapInt64ToFloat>(v, out);
      } else {
        return OrtApis::CreateStatus(ORT_FAIL, "Input is not of one of the supported sequence types.");
      }
#else
      return OrtApis::CreateStatus(ORT_FAIL, "Map type is not supported in this build.");
#endif
    }
  } else {
    return OrtApis::CreateStatus(ORT_FAIL, "Input is not of type sequence or map.");
  }
}

ORT_API_STATUS_IMPL(OrtApis::GetValueCount, _In_ const OrtValue* value, _Out_ size_t* out) {
  API_IMPL_BEGIN
  return OrtGetValueCountImpl(value, out);
  API_IMPL_END
}

#if !defined(DISABLE_ML_OPS)
///////////////////
// OrtGetValueImplSeqOfMap
template <typename T>
static ORT_STATUS_PTR OrtGetValueImplSeqOfMap(const OrtValue* p_ml_value, int index, _Outptr_ OrtValue** out) {
  using TKey = typename T::value_type::key_type;
  using TVal = typename T::value_type::mapped_type;
  using MapType = std::map<TKey, TVal>;
  auto& data_vec = p_ml_value->Get<T>();
  auto& data_elem = data_vec.at(index);
  auto copy_data_elem = onnxruntime::make_unique<MapType>(data_elem);
  auto value = onnxruntime::make_unique<OrtValue>();
  auto ml_type = DataTypeImpl::GetType<MapType>();
  value->Init(copy_data_elem.release(),
              ml_type,
              ml_type->GetDeleteFunc());
  *out = value.release();
  return nullptr;
}
#endif

ORT_STATUS_PTR PopulateTensorWithData(_Inout_ OrtValue* oval, _In_ const void* data_elem, size_t num_elems,
                                      size_t elem_size) {
  void* raw_data = nullptr;
  auto st = OrtApis::GetTensorMutableData(oval, &raw_data);
  if (st) {
    return st;
  }
  memcpy(raw_data, data_elem, elem_size * num_elems);
  return nullptr;
}

ORT_STATUS_PTR PopulateTensorWithData(_Inout_ OrtValue* oval, _In_reads_(num_elems) const std::string* data_elem,
                                      size_t num_elems, size_t /* elem_size */) {
  auto v = reinterpret_cast<OrtValue*>(oval);
  auto tensor = v->GetMutable<Tensor>();
  auto* dst = tensor->MutableData<std::string>();
  auto len = static_cast<size_t>(tensor->Shape().Size());
  if (num_elems < len) {
    return OrtApis::CreateStatus(ORT_INVALID_ARGUMENT, "input array is too short");
  }
  for (size_t i = 0; i < len; ++i) {
    dst[i] = data_elem[i];
  }
  return nullptr;
}

namespace c_api_internal {
template <class TensorElemType>
struct CallGetValueImpl {
  ORT_STATUS_PTR operator()(_Inout_ OrtAllocator* allocator, const onnxruntime::Tensor& tensor,
                            _Outptr_ OrtValue** out) const {
    const auto& shape = tensor.Shape();
    const auto* tensor_data = tensor.Data<TensorElemType>();
    OrtStatus* st = OrtApis::CreateTensorAsOrtValue(allocator, shape.GetDims().data(), shape.NumDimensions(),
                                                    onnxruntime::utils::GetONNXTensorElementDataType<TensorElemType>(), out);
    //TODO: check overflow before doing static_cast
    return st ? st : PopulateTensorWithData(*out, tensor_data, static_cast<size_t>(shape.Size()), sizeof(TensorElemType));
  }
};

// Return status instead of throwing if unsupported type specified
struct UnsupportedReturnFailStatus {
  ORT_STATUS_PTR operator()(int32_t dt_type) const {
    std::string msg("Unsupported tensor element type in the input: ");
    msg.append(std::to_string(dt_type));
    return OrtApis::CreateStatus(ORT_FAIL, msg.c_str());
  }
};
}  // namespace c_api_internal
#ifdef _MSC_VER
#pragma warning(push)
#pragma warning(disable : 6101)
#endif
ORT_STATUS_PTR OrtGetValueImplSeqOfTensors(_In_ const OrtValue* p_ml_value, int index, _In_opt_ OrtAllocator* allocator,
                                           _Outptr_ OrtValue** out) {
  auto& data = p_ml_value->Get<TensorSeq>();
  auto& one_tensor = data.Get(index);

  using namespace c_api_internal;
  utils::MLTypeCallDispatcherRet<OrtStatusPtr, CallGetValueImpl, float, double, MLFloat16, BFloat16, bool, std::string,
                                 int8_t, uint8_t, int16_t, uint16_t, int32_t, uint32_t, int64_t, uint64_t>
      t_disp(one_tensor.GetElementType());
  return t_disp.template InvokeWithUnsupportedPolicy<UnsupportedReturnFailStatus>(allocator, one_tensor, out);
}

#ifdef _MSC_VER
#pragma warning(pop)
#endif

static ORT_STATUS_PTR OrtGetValueImplSeq(_In_ const OrtValue* value, int index, _Inout_ OrtAllocator* allocator,
                                         _Outptr_ OrtValue** out) {
  auto p_ml_value = reinterpret_cast<const OrtValue*>(value);
  auto type = p_ml_value->Type();
  // Note: keep these in sync with the registered types in data_types.h
  if (type->IsTensorSequenceType()) {
    return OrtGetValueImplSeqOfTensors(p_ml_value, index, allocator, out);
  } else {
#if !defined(DISABLE_ML_OPS)
    utils::ContainerChecker c_checker(type);
    if (c_checker.IsSequenceOf<std::map<std::string, float>>()) {
      return OrtGetValueImplSeqOfMap<VectorMapStringToFloat>(p_ml_value, index, out);
    } else if (c_checker.IsSequenceOf<std::map<int64_t, float>>()) {
      return OrtGetValueImplSeqOfMap<VectorMapInt64ToFloat>(p_ml_value, index, out);
    } else {
      return OrtApis::CreateStatus(ORT_FAIL, "Input is not of one of the supported sequence types.");
    }
#else
    return OrtApis::CreateStatus(ORT_FAIL, "Map type is not supported in this build.");
#endif
  }
}

#if !defined(DISABLE_ML_OPS)
template <typename T>
static ORT_STATUS_PTR OrtGetValueImplMapHelper(_In_ const OrtValue* p_ml_value, int index,
                                               _Inout_ OrtAllocator* allocator, _Outptr_ OrtValue** out) {
  using namespace onnxruntime::utils;
  using TKey = typename T::key_type;
  using TVal = typename T::mapped_type;
  auto& data = p_ml_value->Get<T>();
  int64_t num_kv_pairs = data.size();
#if defined(_WIN32) && !defined(_M_AMD64)
  ORT_ENFORCE(static_cast<uint64_t>(num_kv_pairs) < std::numeric_limits<size_t>::max());
#endif
  switch (index) {
    case 0: {  // user is requesting keys
      std::vector<TKey> vec;
      vec.reserve(static_cast<size_t>(num_kv_pairs));
      for (const auto& kv : data) {
        vec.push_back(kv.first);
      }
      std::vector<int64_t> dims{num_kv_pairs};
      OrtStatus* st = OrtApis::CreateTensorAsOrtValue(allocator, dims.data(), dims.size(),
                                                      GetONNXTensorElementDataType<TKey>(), out);
      return st ? st : PopulateTensorWithData(*out, vec.data(), static_cast<size_t>(num_kv_pairs), sizeof(TKey));
    }
    case 1: {  // user is requesting values
      std::vector<TVal> vec;
      vec.reserve(static_cast<size_t>(num_kv_pairs));
      for (const auto& kv : data) {
        vec.push_back(kv.second);
      }
      std::vector<int64_t> dims{num_kv_pairs};
      OrtStatus* st = OrtApis::CreateTensorAsOrtValue(allocator, dims.data(), dims.size(),
                                                      GetONNXTensorElementDataType<TVal>(), out);
      return st ? st : PopulateTensorWithData(*out, vec.data(), static_cast<size_t>(num_kv_pairs), sizeof(TVal));
    }
    default:
      return OrtApis::CreateStatus(ORT_FAIL, "Invalid index requested for map type.");
  }
}

static ORT_STATUS_PTR OrtGetValueImplMap(_In_ const OrtValue* value, int index, _Inout_ OrtAllocator* allocator,
                                         _Outptr_ OrtValue** out) {
  auto p_ml_value = reinterpret_cast<const OrtValue*>(value);
  auto type = p_ml_value->Type();
  // Note: keep these in sync with the registered types in data_types.h
  utils::ContainerChecker c_checker(type);
  if (c_checker.IsMap()) {
    if (c_checker.IsMapOf<std::string, std::string>()) {
      return OrtGetValueImplMapHelper<MapStringToString>(p_ml_value, index, allocator, out);
    } else if (c_checker.IsMapOf<std::string, int64_t>()) {
      return OrtGetValueImplMapHelper<MapStringToInt64>(p_ml_value, index, allocator, out);
    } else if (c_checker.IsMapOf<std::string, float>()) {
      return OrtGetValueImplMapHelper<MapStringToFloat>(p_ml_value, index, allocator, out);
    } else if (c_checker.IsMapOf<std::string, double>()) {
      return OrtGetValueImplMapHelper<MapStringToDouble>(p_ml_value, index, allocator, out);
    } else if (c_checker.IsMapOf<int64_t, std::string>()) {
      return OrtGetValueImplMapHelper<MapInt64ToString>(p_ml_value, index, allocator, out);
    } else if (c_checker.IsMapOf<int64_t, int64_t>()) {
      return OrtGetValueImplMapHelper<MapInt64ToInt64>(p_ml_value, index, allocator, out);
    } else if (c_checker.IsMapOf<int64_t, float>()) {
      return OrtGetValueImplMapHelper<MapInt64ToFloat>(p_ml_value, index, allocator, out);
    } else if (c_checker.IsMapOf<int64_t, double>()) {
      return OrtGetValueImplMapHelper<MapInt64ToDouble>(p_ml_value, index, allocator, out);
    }
  }
  return OrtApis::CreateStatus(ORT_FAIL, "Input is not of one of the supported map types.");
}
#endif

static ORT_STATUS_PTR OrtGetValueImpl(_In_ const OrtValue* value, int index, _Inout_ OrtAllocator* allocator,
                                      _Outptr_ OrtValue** out) {
  ONNXType value_type;
  if (auto status = OrtApis::GetValueType(value, &value_type))
    return status;
  if (value_type == ONNX_TYPE_MAP) {
#if !defined(DISABLE_ML_OPS)
    return OrtGetValueImplMap(value, index, allocator, out);
#else
    return OrtApis::CreateStatus(ORT_FAIL, "Map type is not supported in this build.");
#endif
  }
  if (value_type == ONNX_TYPE_SEQUENCE) {
    return OrtGetValueImplSeq(value, index, allocator, out);
  } else {
    return OrtApis::CreateStatus(ORT_FAIL, "Input is not of type sequence or map.");
  }
}

ORT_API_STATUS_IMPL(OrtApis::GetValue, _In_ const OrtValue* value, int index, _Inout_ OrtAllocator* allocator,
                    _Outptr_ OrtValue** out) {
  API_IMPL_BEGIN
  return OrtGetValueImpl(value, index, allocator, out);
  API_IMPL_END
}

///////////////////
// OrtCreateValue

#if !defined(DISABLE_ML_OPS)
template <typename T>
static OrtStatus* OrtCreateValueImplSeqHelperMap(const OrtValue* const* in, size_t num_values,
                                                 _Outptr_ OrtValue** out) {
  using SeqType = std::vector<T>;
  auto seq_ptr = onnxruntime::make_unique<SeqType>();
  seq_ptr->reserve(num_values);
  for (size_t idx = 0; idx < num_values; ++idx) {
    auto& m = reinterpret_cast<const OrtValue*>(in[idx])->Get<T>();
    seq_ptr->push_back(m);
  }
  // create OrtValue with this vector
  auto value = onnxruntime::make_unique<OrtValue>();
  auto ml_type = DataTypeImpl::GetType<SeqType>();
  value->Init(seq_ptr.release(),
              ml_type,
              ml_type->GetDeleteFunc());
  *out = value.release();
  return nullptr;
}
#endif

template <typename TensorElemType>
static OrtStatus* OrtCreateValueImplSeqHelperTensor(const Tensor& tensor,
                                                    Tensor& out) {
  auto data = tensor.Data<TensorElemType>();
  if (!data) {
    return OrtApis::CreateStatus(ORT_FAIL, "Encountered nullptr.");
  }

  auto elem_type = DataTypeImpl::GetType<TensorElemType>();
  OrtStatus* st = CreateTensorImplForSeq(elem_type, tensor.Shape().GetDims().data(), tensor.Shape().NumDimensions(), out);
  if (st) {
    return st;
  }

  //TODO: check the cast below
  size_t num_elems = static_cast<size_t>(tensor.Shape().Size());
  auto* out_data = out.MutableData<TensorElemType>();
  for (size_t i = 0; i < num_elems; ++i) {
    *out_data++ = *data++;
  }
  return nullptr;
}

namespace c_api_internal {

template <class T>
struct CallCreateValueImpl {
  OrtStatus* operator()(const onnxruntime::Tensor& one_tensor, onnxruntime::Tensor& out) const {
    return OrtCreateValueImplSeqHelperTensor<T>(one_tensor, out);
  }
};

}  // namespace c_api_internal

static ORT_STATUS_PTR OrtCreateValueImplSeqHelper(const OrtValue* const* in, size_t num_values,
                                                  _Outptr_ OrtValue** out) {
  using namespace c_api_internal;
  std::vector<Tensor> tensors;
  tensors.resize(num_values);
  auto dtype = static_cast<const OrtValue*>(in[0])->Get<Tensor>().DataType();

  for (size_t idx = 0; idx < num_values; ++idx) {
    ORT_ENFORCE(in[idx]->IsTensor(), "Expecting all elements to be tensors. Got: ", DataTypeImpl::ToString(in[idx]->Type()));
    auto& one_tensor = static_cast<const OrtValue*>(in[idx])->Get<Tensor>();
    auto tensor_elem_type = one_tensor.DataType();

    // sequences must have tensors of the same data type
    if (idx > 0 && (tensor_elem_type != dtype)) {
      return OrtApis::CreateStatus(ORT_FAIL,
                                   "Sequences must have tensors of the same data type. There was at least one tensor in the input that was different.");
    }

    OrtStatus* st{};
    utils::MLTypeCallDispatcherRet<OrtStatus*, CallCreateValueImpl, bool, float, double, std::string,
                                   MLFloat16, BFloat16, int8_t, uint8_t, int16_t, uint16_t, int32_t, uint32_t, int64_t, uint64_t>
        t_disp(one_tensor.GetElementType());

    st = t_disp.InvokeWithUnsupportedPolicy<UnsupportedReturnFailStatus>(one_tensor, tensors[idx]);

    if (st) {
      return st;
    }
  }
  // create OrtValue with this vector
  auto value = onnxruntime::make_unique<OrtValue>();
  auto ml_type = DataTypeImpl::GetType<TensorSeq>();
  auto seq_ptr = onnxruntime::make_unique<TensorSeq>(dtype);
  seq_ptr->SetElements(std::move(tensors));
  value->Init(seq_ptr.release(),
              ml_type,
              ml_type->GetDeleteFunc());
  *out = value.release();
  return nullptr;
}

static ORT_STATUS_PTR OrtCreateValueImplSeq(_In_reads_(num_values) const OrtValue* const* in, size_t num_values,
                                            _Outptr_ OrtValue** out) {
  // We only support limited sequence types. For the sake of simplicity the type of the first
  // OrtValue* in OrtValue** will determine the type of the vector used to create the output OrtValue
  // this type should be either a tensor of limited types or map of limited types
  const OrtValue* ovfirst = in[0];
  ONNXType first_value_type;
  if (auto status = OrtApis::GetValueType(ovfirst, &first_value_type))
    return status;
  // in onnxruntime type registrations we can support only a fixed vector types
  // this check ensures that the input conforms to that
  if (!(first_value_type == ONNX_TYPE_TENSOR || first_value_type == ONNX_TYPE_MAP)) {
    return OrtApis::CreateStatus(ORT_FAIL, "Each element of the sequence should be either tensor or map.");
  }
  // check if all OrtValues in the input array are of the same type
  // this is because even though the ONNX spec and this API spec supports heterogenous sequences,
  // only a fixed types are registered in onnxruntime
  for (size_t i = 0; i < num_values; ++i) {
    const OrtValue* ov = in[i];
    ONNXType ov_type;
    if (auto status = OrtApis::GetValueType(ov, &ov_type))
      return status;
    if (ov_type != first_value_type) {
      return OrtApis::CreateStatus(ORT_FAIL,
                                   "At least one element in the sequence is of a type different from others.");
    }
  }

  // finally create the output vector/MLValue
  auto first_mlvalue = reinterpret_cast<const OrtValue*>(ovfirst);
  if (first_value_type == ONNX_TYPE_TENSOR) {
    return OrtCreateValueImplSeqHelper(in, num_values, out);
  } else if (first_value_type == ONNX_TYPE_MAP) {
#if !defined(DISABLE_ML_OPS)
    auto map_type = first_mlvalue->Type();
    utils::ContainerChecker c_checker(map_type);
    if (c_checker.IsMapOf<std::string, float>()) {
      return OrtCreateValueImplSeqHelperMap<MapStringToFloat>(in, num_values, out);
    }
    if (c_checker.IsMapOf<int64_t, float>()) {
      return OrtCreateValueImplSeqHelperMap<MapInt64ToFloat>(in, num_values, out);
    } else {
      return OrtApis::CreateStatus(ORT_FAIL, "Input is not of one of the supported map types.");
    }
#else
    ORT_UNUSED_PARAMETER(first_mlvalue);
    return OrtApis::CreateStatus(ORT_FAIL, "Map type is not supported in this build.");
#endif

  } else {
    return OrtApis::CreateStatus(ORT_FAIL, "Unsupported input type");
  }
}

#if !defined(DISABLE_ML_OPS)
template <typename KeyType, typename ValueType>
static OrtStatus* OrtCreateMapMLValue(const Tensor& key_tensor, const Tensor& value_tensor, _Outptr_ OrtValue** out) {
  using MapType = std::map<KeyType, ValueType>;
  auto map_ptr = onnxruntime::make_unique<MapType>();
  // iterate through the key and value tensors and populate map
  auto key_data = key_tensor.Data<KeyType>();
  auto value_data = value_tensor.Data<ValueType>();
  auto len = key_tensor.Shape().Size();
  ORT_ENFORCE(len >= 0 && static_cast<uint64_t>(len) < std::numeric_limits<size_t>::max());
  size_t num_kv_pairs = static_cast<size_t>(key_tensor.Shape().Size());
  for (size_t n = 0; n < num_kv_pairs; ++n, ++key_data, ++value_data) {
    map_ptr->insert({*key_data, *value_data});
  }
  // create ort_value with this map
  auto value = onnxruntime::make_unique<OrtValue>();
  auto ml_type = DataTypeImpl::GetType<MapType>();
  value->Init(map_ptr.release(),
              ml_type,
              ml_type->GetDeleteFunc());
  *out = value.release();
  return nullptr;
}

template <typename KeyType>
static ORT_STATUS_PTR OrtCreateValueImplMapHelper(const Tensor& key_tensor, const Tensor& value_tensor,
                                                  _Outptr_ OrtValue** out) {
  auto value_type = value_tensor.DataType()->AsPrimitiveDataType();
  ORT_ENFORCE(value_type != nullptr, "Tensor must always contain primitive types. Found: ",
              DataTypeImpl::ToString(value_tensor.DataType()));

  switch (value_type->GetDataType()) {
    case ONNX_NAMESPACE::TensorProto_DataType_STRING:
      return OrtCreateMapMLValue<KeyType, std::string>(key_tensor, value_tensor, out);
      break;
    case ONNX_NAMESPACE::TensorProto_DataType_INT64:
      return OrtCreateMapMLValue<KeyType, int64_t>(key_tensor, value_tensor, out);
      break;
    case ONNX_NAMESPACE::TensorProto_DataType_FLOAT:
      return OrtCreateMapMLValue<KeyType, float>(key_tensor, value_tensor, out);
      break;
    case ONNX_NAMESPACE::TensorProto_DataType_DOUBLE:
      return OrtCreateMapMLValue<KeyType, double>(key_tensor, value_tensor, out);
      break;
    default:
      break;
  }

  std::string msg("Value type is not supported yet: ");
  msg += DataTypeImpl::ToString(value_tensor.DataType());
  return OrtApis::CreateStatus(ORT_FAIL, msg.c_str());
}

static ORT_STATUS_PTR OrtCreateValueImplMap(const OrtValue* const* in, size_t num_values, _Outptr_ OrtValue** out) {
  if (num_values != NUM_MAP_INDICES) {
    return OrtApis::CreateStatus(ORT_FAIL, "For map type num_values MUST be 2");
  }

  const OrtValue* ort_keys = in[0];
  auto p_key_ml_value = reinterpret_cast<const OrtValue*>(ort_keys);
  auto& key_tensor = p_key_ml_value->Get<Tensor>();

  const OrtValue* ort_values = in[1];
  auto p_value_ml_value = reinterpret_cast<const OrtValue*>(ort_values);
  auto& value_tensor = p_value_ml_value->Get<Tensor>();

  // as per data_types.h, we only support maps of primitive data types.
  if (key_tensor.Shape().NumDimensions() > 1 || value_tensor.Shape().NumDimensions() > 1) {
    return OrtApis::CreateStatus(ORT_FAIL, "Either the key tensor or the value tensor has NumDimensions > 1");
  }

  // since maps are represented by key and value tensors, their sizes have to be the same.
  if (key_tensor.Shape().Size() != value_tensor.Shape().Size()) {
    return OrtApis::CreateStatus(ORT_FAIL, "Key and value tensors have unequal number of elements.");
  }

  if (key_tensor.IsDataTypeString()) {
    return OrtCreateValueImplMapHelper<std::string>(key_tensor, value_tensor, out);
  }
  if (key_tensor.IsDataType<int64_t>()) {
    return OrtCreateValueImplMapHelper<int64_t>(key_tensor, value_tensor, out);
  }
  return OrtApis::CreateStatus(ORT_FAIL, "Key type is not supported yet.");
}
#endif

static ORT_STATUS_PTR OrtCreateValueImpl(_In_reads_(num_values) const OrtValue* const* in, size_t num_values,
                                         enum ONNXType value_type, _Outptr_ OrtValue** out) {
  if (num_values <= 0) {
    return OrtApis::CreateStatus(ORT_FAIL, "Number of values should be at least 1.");
  }
  if (value_type == ONNX_TYPE_MAP) {
#if !defined(DISABLE_ML_OPS)
    return OrtCreateValueImplMap(in, num_values, out);
#else
    return OrtApis::CreateStatus(ORT_FAIL, "Map type is not supported in this build.");
#endif
  }
  if (value_type == ONNX_TYPE_SEQUENCE) {
    return OrtCreateValueImplSeq(in, num_values, out);
  }
  return OrtApis::CreateStatus(ORT_FAIL, "Input is not of type sequence or map.");
}

ORT_API_STATUS_IMPL(OrtApis::CreateValue, _In_reads_(num_values) const OrtValue* const* in, size_t num_values,
                    enum ONNXType value_type, _Outptr_ OrtValue** out) {
  API_IMPL_BEGIN
  return OrtCreateValueImpl(in, num_values, value_type, out);
  API_IMPL_END
}

ORT_API_STATUS_IMPL(OrtApis::CreateOpaqueValue, _In_z_ const char* domain_name, _In_z_ const char* type_name,
                    _In_ const void* data_container, size_t data_container_size, _Outptr_ OrtValue** out) {
  API_IMPL_BEGIN
  std::string dtype("opaque(");
  dtype.append(domain_name).append(",").append(type_name).append(")");
  MLDataType ml_type = DataTypeImpl::GetDataType(dtype);
  ORT_ENFORCE(ml_type != nullptr,
              "Specified domain and type names combination does not refer to a registered opaque type");
  const auto* non_tensor_base = ml_type->AsNonTensorTypeBase();
  ORT_ENFORCE(non_tensor_base != nullptr, "Opaque type is not a non_tensor type!!!");
  std::unique_ptr<OrtValue> ort_val(new OrtValue);
  non_tensor_base->FromDataContainer(data_container, data_container_size, *ort_val);
  *out = ort_val.release();
  API_IMPL_END
  return nullptr;
}

ORT_API_STATUS_IMPL(OrtApis::GetOpaqueValue, _In_ const char* domain_name, _In_ const char* type_name,
                    _In_ const OrtValue* in, _Out_ void* data_container, size_t data_container_size) {
  API_IMPL_BEGIN
  std::string dtype("opaque(");
  dtype.append(domain_name).append(",").append(type_name).append(")");
  MLDataType ml_type = DataTypeImpl::GetDataType(dtype);
  ORT_ENFORCE(ml_type != nullptr,
              "Specified domain and type names combination does not refer to a registered opaque type");
  const auto* non_tensor_base = ml_type->AsNonTensorTypeBase();
  ORT_ENFORCE(non_tensor_base != nullptr, "Opaque type is not a non_tensor type!!!");
  non_tensor_base->ToDataContainer(*in, data_container_size, data_container);
  API_IMPL_END
  return nullptr;
}

ORT_API_STATUS_IMPL(OrtApis::GetAvailableProviders, _Outptr_ char*** out_ptr,
                    _In_ int* providers_length) {
  API_IMPL_BEGIN
  //TODO: there is no need to manually malloc/free these memory, it is insecure
  //and inefficient. Instead, the implementation could scan the array twice,
  //and use a single string object to hold all the names.
  const size_t MAX_LEN = 30;
  const auto& available_providers = GetAvailableExecutionProviderNames();
  const int available_count = gsl::narrow<int>(available_providers.size());
  char** const out = new char*[available_count];
  if (out) {
    for (int i = 0; i < available_count; i++) {
      out[i] = new char[MAX_LEN + 1];
#ifdef _MSC_VER
      strncpy_s(out[i], MAX_LEN, available_providers[i].c_str(), MAX_LEN);
      out[i][MAX_LEN] = '\0';
#elif defined(__APPLE__)
      strlcpy(out[i], available_providers[i].c_str(), MAX_LEN);
#else
      strncpy(out[i], available_providers[i].c_str(), MAX_LEN);
      out[i][MAX_LEN] = '\0';
#endif
    }
  }
  *providers_length = available_count;
  *out_ptr = out;
  API_IMPL_END
  return nullptr;
}

//TODO: we don't really need the second parameter
ORT_API_STATUS_IMPL(OrtApis::ReleaseAvailableProviders, _In_ char** ptr,
                    _In_ int providers_length) {
  API_IMPL_BEGIN
  if (ptr) {
    for (int i = 0; i < providers_length; i++) {
      delete[] ptr[i];
    }
    delete[] ptr;
  }
  API_IMPL_END
  return NULL;
}

ORT_API_STATUS_IMPL(OrtApis::TensorAt, _Inout_ OrtValue* value, const int64_t* location_values, size_t location_values_count,
                    _Outptr_ void** out) {
  TENSOR_READWRITE_API_BEGIN

  if (tensor->IsDataTypeString()) {
    return OrtApis::CreateStatus(ORT_INVALID_ARGUMENT, "this API does not support strings");
  }

  const auto& tensor_shape = tensor->Shape();
  const auto num_dimensions = tensor_shape.NumDimensions();
  if (location_values_count != num_dimensions) {
    return OrtApis::CreateStatus(ORT_INVALID_ARGUMENT, "location dimensions do not match shape size");
  }

  for (size_t i = 0; i < location_values_count; i++) {
    if (location_values[i] >= tensor_shape[i] || location_values[i] < 0) {
      return OrtApis::CreateStatus(ORT_INVALID_ARGUMENT, "invalid location range");
    }
  }

  // compute strides
  // TensorPitches p;
  std::vector<int64_t> strides(num_dimensions);
  {
    int64_t stride = 1;
    for (size_t dim = num_dimensions; dim > 0; --dim) {
      strides[dim - 1] = stride;
      stride *= tensor_shape[dim - 1];
    }
  }

  // For Scalers the offset would always be zero
  int64_t offset = 0;
  for (size_t i = 0; i < num_dimensions; i++) {
    offset += location_values[i] * strides[i];
  }

  auto data = reinterpret_cast<char*>(tensor->MutableDataRaw()) + tensor->DataType()->Size() * offset;
  *out = data;
  return nullptr;
  API_IMPL_END
}

ORT_API_STATUS_IMPL(OrtApis::SetLanguageProjection, _In_ const OrtEnv* ort_env, _In_ OrtLanguageProjection projection) {
  API_IMPL_BEGIN
  ORT_UNUSED_PARAMETER(ort_env);
  // note telemetry is controlled via the platform Env object, not the OrtEnv object instance
  const Env& env = Env::Default();
  env.GetTelemetryProvider().SetLanguageProjection(static_cast<uint32_t>(projection));
  return nullptr;
  API_IMPL_END
}

ORT_API_STATUS_IMPL(OrtApis::SessionGetProfilingStartTimeNs, _In_ const OrtSession* sess, _Out_ uint64_t* out) {
  API_IMPL_BEGIN
  const auto* session = reinterpret_cast<const ::onnxruntime::InferenceSession*>(sess);
  auto profiling_start_time = session->GetProfiling().GetStartTimeNs();
  *out = static_cast<uint64_t>(profiling_start_time);
  return nullptr;
  API_IMPL_END
}

// End support for non-tensor types

#ifndef USE_CUDA
ORT_API_STATUS_IMPL(OrtApis::SessionOptionsAppendExecutionProvider_CUDA,
                    _In_ OrtSessionOptions* options, _In_ const OrtCUDAProviderOptions* cuda_options) {
  ORT_UNUSED_PARAMETER(options);
  ORT_UNUSED_PARAMETER(cuda_options);
  return CreateStatus(ORT_FAIL, "CUDA execution provider is not enabled.");
}

ORT_API_STATUS_IMPL(OrtApis::SetCurrentGpuDeviceId, _In_ int device_id) {
  ORT_UNUSED_PARAMETER(device_id);
  return CreateStatus(ORT_FAIL, "CUDA execution provider is not enabled.");
}

ORT_API_STATUS_IMPL(OrtApis::GetCurrentGpuDeviceId, _In_ int* device_id) {
  ORT_UNUSED_PARAMETER(device_id);
  return CreateStatus(ORT_FAIL, "CUDA execution provider is not enabled.");
}
#endif

#if defined(ORT_MINIMAL_BUILD)
ORT_API_STATUS_IMPL(OrtApis::SessionOptionsAppendExecutionProvider_OpenVINO,
                    _In_ OrtSessionOptions* options, _In_ const OrtOpenVINOProviderOptions* provider_options) {
  ORT_UNUSED_PARAMETER(options);
  ORT_UNUSED_PARAMETER(provider_options);
  return CreateStatus(ORT_FAIL, "OpenVINO execution provider is not enabled.");
}
#endif

ORT_API_STATUS_IMPL(OrtApis::CreateArenaCfg, _In_ size_t max_mem, int arena_extend_strategy, int initial_chunk_size_bytes,
                    int max_dead_bytes_per_chunk, _Outptr_ OrtArenaCfg** out) {
  API_IMPL_BEGIN
  *out = new OrtArenaCfg();
  (*out)->max_mem = max_mem;
  (*out)->arena_extend_strategy = arena_extend_strategy;
  (*out)->initial_chunk_size_bytes = initial_chunk_size_bytes;
  (*out)->max_dead_bytes_per_chunk = max_dead_bytes_per_chunk;
  return nullptr;
  API_IMPL_END
}

ORT_API(void, OrtApis::ReleaseArenaCfg, _Frees_ptr_opt_ OrtArenaCfg* ptr) {
  delete ptr;
}

#if defined(ORT_MINIMAL_BUILD)
ORT_API_STATUS_IMPL(OrtApis::SessionOptionsAppendExecutionProvider_TensorRT,
                    _In_ OrtSessionOptions* options, _In_ const OrtTensorRTProviderOptions* tensorrt_options) {
  ORT_UNUSED_PARAMETER(options);
  ORT_UNUSED_PARAMETER(tensorrt_options);
  return CreateStatus(ORT_FAIL, "TensorRT execution provider is not enabled.");
}
#endif

static constexpr OrtApiBase ort_api_base = {
    &OrtApis::GetApi,
    &OrtApis::GetVersionString,
};

/* Rules on how to add a new Ort API version

In general, NEVER remove or rearrange the members in this structure unless a new version is being created. The
goal is for newer shared libraries of the Onnx Runtime to work with binaries targeting the previous versions.
In order to do that we need to ensure older binaries get the older interfaces they are expecting.

If the next version of the OrtApi only adds members, new members can be added at the end of the OrtApi structure
without breaking anything. In this case, rename the ort_api_# structure in a way that shows the range of versions
it supports, for example 'ort_api_1_to_2', and then GetApi can return the same structure for a range of versions.

If methods need to be removed or rearranged, then make a copy of the OrtApi structure and name it 'OrtApi#to#'.
The latest Api should always be named just OrtApi. Then make a copy of the latest ort_api_* structure below and
name it ort_api_# to match the latest version number supported, you'll need to be sure the structure types match
the API they're for (the compiler should complain if this isn't correct).

If there is no desire to have the headers still expose the older APIs (clutter, documentation, etc) then the
definition should be moved to a file included by this file so that it's still defined here for binary compatibility
but isn't visible in public headers.

So for example, if we wanted to just add some new members to the ort_api_1_to_2, we'd take the following steps:

	In include\onnxruntime\core\session\onnxruntime_c_api.h we'd just add the members to the end of the structure

	In this file, we'd correspondingly add the member values to the end of the ort_api_1_to_2 structure, and also rename
	it to ort_api_1_to_3.

	Then in GetApi we'd make it return ort_api_1_to_3 for versions 1 through 3.

Second example, if we wanted to add and remove some members, we'd do this:

	In include\onnxruntime\core\session\onnxruntime_c_api.h we'd make a copy of the OrtApi structure and name the
	old one OrtApi1to2. In the new OrtApi we'd add or remove any members that we desire.

	In this file, we'd create a new copy of ort_api_1_to_2 called ort_api_3 and make the corresponding changes that were
	made to the new OrtApi.

	In GetApi we now make it return ort_api_3 for version 3.
*/

static constexpr OrtApi ort_api_1_to_7 = {
    // NOTE: The ordering of these fields MUST not change after that version has shipped since existing binaries depend on this ordering.

    // Shipped as version 1 - DO NOT MODIFY (see above text for more information)
    &OrtApis::CreateStatus,
    &OrtApis::GetErrorCode,
    &OrtApis::GetErrorMessage,

    &OrtApis::CreateEnv,
    &OrtApis::CreateEnvWithCustomLogger,
    &OrtApis::EnableTelemetryEvents,
    &OrtApis::DisableTelemetryEvents,

    &OrtApis::CreateSession,
    &OrtApis::CreateSessionFromArray,
    &OrtApis::Run,

    &OrtApis::CreateSessionOptions,
    &OrtApis::SetOptimizedModelFilePath,
    &OrtApis::CloneSessionOptions,
    &OrtApis::SetSessionExecutionMode,
    &OrtApis::EnableProfiling,
    &OrtApis::DisableProfiling,
    &OrtApis::EnableMemPattern,
    &OrtApis::DisableMemPattern,
    &OrtApis::EnableCpuMemArena,
    &OrtApis::DisableCpuMemArena,
    &OrtApis::SetSessionLogId,
    &OrtApis::SetSessionLogVerbosityLevel,
    &OrtApis::SetSessionLogSeverityLevel,
    &OrtApis::SetSessionGraphOptimizationLevel,
    &OrtApis::SetIntraOpNumThreads,
    &OrtApis::SetInterOpNumThreads,

    &OrtApis::CreateCustomOpDomain,
    &OrtApis::CustomOpDomain_Add,
    &OrtApis::AddCustomOpDomain,
    &OrtApis::RegisterCustomOpsLibrary,

    &OrtApis::SessionGetInputCount,
    &OrtApis::SessionGetOutputCount,
    &OrtApis::SessionGetOverridableInitializerCount,
    &OrtApis::SessionGetInputTypeInfo,
    &OrtApis::SessionGetOutputTypeInfo,
    &OrtApis::SessionGetOverridableInitializerTypeInfo,
    &OrtApis::SessionGetInputName,
    &OrtApis::SessionGetOutputName,
    &OrtApis::SessionGetOverridableInitializerName,

    &OrtApis::CreateRunOptions,
    &OrtApis::RunOptionsSetRunLogVerbosityLevel,
    &OrtApis::RunOptionsSetRunLogSeverityLevel,
    &OrtApis::RunOptionsSetRunTag,
    &OrtApis::RunOptionsGetRunLogVerbosityLevel,
    &OrtApis::RunOptionsGetRunLogSeverityLevel,
    &OrtApis::RunOptionsGetRunTag,
    &OrtApis::RunOptionsSetTerminate,
    &OrtApis::RunOptionsUnsetTerminate,

    &OrtApis::CreateTensorAsOrtValue,
    &OrtApis::CreateTensorWithDataAsOrtValue,
    &OrtApis::IsTensor,
    &OrtApis::GetTensorMutableData,
    &OrtApis::FillStringTensor,

    &OrtApis::GetStringTensorDataLength,
    &OrtApis::GetStringTensorContent,

    &OrtApis::CastTypeInfoToTensorInfo,
    &OrtApis::GetOnnxTypeFromTypeInfo,
    &OrtApis::CreateTensorTypeAndShapeInfo,
    &OrtApis::SetTensorElementType,

    &OrtApis::SetDimensions,
    &OrtApis::GetTensorElementType,
    &OrtApis::GetDimensionsCount,
    &OrtApis::GetDimensions,
    &OrtApis::GetSymbolicDimensions,
    &OrtApis::GetTensorShapeElementCount,
    &OrtApis::GetTensorTypeAndShape,
    &OrtApis::GetTypeInfo,
    &OrtApis::GetValueType,
    &OrtApis::CreateMemoryInfo,
    &OrtApis::CreateCpuMemoryInfo,
    &OrtApis::CompareMemoryInfo,
    &OrtApis::MemoryInfoGetName,
    &OrtApis::MemoryInfoGetId,
    &OrtApis::MemoryInfoGetMemType,
    &OrtApis::MemoryInfoGetType,
    &OrtApis::AllocatorAlloc,
    &OrtApis::AllocatorFree,
    &OrtApis::AllocatorGetInfo,
    &OrtApis::GetAllocatorWithDefaultOptions,
    &OrtApis::AddFreeDimensionOverride,
    &OrtApis::GetValue,
    &OrtApis::GetValueCount,
    &OrtApis::CreateValue,
    &OrtApis::CreateOpaqueValue,
    &OrtApis::GetOpaqueValue,

    &OrtApis::KernelInfoGetAttribute_float,
    &OrtApis::KernelInfoGetAttribute_int64,
    &OrtApis::KernelInfoGetAttribute_string,
    &OrtApis::KernelContext_GetInputCount,
    &OrtApis::KernelContext_GetOutputCount,
    &OrtApis::KernelContext_GetInput,
    &OrtApis::KernelContext_GetOutput,

    &OrtApis::ReleaseEnv,
    &OrtApis::ReleaseStatus,
    &OrtApis::ReleaseMemoryInfo,
    &OrtApis::ReleaseSession,
    &OrtApis::ReleaseValue,
    &OrtApis::ReleaseRunOptions,
    &OrtApis::ReleaseTypeInfo,
    &OrtApis::ReleaseTensorTypeAndShapeInfo,
    &OrtApis::ReleaseSessionOptions,
    &OrtApis::ReleaseCustomOpDomain,
    // End of Version 1 - DO NOT MODIFY ABOVE (see above text for more information)

    &OrtApis::GetDenotationFromTypeInfo,
    &OrtApis::CastTypeInfoToMapTypeInfo,
    &OrtApis::CastTypeInfoToSequenceTypeInfo,
    &OrtApis::GetMapKeyType,
    &OrtApis::GetMapValueType,
    &OrtApis::GetSequenceElementType,
    &OrtApis::ReleaseMapTypeInfo,
    &OrtApis::ReleaseSequenceTypeInfo,
    &OrtApis::SessionEndProfiling,
    &OrtApis::SessionGetModelMetadata,
    &OrtApis::ModelMetadataGetProducerName,
    &OrtApis::ModelMetadataGetGraphName,
    &OrtApis::ModelMetadataGetDomain,
    &OrtApis::ModelMetadataGetDescription,
    &OrtApis::ModelMetadataLookupCustomMetadataMap,
    &OrtApis::ModelMetadataGetVersion,
    &OrtApis::ReleaseModelMetadata,
    // End of Version 2 - DO NOT MODIFY ABOVE (see above text for more information)

    &OrtApis::CreateEnvWithGlobalThreadPools,
    &OrtApis::DisablePerSessionThreads,
    &OrtApis::CreateThreadingOptions,
    &OrtApis::ReleaseThreadingOptions,
    &OrtApis::ModelMetadataGetCustomMetadataMapKeys,
    &OrtApis::AddFreeDimensionOverrideByName,
    // End of Version 3 - DO NOT MODIFY ABOVE (see above text for more information)

    &OrtApis::GetAvailableProviders,
    &OrtApis::ReleaseAvailableProviders,
    // End of Version 4 - DO NOT MODIFY ABOVE (see above text for more information)

    &OrtApis::GetStringTensorElementLength,
    &OrtApis::GetStringTensorElement,
    &OrtApis::FillStringTensorElement,
    &OrtApis::AddSessionConfigEntry,

    // IoBinding and above are propagated in the same order to C# API
    // Do not move
    &OrtApis::CreateAllocator,
    &OrtApis::ReleaseAllocator,
    &OrtApis::RunWithBinding,
    &OrtApis::CreateIoBinding,
    &OrtApis::ReleaseIoBinding,
    &OrtApis::BindInput,
    &OrtApis::BindOutput,
    &OrtApis::BindOutputToDevice,
    &OrtApis::GetBoundOutputNames,
    &OrtApis::GetBoundOutputValues,
    &OrtApis::ClearBoundInputs,
    &OrtApis::ClearBoundOutputs,
    &OrtApis::TensorAt,
    &OrtApis::CreateAndRegisterAllocator,
    &OrtApis::SetLanguageProjection,
    &OrtApis::SessionGetProfilingStartTimeNs,
    &OrtApis::SetGlobalIntraOpNumThreads,
    &OrtApis::SetGlobalInterOpNumThreads,
    &OrtApis::SetGlobalSpinControl,
    // End of Version 5 - DO NOT MODIFY ABOVE (see above text for more information)

    &OrtApis::AddInitializer,
    &OrtApis::CreateEnvWithCustomLoggerAndGlobalThreadPools,
    &OrtApis::SessionOptionsAppendExecutionProvider_CUDA,
    &OrtApis::SessionOptionsAppendExecutionProvider_OpenVINO,
    &OrtApis::SetGlobalDenormalAsZero,
    &OrtApis::CreateArenaCfg,
    &OrtApis::ReleaseArenaCfg,
    // End of Version 6 - DO NOT MODIFY ABOVE (see above text for more information)

    // Version 7 - In development, feel free to add/remove/rearrange here
    &OrtApis::ModelMetadataGetGraphDescription,
<<<<<<< HEAD
    &OrtApis::SetCurrentGpuDeviceId,
    &OrtApis::GetCurrentGpuDeviceId,
=======
    &OrtApis::SessionOptionsAppendExecutionProvider_TensorRT,
>>>>>>> 299ace07
};

// Assert to do a limited check to ensure Version 1 of OrtApi never changes (will detect an addition or deletion but not if they cancel out each other)
// If this assert hits, read the above 'Rules on how to add a new Ort API version'
static_assert(offsetof(OrtApi, ReleaseCustomOpDomain) / sizeof(void*) == 101, "Size of version 1 API cannot change");

ORT_API(const OrtApi*, OrtApis::GetApi, uint32_t version) {
  if (version >= 1 && version <= ORT_API_VERSION)
    return &ort_api_1_to_7;

  fprintf(stderr, "The given version [%u] is not supported, only version 1 to %u is supported in this build.\n",
          version, ORT_API_VERSION);

  return nullptr;  // Unsupported version
}

ORT_API(const char*, OrtApis::GetVersionString) {
  return ORT_VERSION;
}

const OrtApiBase* ORT_API_CALL OrtGetApiBase(void) NO_EXCEPTION {
  return &ort_api_base;
}

ORT_API(void, OrtApis::ReleaseEnv, OrtEnv* value) {
  OrtEnv::Release(value);
}

DEFINE_RELEASE_ORT_OBJECT_FUNCTION(Value, OrtValue)
DEFINE_RELEASE_ORT_OBJECT_FUNCTION(RunOptions, OrtRunOptions)
DEFINE_RELEASE_ORT_OBJECT_FUNCTION(Session, ::onnxruntime::InferenceSession)
DEFINE_RELEASE_ORT_OBJECT_FUNCTION(ModelMetadata, ::onnxruntime::ModelMetadata)<|MERGE_RESOLUTION|>--- conflicted
+++ resolved
@@ -2103,12 +2103,10 @@
 
     // Version 7 - In development, feel free to add/remove/rearrange here
     &OrtApis::ModelMetadataGetGraphDescription,
-<<<<<<< HEAD
+
+    &OrtApis::SessionOptionsAppendExecutionProvider_TensorRT,
     &OrtApis::SetCurrentGpuDeviceId,
     &OrtApis::GetCurrentGpuDeviceId,
-=======
-    &OrtApis::SessionOptionsAppendExecutionProvider_TensorRT,
->>>>>>> 299ace07
 };
 
 // Assert to do a limited check to ensure Version 1 of OrtApi never changes (will detect an addition or deletion but not if they cancel out each other)

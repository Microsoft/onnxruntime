--- conflicted
+++ resolved
@@ -233,14 +233,10 @@
 ORT_API_STATUS_IMPL(CreateAndRegisterAllocator, _Inout_ OrtEnv* env, _In_ const OrtMemoryInfo* mem_info, _In_ const OrtArenaCfg* arena_cfg);
 
 ORT_API_STATUS_IMPL(SetLanguageProjection, _In_ const OrtEnv* ort_env, _In_ OrtLanguageProjection projection);
-<<<<<<< HEAD
-
-ORT_API_STATUS_IMPL(AddInitializer, _Inout_ OrtSessionOptions* options, _In_ const char* name,
-                    _In_ const OrtValue* val);
-=======
 ORT_API_STATUS_IMPL(SessionGetProfilingStartTimeNs, _In_ const OrtSession* sess, _Outptr_ uint64_t* out);
 ORT_API_STATUS_IMPL(SetGlobalIntraOpNumThreads, _Inout_ OrtThreadingOptions* tp_options, int intra_op_num_threads);
 ORT_API_STATUS_IMPL(SetGlobalInterOpNumThreads, _Inout_ OrtThreadingOptions* tp_options, int inter_op_num_threads);
 ORT_API_STATUS_IMPL(SetGlobalSpinControl, _Inout_ OrtThreadingOptions* tp_options, int allow_spinning);
->>>>>>> 86981571
+ORT_API_STATUS_IMPL(AddInitializer, _Inout_ OrtSessionOptions* options, _In_ const char* name,
+                    _In_ const OrtValue* val);
 }  // namespace OrtApis
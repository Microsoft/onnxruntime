--- conflicted
+++ resolved
@@ -255,12 +255,8 @@
 ORT_API_STATUS_IMPL(CreateArenaCfg, _In_ size_t max_mem, int arena_extend_strategy, int initial_chunk_size_bytes,
                     int max_dead_bytes_per_chunk, _Outptr_ OrtArenaCfg** out);
 ORT_API(void, ReleaseArenaCfg, _Frees_ptr_opt_ OrtArenaCfg*);
-<<<<<<< HEAD
-
+ORT_API_STATUS_IMPL(SessionOptionsAppendExecutionProvider_TensorRT,
+                    _In_ OrtSessionOptions* options, _In_ const OrtTensorRTProviderOptions* tensorrt_options);
 ORT_API_STATUS_IMPL(SetCurrentGpuDeviceId, _In_ int device_id);
 ORT_API_STATUS_IMPL(GetCurrentGpuDeviceId, _In_ int* device_id);
-=======
-ORT_API_STATUS_IMPL(SessionOptionsAppendExecutionProvider_TensorRT,
-                    _In_ OrtSessionOptions* options, _In_ const OrtTensorRTProviderOptions* tensorrt_options);
->>>>>>> 299ace07
 }  // namespace OrtApis
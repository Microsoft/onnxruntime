--- conflicted
+++ resolved
@@ -372,11 +372,6 @@
 
   // The file path of where the model was loaded. e.g. /tmp/test_squeezenet/model.onnx
   std::basic_string<ORTCHAR_T> model_location_;
-<<<<<<< HEAD
-=======
-
-  SessionOptions session_options_;
->>>>>>> 0a6ec0df
 
  private:
   ORT_DISALLOW_COPY_ASSIGNMENT_AND_MOVE(InferenceSession);
@@ -433,13 +428,9 @@
   template <typename T>
   void StartProfiling(const std::basic_string<T>& file_prefix);
 
-<<<<<<< HEAD
   SessionOptions session_options_;
 
-  std::unique_ptr<onnxruntime::GraphTransformerManager> graph_transformation_mgr_;
-=======
   onnxruntime::GraphTransformerManager graph_transformation_mgr_;
->>>>>>> 0a6ec0df
 
   // List of transformers to run. When this list is not empty only the transformers in this list
   // will be run regardless of the level set.

--- conflicted
+++ resolved
@@ -25,13 +25,7 @@
   const std::unordered_set<std::string> excluded_op_types_ =
       {"RandomUniform", "RandomNormal", "RandomUniformLike", "RandomNormalLike", "Multinomial"};
 
-<<<<<<< HEAD
-  bool SatisfyCondition(const Graph& graph, const Node& node) override;
-
-  Status Apply(Graph& graph, Node& node, RewriteRuleEffect& rule_effect) override;
-=======
   Status ApplyImpl(Graph& graph, bool& modified, int graph_level) const override;
->>>>>>> 1b7d1f26
 
   /** Create a TensorProto that has the same value as the given MLValue 
   and the same type and dimensions as the given NodeArg. */

--- conflicted
+++ resolved
@@ -15,23 +15,11 @@
   const auto& conv_inputs = conv_node.InputDefs();
   const auto& mul_inputs = mul_node.InputDefs();
 
-<<<<<<< HEAD
-  const ONNX_NAMESPACE::TensorProto* conv_W_tensor_proto = nullptr;
-  if (!graph.GetInitializedTensor(conv_inputs[1]->Name(), conv_W_tensor_proto)) {
-    return Status::OK();
-  }
-
-  const ONNX_NAMESPACE::TensorProto* mul_B_tensor_proto = nullptr;
-  if (!graph.GetInitializedTensor(mul_inputs[1]->Name(), mul_B_tensor_proto)) {
-    return Status::OK();
-  }
-=======
   const auto* conv_W_tensor_proto = graph_utils::GetConstantInitializer(graph, conv_inputs[1]->Name());
   ORT_ENFORCE(conv_W_tensor_proto);
 
   const auto* mul_B_tensor_proto = graph_utils::GetConstantInitializer(graph, mul_inputs[1]->Name());
   ORT_ENFORCE(mul_B_tensor_proto);
->>>>>>> e9e77792
 
   if (!Initializer::IsSupportedDataType(conv_W_tensor_proto) ||
       !Initializer::IsSupportedDataType(mul_B_tensor_proto) ||

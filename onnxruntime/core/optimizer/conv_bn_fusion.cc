--- conflicted
+++ resolved
@@ -113,22 +113,8 @@
   }
 
   // Replace initializers of conv node
-<<<<<<< HEAD
   auto new_W_name = graph.GenerateNodeArgName("ConvBnFusion_W_" + conv_W_tensor_proto->name());
   auto new_B_name = graph.GenerateNodeArgName("ConvBnFusion_BN_B_" + bn_B_tensor_proto->name());
-=======
-  graph_utils::ReplaceInitializer(graph, conv_W_tensor_proto->name(), new_conv_W_tensor_proto);
-
-  if (conv_inputs.size() == 3) {
-#ifdef _MSC_VER
-#pragma warning(push)
-#pragma warning(disable : 6011)  // Not deferencing null pointer. conv_B_tensor_proto is set on line 93
-#endif
-    graph_utils::ReplaceInitializer(graph, conv_B_tensor_proto->name(), new_conv_B_tensor_proto);
-#ifdef _MSC_VER
-#pragma warning(pop)
-#endif
->>>>>>> 61b733ce
 
   new_conv_W_tensor_proto.set_name(new_W_name);
   new_conv_B_tensor_proto.set_name(new_B_name);
@@ -139,12 +125,7 @@
   if (conv_inputs.size() == 3) {
     conv_node.MutableInputDefs()[2] = &new_conv_B_node_arg;
   } else {
-<<<<<<< HEAD
     conv_node.MutableInputDefs().push_back(&new_conv_B_node_arg);
-=======
-    graph_utils::ReplaceInitializer(graph, bn_B_tensor_proto->name(), new_conv_B_tensor_proto);
-    conv_node.MutableInputDefs().push_back(bn_B_node_arg);
->>>>>>> 61b733ce
     conv_node.MutableInputArgsCount()[2] = 1;
   }
 
@@ -164,7 +145,7 @@
 
   const auto& next_node = *node.OutputNodesBegin();
   if (!graph_utils::IsSupportedOptypeVersionAndDomain(next_node, "BatchNormalization", {7, 9}) ||
-      next_node.GetInputEdgesCount() != 1 || graph.IsNodeOutputsInGraphOutputs(next_node) ||
+      next_node.GetInputEdgesCount() != 1 || 
       // Make sure the two nodes do not span execution providers.
       next_node.GetExecutionProviderType() != node.GetExecutionProviderType()) {
     return false;

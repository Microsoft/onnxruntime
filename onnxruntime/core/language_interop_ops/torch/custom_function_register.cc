// Copyright (c) Microsoft Corporation. All rights reserved.
// Licensed under the MIT License.

#include <Python.h>
#include <mutex>
#include "core/common/common.h"
#include "core/language_interop_ops/torch/custom_function_register.h"
#include "core/platform/env.h"

namespace onnxruntime {
namespace language_interop_ops {
namespace torch {

void OrtTorchFunctionPool::RegisterObject(PyObject* obj) {
  ORT_ENFORCE(obj, "Cannot register NULL.");
  std::lock_guard<std::mutex> lock(func_context_pool_mutex_);
  Py_INCREF(obj);
  obj_pool.push_back(obj);
}

void OrtTorchFunctionPool::RegisterForwardRunner(PyObject* obj) {
  ORT_ENFORCE(obj, "Cannot register NULL.");
  std::lock_guard<std::mutex> lock(func_context_pool_mutex_);
  Py_INCREF(obj);
  forward_runner = obj;
}

void OrtTorchFunctionPool::RegisterBackwardRunner(PyObject* obj) {
  ORT_ENFORCE(obj, "Cannot register NULL.");
  std::lock_guard<std::mutex> lock(func_context_pool_mutex_);
  Py_INCREF(obj);
  backward_runner = obj;
}

PyObject* OrtTorchFunctionPool::GetForwardRunner() {
  std::lock_guard<std::mutex> lock(func_context_pool_mutex_);
  ORT_ENFORCE(forward_runner, "Forward runner cannot be NULL. Do you forget register it by calling RegisterForwardRunner(...)?");
  return forward_runner;
}

PyObject* OrtTorchFunctionPool::GetBackwardRunner() {
  std::lock_guard<std::mutex> lock(func_context_pool_mutex_);
  ORT_ENFORCE(backward_runner, "backward runner cannot be NULL. Do you forget register it by calling RegisterBackwardRunner(...)?");
  return backward_runner;
}

// The input argument "obj" should be "apply" of
// class CustomFunction(autograd.Function):
//   @staticmethod
//   def forward(ctx, ...):
//     ...
//   @staticmethod
//   def backward(ctx, ...):
//     ...
// That is,
//   obj = CustomFunction.apply
void OrtTorchFunctionPool::RegisterForwardCore(const std::string& key, PyObject* obj) {
  ORT_ENFORCE(!key.empty(), "Cannot be empty string.");
  ORT_ENFORCE(obj, "Cannot register NULL.");
  std::lock_guard<std::mutex> lock(func_context_pool_mutex_);
  Py_INCREF(obj);
  forward_core_pool[key] = obj;
}

// The input argument "obj" should be "backward" of
// class CustomFunction(autograd.Function):
//   @staticmethod
//   def forward(ctx, ...):
//     ...
//   @staticmethod
//   def backward(ctx, ...):
//     ...
// That is,
//   obj = CustomFunction.backward
void OrtTorchFunctionPool::RegisterBackwardCore(const std::string& key, PyObject* obj) {
  ORT_ENFORCE(!key.empty(), "Cannot be empty string.");
  ORT_ENFORCE(obj, "Cannot register NULL.");
  std::lock_guard<std::mutex> lock(func_context_pool_mutex_);
  Py_INCREF(obj);
  backward_core_pool[key] = obj;
}

// The "key" is the "name" attribute in PythonOp.
PyObject* OrtTorchFunctionPool::GetForwardCore(const std::string& key) {
<<<<<<< HEAD
  auto it = forward_core_pool.find(key);
  ORT_ENFORCE(it != forward_core_pool.end(), "No custom forward function registered for ", key);
  return forward_core_pool.at(key);
=======
  ORT_ENFORCE(!key.empty(), "Cannot be empty string.");
  std::lock_guard<std::mutex> lock(func_context_pool_mutex_);
  auto iter = forward_core_pool.find(key);
  ORT_ENFORCE(iter != forward_core_pool.end(), "No forward registered for ", key);
  return iter->second;
>>>>>>> 4dc03aec
}

// The "key" is the "name" attribute in PythonOp.
PyObject* OrtTorchFunctionPool::GetBackwardCore(const std::string& key) {
<<<<<<< HEAD
  auto it = backward_core_pool.find(key);
  ORT_ENFORCE(it != backward_core_pool.end(), "No custom backward function registered for ", key);
  return backward_core_pool.at(key);
=======
  ORT_ENFORCE(!key.empty(), "Cannot be empty string.");
  std::lock_guard<std::mutex> lock(func_context_pool_mutex_);
  auto iter = backward_core_pool.find(key);
  ORT_ENFORCE(iter != backward_core_pool.end(), "No backward registered for ", key);
  return iter->second;
>>>>>>> 4dc03aec
}

int64_t OrtTorchFunctionPool::RegisterContext(PyObject* auto_grad_context) {
  static int64_t index_ = 0;
  std::lock_guard<std::mutex> lock(func_context_pool_mutex_);
  index_++;
  PyObject_Print(auto_grad_context, stdout, 0);
  func_context_pool.insert({index_, auto_grad_context});
  Py_INCREF(auto_grad_context);
  return index_;
}

PyObject* OrtTorchFunctionPool::GetContext(int64_t context_index) {
<<<<<<< HEAD
  auto ctx = func_context_pool.find(context_index);
  ORT_ENFORCE(ctx != func_context_pool.end(), "No auto grad function context registered for ", context_index);
  return ctx->second;
=======
  std::lock_guard<std::mutex> lock(func_context_pool_mutex_);
  auto iter = func_context_pool.find(context_index);
  ORT_ENFORCE(iter != func_context_pool.end(), "No context registered for ", context_index);
  return iter->second;
>>>>>>> 4dc03aec
}

void OrtTorchFunctionPool::UnRegisterContext(int64_t context_index) {
  std::lock_guard<std::mutex> lock(func_context_pool_mutex_);
  auto iter = func_context_pool.find(context_index);
  ORT_ENFORCE(iter != func_context_pool.end(), "No context registered for ", context_index);
  PyObject_Print(iter->second, stdout, 0);
  Py_XDECREF(iter->second);
  func_context_pool.erase(iter);
}

}  // namespace torch
}  // namespace language_interop_ops
}  // namespace onnxruntime<|MERGE_RESOLUTION|>--- conflicted
+++ resolved
@@ -82,32 +82,20 @@
 
 // The "key" is the "name" attribute in PythonOp.
 PyObject* OrtTorchFunctionPool::GetForwardCore(const std::string& key) {
-<<<<<<< HEAD
-  auto it = forward_core_pool.find(key);
-  ORT_ENFORCE(it != forward_core_pool.end(), "No custom forward function registered for ", key);
-  return forward_core_pool.at(key);
-=======
   ORT_ENFORCE(!key.empty(), "Cannot be empty string.");
   std::lock_guard<std::mutex> lock(func_context_pool_mutex_);
   auto iter = forward_core_pool.find(key);
   ORT_ENFORCE(iter != forward_core_pool.end(), "No forward registered for ", key);
   return iter->second;
->>>>>>> 4dc03aec
 }
 
 // The "key" is the "name" attribute in PythonOp.
 PyObject* OrtTorchFunctionPool::GetBackwardCore(const std::string& key) {
-<<<<<<< HEAD
-  auto it = backward_core_pool.find(key);
-  ORT_ENFORCE(it != backward_core_pool.end(), "No custom backward function registered for ", key);
-  return backward_core_pool.at(key);
-=======
   ORT_ENFORCE(!key.empty(), "Cannot be empty string.");
   std::lock_guard<std::mutex> lock(func_context_pool_mutex_);
   auto iter = backward_core_pool.find(key);
   ORT_ENFORCE(iter != backward_core_pool.end(), "No backward registered for ", key);
   return iter->second;
->>>>>>> 4dc03aec
 }
 
 int64_t OrtTorchFunctionPool::RegisterContext(PyObject* auto_grad_context) {
@@ -121,16 +109,10 @@
 }
 
 PyObject* OrtTorchFunctionPool::GetContext(int64_t context_index) {
-<<<<<<< HEAD
-  auto ctx = func_context_pool.find(context_index);
-  ORT_ENFORCE(ctx != func_context_pool.end(), "No auto grad function context registered for ", context_index);
-  return ctx->second;
-=======
   std::lock_guard<std::mutex> lock(func_context_pool_mutex_);
   auto iter = func_context_pool.find(context_index);
   ORT_ENFORCE(iter != func_context_pool.end(), "No context registered for ", context_index);
   return iter->second;
->>>>>>> 4dc03aec
 }
 
 void OrtTorchFunctionPool::UnRegisterContext(int64_t context_index) {

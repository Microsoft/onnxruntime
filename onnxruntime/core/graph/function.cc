--- conflicted
+++ resolved
@@ -1,7 +1,6 @@
 // Copyright (c) Microsoft Corporation. All rights reserved.
 // Licensed under the MIT License.
 
-#include "core/framework/tensorprotoutils.h"
 #include "core/graph/function_impl.h"
 #include "core/graph/graph_viewer.h"
 #include "core/graph/model.h"
@@ -57,7 +56,7 @@
     // type attribute, we add its referenced attribute
     // into the op's schema
     for (auto& attr : node.attribute()) {
-      if (!attr.ref_attr_name().empty() && utils::HasType(attr))
+      if (attr.has_ref_attr_name() && attr.has_type())
         attribute_type_map[attr.ref_attr_name()] = attr.type();
     }
   }
@@ -231,7 +230,7 @@
     std::vector<onnxruntime::NodeArg*> inputs;
     std::vector<onnxruntime::NodeArg*> outputs;
     std::string uniq_identifier = node.name();
-    if (!utils::HasName(node)) {
+    if (!node.has_name()) {
       std::stringstream ss;
       ss << static_cast<const void*>(&node);
       uniq_identifier = ss.str();
@@ -274,16 +273,10 @@
 
     onnxruntime::NodeAttributes new_attr_map;
     for (auto& attr : node.attribute()) {
-<<<<<<< HEAD
       if (!attr.ref_attr_name().empty()) {
-        if (attr_map.count(attr.ref_attr_name())) {
-          new_attr_map[attr.name()] = attr_map[attr.ref_attr_name()];
-=======
-      if (attr.has_ref_attr_name()) {
         auto entry = attr_map.find(attr.ref_attr_name());
         if (entry != attr_map.cend()) {
           new_attr_map[attr.name()] = entry->second;
->>>>>>> 071a0c25
         }
       } else {
         new_attr_map[attr.name()] = attr;

// Copyright (c) Microsoft Corporation. All rights reserved.
// Licensed under the MIT License.

#include "core/framework/tensorprotoutils.h"
#include "core/graph/constants.h"
#include "core/graph/contrib_ops/attn_lstm_schema_defs.h"
#include "core/graph/contrib_ops/contrib_defs.h"
#include "core/graph/contrib_ops/range_schema_defs.h"
#include "core/graph/onnx_protobuf.h"
#include "core/graph/op.h"
#include "onnx/defs/shape_inference.h"
#include "onnx/defs/tensor_proto_util.h"
#include "core/mlas/inc/mlas.h"
#include "core/graph/signal_ops/signal_defs.h"
#include "core/graph/contrib_ops/onnx_function_util.h"
#include "onnx/defs/function.h"

namespace ONNX_NAMESPACE {
void convPoolShapeInference(
    ONNX_NAMESPACE::InferenceContext& ctx,
    bool use_dilation, bool require_kernel_shape,
    int input1Idx,
    int input2Idx);
void matmulShapeInference(
    ONNX_NAMESPACE::InferenceContext& ctx,
    int input1Idx,
    int input2Idx);

void convTransposeWithDynamicPadsShapeInference(InferenceContext& ctx) {
  propagateElemTypeFromInputToOutput(ctx, 0, 0);

  // we need at least two inputs to have a shape for this inference.
  if (!hasNInputShapes(ctx, 2)) {
    return;
  }

  int64_t group = getAttribute(ctx, "group", 1);

  auto input_shape = ctx.getInputType(0)->tensor_type().shape();
  if (input_shape.dim_size() < 2) {
    return;  // Input tensor should have at least two dimensions.
  }

  // first dim is the batch axis and the next is the number of channels.
  size_t n_input_dims = static_cast<size_t>(input_shape.dim_size() - size_t{2});

  std::vector<int64_t> dilations;
  if (getRepeatedAttribute(ctx, "dilations", dilations)) {
    if (dilations.size() != n_input_dims) {
      return;
    }
  } else {
    dilations.assign(n_input_dims, 1);
  }

  std::vector<int64_t> strides;
  if (getRepeatedAttribute(ctx, "strides", strides)) {
    if (strides.size() != n_input_dims) {
      return;
    }
  } else {
    strides.assign(n_input_dims, 1);
  }

  std::vector<int64_t> kernel_shape;
  if (getRepeatedAttribute(ctx, "kernel_shape", kernel_shape)) {
    if (kernel_shape.size() != n_input_dims) {
      return;
    }
  } else {
    auto second_input_shape = ctx.getInputType(1)->tensor_type().shape();
    for (int i = 2; i < second_input_shape.dim_size(); ++i) {
      if (!second_input_shape.dim(i).has_dim_value()) {
        return;
      }
      kernel_shape.push_back(second_input_shape.dim(i).dim_value());
    }
  }

  std::vector<int64_t> effective_kernel_shape = kernel_shape;
  for (int i = 0; i < static_cast<int>(kernel_shape.size()); i++) {
    // accounting for dilation, how big is the kernel in this dimension
    effective_kernel_shape[i] =
        (effective_kernel_shape[i] - 1) * dilations[i] + 1;
  }

  std::vector<int64_t> pads;

  // Infer output shape if 'pads' tensor is available
  const auto* pads_initializer = ctx.getInputData(2);
  if (nullptr == pads_initializer) {
    return;
  }

  if (pads_initializer->dims_size() != 1 ||
      pads_initializer->data_type() != TensorProto::INT64)
    fail_shape_inference(
        "'pads' input must be a 1D (shape: [2 * n_input_dims]) tensor of type int64");

  pads = ParseData<int64_t>(pads_initializer);

  if (pads.size() != static_cast<size_t>(2 * n_input_dims))
    fail_shape_inference("Pads has incorrect number of values");

  std::vector<int64_t> output_shape;
  bool output_shape_presented = true;
  if (getRepeatedAttribute(ctx, "output_shape", output_shape)) {
    if (output_shape.size() != n_input_dims) {
      return;
    }
  } else {
    output_shape_presented = false;
  }

  std::vector<int64_t> output_padding;
  if (getRepeatedAttribute(ctx, "output_padding", output_padding)) {
    if (output_padding.size() != n_input_dims) {  // Added only to one side.
      return;
    }
  } else {
    output_padding.assign(n_input_dims, 0);
  }

  auto final_output_shape =
      ctx.getOutputType(0)->mutable_tensor_type()->mutable_shape();

  *final_output_shape->add_dim() = input_shape.dim(0);
  *final_output_shape->add_dim() =
      ctx.getInputType(1)->tensor_type().shape().dim(1) *
      group;  // channels should be the second dim of second input multiply
              // group.

  int size_of_output;
  if (output_shape_presented) {
    size_of_output = static_cast<int>(output_shape.size());
    for (int i = 0; i < size_of_output; ++i) {
      if (input_shape.dim(i + 2).has_dim_value()) {
        if (output_shape[i] < input_shape.dim(i + 2).dim_value()) {
          // TODO: throw exception?
          return;  // output shape value cannot be smaller than the input shape
                   // value
        }
      }
      final_output_shape->add_dim()->set_dim_value(output_shape[i]);
    }
    return;
  } else {
    size_of_output = input_shape.dim_size() - 2;
    for (int i = 0; i < size_of_output; ++i) {
      if (input_shape.dim(i + 2).has_dim_value()) {
        int64_t output_shape_dim =
            strides[i] * (input_shape.dim(i + 2).dim_value() - 1) +
            output_padding[i] + effective_kernel_shape[i] - pads[i] -
            pads[i + n_input_dims];
        final_output_shape->add_dim()->set_dim_value(output_shape_dim);
      } else {
        final_output_shape->add_dim();
      }
    }
    return;
  }
}
}  // namespace ONNX_NAMESPACE

namespace onnxruntime {
namespace contrib {
using namespace ONNX_NAMESPACE;
using ONNX_NAMESPACE::AttributeProto;
using ONNX_NAMESPACE::OpSchema;
using ONNX_NAMESPACE::OPTIONAL_VALUE;

void FusedMatMulShapeInference(ONNX_NAMESPACE::InferenceContext& ctx) {
  propagateElemTypeFromInputToOutput(ctx, 0, 0);
  auto transAAttr = ctx.getAttribute("transA");
  bool transa = transAAttr ? static_cast<int>(transAAttr->i()) != 0 : false;
  auto transBAttr = ctx.getAttribute("transB");
  bool transb = transBAttr ? static_cast<int>(transBAttr->i()) != 0 : false;
  int input1Idx = 0;
  int input2Idx = 1;
  if (!hasInputShape(ctx, input1Idx) || !hasInputShape(ctx, input2Idx)) {
    return;
  }

  const auto shape0_raw = getInputShape(ctx, input1Idx);
  const auto shape1_raw = getInputShape(ctx, input2Idx);

  if (shape0_raw.dim_size() == 0 || shape1_raw.dim_size() == 0) {
    fail_shape_inference("Input tensors of wrong rank (0).");
  }

  // numpy transpose on a vector does not change anything.
  if (shape0_raw.dim_size() == 1) {
    transa = false;
  }
  if (shape1_raw.dim_size() == 1) {
    transb = false;
  }

  ONNX_NAMESPACE::TensorShapeProto shape0, shape1;
  auto rank0 = shape0_raw.dim_size();
  if (rank0 == 1) {
    // for vector input, transa does not make impact on the dim.
    shape0 = shape0_raw;
  } else {
    for (int i = 0; i < rank0 - 2; ++i) {
      *shape0.add_dim() = shape0_raw.dim(i);
    }
    *shape0.add_dim() = shape0_raw.dim(transa ? rank0 - 1 : rank0 - 2);
    *shape0.add_dim() = shape0_raw.dim(transa ? rank0 - 2 : rank0 - 1);
  }

  auto rank1 = shape1_raw.dim_size();
  if (rank1 == 1) {
    // for vector input, transb does not make impact on the dim.
    shape1 = shape1_raw;
  } else {
    for (int i = 0; i < rank1 - 2; ++i) {
      *shape1.add_dim() = shape1_raw.dim(i);
    }
    *shape1.add_dim() = shape1_raw.dim(transb ? rank1 - 1 : rank1 - 2);
    *shape1.add_dim() = shape1_raw.dim(transb ? rank1 - 2 : rank1 - 1);
  }

  ONNX_NAMESPACE::TensorShapeProto shapeL, shapeR;

  // First promote each shape to at least rank-2. This logic is
  // specific to matmul, not generic broadcasting.
  {
    if (shape0.dim_size() == 1) {
      shapeL.add_dim()->set_dim_value(1);
      *shapeL.add_dim() = shape0.dim(0);
    } else {
      *shapeL.mutable_dim() = shape0.dim();
    }
    if (shape1.dim_size() == 1) {
      *shapeR.add_dim() = shape1.dim(0);
      shapeR.add_dim()->set_dim_value(1);
    } else {
      *shapeR.mutable_dim() = shape1.dim();
    }
  }

  // Check for compatible matrix multiply dimensions
  {
    auto dimL = shapeL.dim(shapeL.dim_size() - 1);
    auto dimR = shapeR.dim(shapeR.dim_size() - 2);
    if (dimL.has_dim_value() && dimR.has_dim_value() &&
        dimL.dim_value() != dimR.dim_value()) {
      fail_shape_inference("Incompatible dimensions for matrix multiplication");
    }
  }

  ONNX_NAMESPACE::TensorShapeProto resultShape;

  // Now call out to generic multidimensional broadcasting for
  // the broadcastable prefixes.
  {
    ONNX_NAMESPACE::TensorShapeProto prefixShapeL, prefixShapeR;
    for (int i = 0; i < shapeL.dim_size() - 2; ++i) {
      *prefixShapeL.add_dim() = shapeL.dim(i);
    }
    for (int i = 0; i < shapeR.dim_size() - 2; ++i) {
      *prefixShapeR.add_dim() = shapeR.dim(i);
    }
    bidirectionalBroadcastShapeInference(
        prefixShapeL, prefixShapeR, resultShape);
  }

  // Back to matmul-specific. Add the trailing dimensions back in.
  {
    if (shape0.dim_size() != 1) {
      *resultShape.add_dim() = shapeL.dim(shapeL.dim_size() - 2);
    }
    if (shape1.dim_size() != 1) {
      *resultShape.add_dim() = shapeR.dim(shapeR.dim_size() - 1);
    }
  }
  updateOutputShape(ctx, 0, resultShape);
}

void AttentionTypeAndShapeInference(ONNX_NAMESPACE::InferenceContext& ctx, int past_input_index) {
  // Type inference
  ONNX_NAMESPACE::propagateElemTypeFromInputToOutput(ctx, 2, 0);
  if (ctx.getNumOutputs() > 1) {
    ONNX_NAMESPACE::propagateElemTypeFromInputToOutput(ctx, 2, 1);
  }

  // Shape inference
  if (hasInputShape(ctx, 0) && hasInputShape(ctx, 2)) {
    auto& input_shape = getInputShape(ctx, 0);
    auto& input_dims = input_shape.dim();
    if (input_dims.size() != 3) {
      fail_shape_inference("Inputs 0 shall be 3 dimensions");
    }

    auto& bias_shape = getInputShape(ctx, 2);
    auto& bias_dims = bias_shape.dim();
    if (bias_dims.size() != 1 || bias_shape.dim(0).dim_value() % 3 != 0) {
      fail_shape_inference("Invalid bias shape");
    }

    ONNX_NAMESPACE::TensorShapeProto output_shape;
    for (auto& dim : input_dims) {
      *output_shape.add_dim() = dim;
    }
    output_shape.mutable_dim(2)->set_dim_value(bias_shape.dim(0).dim_value() / 3);
    updateOutputShape(ctx, 0, output_shape);

    if (ctx.getNumOutputs() > 1) {
      if (hasInputShape(ctx, past_input_index)) {
        auto& past_shape = getInputShape(ctx, past_input_index);
        auto& past_dims = past_shape.dim();
        if (past_dims.size() != 5) {
          fail_shape_inference("Inputs 4 shall be 5 dimensions");
        }

        if (past_dims[3].has_dim_value() && input_dims[1].has_dim_value()) {
          auto all_sequence_length = past_shape.dim(3).dim_value() + input_shape.dim(1).dim_value();

          ONNX_NAMESPACE::TensorShapeProto present_shape;
          for (auto& dim : past_dims) {
            *present_shape.add_dim() = dim;
          }
          present_shape.mutable_dim(3)->set_dim_value(all_sequence_length);

          updateOutputShape(ctx, 1, present_shape);
        }
      }
    }
  }
}

void RegisterBertSchemas() {
  static const char* Attention_ver1_doc = R"DOC(
Multi-Head Self Attention that can be either unidirectional (like GPT-2) or bidirectional (like BERT).
The mask_index input is optional. Besides raw attention mask with shape (batch_size, past_sequence_length + sequence_length)
or (batch_size, sequence_length, past_sequence_length + sequence_length) with value 0 for masked and 1 otherwise,
we also support other two formats: When input has right-side padding, mask_index is one dimension with shape (batch_size),
where value of each element is the end position, or valid length of actual sequence excluding padding. When input has
left-side padding, mask_index has shape (2 * batch_size), where the values are the exclusive end positions followed by
the inclusive start positions. When unidirectional is 1, and each token only attend to previous tokens. For GPT-2, both past
and present state are optional. Present state could appear in output even when past state is not in input.
)DOC";

  ONNX_CONTRIB_OPERATOR_SCHEMA(Attention)
      .SetDomain(kMSDomain)
      .SinceVersion(1)
      .SetDoc(Attention_ver1_doc)
      .Attr("num_heads", "Number of attention heads", AttributeProto::INT)
      .Attr("unidirectional",
            "Whether every token can only attend to previous tokens. Default value is 0.",
            AttributeProto::INT,
            static_cast<int64_t>(0))
      .Input(0, "input", "3D input tensor with shape (batch_size, sequence_length, input_hidden_size)", "T")
      .Input(1, "weight", "2D input tensor with shape (input_hidden_size, 3 * hidden_size), where hidden_size = num_heads * head_size", "T")
      .Input(2, "bias", "1D input tensor with shape (3 * hidden_size)", "T")
      .Input(3, "mask_index", "Attention mask with shape (batch_size, past_sequence_length + sequence_length) or (batch_size, sequence_length, past_sequence_length + sequence_length), or index with shape (batch_size) or (2 * batch_size).", "M", OpSchema::Optional)
      .Input(4, "past", "past state for key and value with shape (2, batch_size, num_heads, past_sequence_length, head_size).", "T", OpSchema::Optional)
      .Output(0, "output", "3D output tensor with shape (batch_size, append_length, hidden_size)", "T")
      .Output(1, "present", "present state for key and value with shape (2, batch_size, num_heads, past_sequence_length + sequence_length, head_size)", "T", OpSchema::Optional)
      .TypeConstraint("T", {"tensor(float)", "tensor(float16)"}, "Constrain input and output types to float tensors.")
      .TypeConstraint("M", {"tensor(int32)"}, "Constrain mask index to integer types")
      .TypeAndShapeInferenceFunction([](ONNX_NAMESPACE::InferenceContext& ctx) {
        constexpr int past_input_index = 4;
        AttentionTypeAndShapeInference(ctx, past_input_index);
      });

  ONNX_CONTRIB_OPERATOR_SCHEMA(QAttention)
      .SetDomain(kMSDomain)
      .SinceVersion(1)
      .SetDoc("Quantization of Multi-Head Self Attention.")
      .Attr("num_heads", "Number of attention heads", AttributeProto::INT)
      .Attr("unidirectional",
            "Whether every token can only attend to previous tokens. Default value is 0.",
            AttributeProto::INT,
            static_cast<int64_t>(0))
      .Input(
          0,
          "input",
          "3D input tensor with shape (batch_size, sequence_length, input_hidden_size)",
          "T1")
      .Input(
          1,
          "weight",
          "2D input tensor with shape (input_hidden_size, 3 * hidden_size), hidden_size = num_heads * head_size",
          "T2")
      .Input(
          2,
          "bias",
          "1D input tensor with shape (3 * hidden_size)",
          "T3")
      .Input(
          3,
          "input_scale",
          "scale of quantized input tensor. It's a scalar, which means a per-tensor/layer quantization.",
          "T3")
      .Input(
          4,
          "weight_scale",
          "scale of weight scale. It's a scalar, which means a per-tensor/layer quantization.",
          "T3")
      .Input(
          5,
          "mask_index",
          "Attention mask index with shape (batch_size)",
          "T4",
          OpSchema::Optional)
      .Input(
          6,
          "input_zero_point",
          "zero point of quantized input tensor.It's a scalar, which means a per-tensor/layer quantization.",
          "T1",
          OpSchema::Optional)
      .Input(
          7,
          "weight_zero_point",
          "zero point of quantized weight tensor. It's a scalar, which means a per-tensor/layer quantization.",
          "T2",
          OpSchema::Optional)
      .Input(
          8,
          "past",
          "past state for key and value with shape (2, batch_size, num_heads, past_sequence_length, head_size).",
          "T3",
          OpSchema::Optional)
      .Output(
          0,
          "output",
          "3D output tensor with shape (batch_size, sequence_length, hidden_size)",
          "T3")
      .Output(
          1,
          "present",
          "present state for key and value with shape (2, batch_size, num_heads, past_sequence_length + sequence_length, head_size)",
          "T3",
          OpSchema::Optional)
      .TypeConstraint("T1", {"tensor(int8)", "tensor(uint8)"}, "Constrain input and output types to int8 tensors.")
      .TypeConstraint("T2", {"tensor(int8)", "tensor(uint8)"}, "Constrain input and output types to int8 tensors.")
      .TypeConstraint("T3", {"tensor(float)", "tensor(float16)"}, "Constrain input and output types to float tensors.")
      .TypeConstraint("T4", {"tensor(int32)"}, "Constrain mask index to integer types")
      .TypeAndShapeInferenceFunction([](ONNX_NAMESPACE::InferenceContext& ctx) {
        constexpr int past_input_index = 8;
        AttentionTypeAndShapeInference(ctx, past_input_index);
      });

  static const char* Longformer_Attention_doc = R"DOC(
Longformer Self Attention with a local context and a global context. Tokens attend locally: Each token
attends to its W previous tokens and W succeding tokens with W being the window length. A selected few tokens
attend globally to all other tokens.

The attention mask is of shape (batch_size, sequence_length), where sequence_length is a multiple of 2W after padding.
Mask value < 0 (like -10000.0) means the token is masked, 0 otherwise.

Global attention flags have value 1 for the tokens attend globally and 0 otherwise.
)DOC";

  ONNX_CONTRIB_OPERATOR_SCHEMA(LongformerAttention)
      .SetDomain(kMSDomain)
      .SinceVersion(1)
      .SetDoc(Longformer_Attention_doc)
      .Attr("num_heads", "Number of attention heads", AttributeProto::INT)
      .Attr("window", "One sided attention windows length W, or half of total window length", AttributeProto::INT)
      .Input(0, "input", "3D input tensor with shape (batch_size, sequence_length, hidden_size), hidden_size = num_heads * head_size", "T")
      .Input(1, "weight", "2D input tensor with shape (hidden_size, 3 * hidden_size)", "T")
      .Input(2, "bias", "1D input tensor with shape (3 * hidden_size)", "T")
      .Input(3, "mask", "Attention mask with shape (batch_size, sequence_length)", "T")
      .Input(4, "global_weight", "2D input tensor with shape (hidden_size, 3 * hidden_size)", "T")
      .Input(5, "global_bias", "1D input tensor with shape (3 * hidden_size)", "T")
      .Input(6, "global", "Global attention flags with shape (batch_size, sequence_length)", "G")
      .Output(0, "output", "3D output tensor with shape (batch_size, sequence_length, hidden_size)", "T")
      .TypeConstraint("T", {"tensor(float)", "tensor(float16)"}, "Constrain input and output types to float tensors.")
      .TypeConstraint("G", {"tensor(int32)"}, "Constrain to integer types")
      .TypeAndShapeInferenceFunction(ONNX_NAMESPACE::propagateShapeAndTypeFromFirstInput);

  static const char* EmbedLayerNormalization_ver1_doc = R"DOC(
EmbedLayerNormalization is the fusion of embedding layer in BERT model, with optional mask processing.
The embedding layer takes input_ids (word IDs) and segment_ids (sentence IDs) to look up word_embedding, position_embedding,
and segment_emedding; the embeddings are added then applied layer normalization using gamma and beta tensors.
The last input mask is optional. If mask is provided, mask index (that is position of first 0 in mask, or number of words)
will be calculated.)DOC";

  ONNX_CONTRIB_OPERATOR_SCHEMA(EmbedLayerNormalization)
      .SetDomain(kMSDomain)
      .SinceVersion(1)
      .SetDoc(EmbedLayerNormalization_ver1_doc)
      .Attr("epsilon", "The epsilon value to use to avoid division by zero.", AttributeProto::FLOAT, kDefaultEmbedLayerNormEpsilon)
      .Input(0, "input_ids", "2D words IDs with shape (batch_size, sequence_length)", "T1")
      .Input(1, "segment_ids", "2D segment IDs with shape (batch_size, sequence_length)", "T1", OpSchema::Optional)
      .Input(2, "word_embedding", "2D with shape (,hidden_size)", "T")
      .Input(3, "position_embedding", "2D with shape (, hidden_size)", "T")
      .Input(4, "segment_embedding", "2D with shape (, hidden_size)", "T", OpSchema::Optional)
      .Input(5, "gamma", "1D gamma tensor for layer normalization with shape (hidden_size)", "T")
      .Input(6, "beta", "1D beta tensor for layer normalization  with shape (hidden_size)", "T")
      .Input(7, "mask", "2D attention mask with shape (batch_size, sequence_length)", "T1", OpSchema::Optional)
      .Output(0, "output", "3D output tensor with shape (batch_size, sequence_length, hidden_size)", "T")
      .Output(1, "mask_index", "1D mask_index tensor with shape (batch_size)", "T1")
      .TypeConstraint("T1", {"tensor(int32)"}, "Constrain input and output integer tensors types")
      .TypeConstraint("T", {"tensor(float)", "tensor(float16)"}, "Constrain input and output float tensors types.")
      .TypeAndShapeInferenceFunction([](ONNX_NAMESPACE::InferenceContext& ctx) {
        propagateElemTypeFromInputToOutput(ctx, 2, 0);
        propagateElemTypeFromInputToOutput(ctx, 0, 1);
        if (!hasInputShape(ctx, 0))
          return;

        auto& input_ids_shape = getInputShape(ctx, 0);
        auto& input_ids_dims = input_ids_shape.dim();

        // Note that both batch size and sequence length could be symbolic.
        // So we only check dimension size here.
        if (input_ids_dims.size() != 2) {
          fail_shape_inference("Inputs 0 shall be 2 dimensions");
        }

        // get hidden_size from the last dimension of embedding
        auto& word_embedding_shape = getInputShape(ctx, 3);
        auto& word_embedding_dims = word_embedding_shape.dim();
        if (word_embedding_dims.size() != 2 ||
            !word_embedding_dims[1].has_dim_value() ||
            word_embedding_shape.dim(1).dim_value() <= 0) {
          fail_shape_inference("word_embedding should have 2 dimensions and dimension size is known.");
        }
        int64_t hidden_size = word_embedding_shape.dim(1).dim_value();

        // input shape is (batch_size, sequence_length), output shape is (batch_size, sequence_length, hidden_size)
        ONNX_NAMESPACE::TensorShapeProto output_shape;
        for (auto& dim : input_ids_dims) {
          *output_shape.add_dim() = dim;
        }
        output_shape.add_dim();
        output_shape.mutable_dim(2)->set_dim_value(hidden_size);

        updateOutputShape(ctx, 0, output_shape);

        // mask_index shape is (batch_size)
        ONNX_NAMESPACE::TensorShapeProto mask_index_shape;
        *mask_index_shape.add_dim() = input_ids_dims[0];
        updateOutputShape(ctx, 1, mask_index_shape);
      });

  static const char* FastGelu_ver1_doc = R"DOC(
GELU (Gaussian Error Linear Unit) approximation: Y=0.5*X*(1+tanh(0.797885*X+0.035677*X*X*X)) with an optional input of bias that will be added to X before GELU.)DOC";

  ONNX_CONTRIB_OPERATOR_SCHEMA(FastGelu)
      .SetDomain(kMSDomain)
      .SinceVersion(1)
      .SetDoc(FastGelu_ver1_doc)
      .Input(0, "X", "input tensor", "T")
      .Input(1, "bias", "bias tensor", "T", OpSchema::Optional)
      .Output(0, "Y", "output tensor", "T")
      .TypeConstraint("T", {"tensor(float)", "tensor(float16)", "tensor(bfloat16)"}, "Constrain input and output types to float or half tensors.")
      .TypeAndShapeInferenceFunction(ONNX_NAMESPACE::propagateShapeAndTypeFromFirstInput)
      .SetContextDependentFunctionBodyBuilder([](const FunctionBodyBuildContext& ctx, const OpSchema& schema, FunctionProto& functionProto) {
        // fastgelu(x) =
        auto* tp = ctx.getInputType(0);
        if ((tp == nullptr) || (!tp->has_tensor_type()))
          return false;
        auto elem_type = (ONNX_NAMESPACE::TensorProto_DataType)tp->tensor_type().elem_type();

        // Optional input 1 indicates a bias to be added to input 0.
        auto hasBias = ctx.hasInput(1);

        std::string xb(hasBias ? "X_bias" : "X");

        std::vector<FunctionBodyHelper::NodeDef> body{
            // Constants:
            ONNX_NAMESPACE::Const("a", 0.5f, elem_type),
            ONNX_NAMESPACE::Const("b", 0.797885f, elem_type),
            ONNX_NAMESPACE::Const("c", 0.035677f, elem_type),
            ONNX_NAMESPACE::Const("one", 1.0f, elem_type),
            // nodes: {outputs, op, inputs, attributes}
            // Following node to be added only if bias is specified.
            // {{xb}, "Add", {"X", "bias"}},
            {{"T1"}, "Mul", {xb, xb}},
            {{"T2"}, "Mul", {"c", "T1"}},
            {{"T3"}, "Add", {"b", "T2"}},
            {{"T4"}, "Mul", {xb, "T3"}},
            {{"T5"}, "Tanh", {"T4"}},
            {{"T6"}, "Add", {"one", "T5"}},
            {{"T7"}, "Mul", {xb, "T6"}},
            {{"Y"}, "Mul", {"a", "T7"}}};

        if (hasBias)
          body.insert(body.begin(), {{xb}, "Add", {"X", "bias"}});

        ONNX_NAMESPACE::OperatorSetIdProto onnx_opset_13;
        onnx_opset_13.set_domain("");
        onnx_opset_13.set_version(13);

        return ONNX_NAMESPACE::BuildFunctionProto(functionProto, schema, body, {onnx_opset_13});
      });

  ONNX_CONTRIB_OPERATOR_SCHEMA(SkipLayerNormalization)
      .SetDomain(kMSDomain)
      .SinceVersion(1)
      .SetDoc("Skip and Layer Normalization Fusion")
      .Attr("epsilon", "The epsilon value to use to avoid division by zero.", AttributeProto::FLOAT, kDefaultSkipLayerNormEpsilon)
      .Input(0, "input", "3D input tensor with shape (batch_size, sequence_length, hidden_size)", "T")
      .Input(1, "skip", "3D skip tensor with shape (batch_size, sequence_length, hidden_size)", "T")
      .Input(2, "gamma", "1D input tensor with shape (hidden_size)", "T")
      .Input(3, "beta", "1D skip tensor with shape (hidden_size", "T", OpSchema::Optional)
      .Input(4, "bias", "1D bias tensor with shape (hidden_size", "T", OpSchema::Optional)
      .Output(0, "output", "3D output tensor with shape (batch_size, sequence_length, hidden_size)", "T")
      .Output(1, "mean", "Saved mean used during training to speed up gradient computation", "U", OpSchema::Optional)
      .Output(2, "inv_std_var", "Saved inverse standard variance used during training to speed up gradient computation.", "U", OpSchema::Optional)
      .TypeConstraint("T", {"tensor(float)", "tensor(float16)"}, "Constrain input and output types to float or half tensors.")
      .TypeConstraint("U", {"tensor(float)"}, "Constrain mean and inv_std_var to float tensors.")
      .TypeAndShapeInferenceFunction(ONNX_NAMESPACE::propagateShapeAndTypeFromFirstInput);
}

void RegisterContribSchemas() {
  // Register removed experimental ops for backward compatibility.
  // Experimental operators do not have version history. However, RS5 takes bunch of experimental operators
  // as production ops. In order to maintain backward compatibility when the experimental ops are removed from ONNX
  // they need to be added in onnxruntime as contrib ops.
  // ONNX exp ops(Affine, Crop, ParametricSoftplus, ImageScaler, ThresholdedRelu, DynamicSlice, ScaledTanh, MVN) old version history maintenance
  static const char* Affine_ver1_doc = R"DOC(
Affine takes one input data (Tensor<T>) and produces one output data
(Tensor<T>) where the affine function, y = alpha * x + beta,
is applied to the tensor elementwise.
)DOC";

  ONNX_CONTRIB_OPERATOR_SCHEMA(Affine)
      .SinceVersion(1)
      .SetDoc(Affine_ver1_doc)
      .Attr("alpha", "Value of alpha", AttributeProto::FLOAT, 1.0f)
      .Attr("beta", "Value of beta", AttributeProto::FLOAT, 0.0f)
      .Input(0, "X", "1D input tensor", "T")
      .Output(0, "Y", "1D output tensor", "T")
      .TypeConstraint(
          "T",
          {"tensor(float16)", "tensor(float)", "tensor(double)"},
          "Constrain input and output types to float tensors.")
      .TypeAndShapeInferenceFunction(ONNX_NAMESPACE::propagateShapeAndTypeFromFirstInput);

  static const char* ParametricSoftplus_ver1_doc = R"DOC(
ParametricSoftplus takes one input data (Tensor<T>) and produces one output data
(Tensor<T>) where the softplus function, y = alpha * ln(exp(beta * x) + 1), is applied to
the tensor elementwise.
)DOC";

  ONNX_CONTRIB_OPERATOR_SCHEMA(ParametricSoftplus)
      .SinceVersion(1)
      .SetDoc(ParametricSoftplus_ver1_doc)
      .Attr("alpha", "Value of alpha", AttributeProto::FLOAT, OPTIONAL_VALUE)
      .Attr("beta", "Value of beta", AttributeProto::FLOAT, OPTIONAL_VALUE)
      .Input(0, "X", "1D input tensor", "T")
      .Output(0, "Y", "1D input tensor", "T")
      .TypeConstraint("T", {"tensor(float16)", "tensor(float)", "tensor(double)"}, "Constrain input and output types to float tensors.")
      .TypeAndShapeInferenceFunction(ONNX_NAMESPACE::propagateShapeAndTypeFromFirstInput);

  static const char* ImageScaler_ver1_doc =
      R"DOC(Scale and bias the input image. Bias values are stored in
the same ordering as the image pixel format.)DOC";

  ONNX_CONTRIB_OPERATOR_SCHEMA(ImageScaler)
      .SinceVersion(1)
      .SetDoc(ImageScaler_ver1_doc)
      .Attr("bias", "Bias applied to each channel, same size as C.", AttributeProto::FLOATS, OPTIONAL_VALUE)
      .Attr("scale", "The scale to apply.", AttributeProto::FLOAT, 1.0f)
      .Input(0, "input", "Input tensor of shape [N,C,H,W]", "T")
      .Output(0, "output", "Result, has same shape and type as input", "T")
      .TypeConstraint("T", {"tensor(float16)", "tensor(float)", "tensor(double)"}, "Constrain input and output types to float tensors.")
      .TypeAndShapeInferenceFunction(ONNX_NAMESPACE::propagateShapeAndTypeFromFirstInput);

  static const char* Crop_ver1_doc =
      R"DOC(Crop and image to the specified spatial dimensions. If scale is given,
then optionally start the crop offset by the left/top border amounts.
If scale is not provided, crop the borders as provided.)DOC";

  ONNX_CONTRIB_OPERATOR_SCHEMA(Crop)
      .SinceVersion(1)
      .SetDoc(Crop_ver1_doc)
      .Attr("border", "A 1-D values of (leftBorder, topBorder, rightBorder, bottomBorder).", AttributeProto::INTS, OPTIONAL_VALUE)
      .Attr("scale", "A 1-D values of (height, width).", AttributeProto::INTS, OPTIONAL_VALUE)
      .Input(0, "input", "Input tensor of shape [N,C,H,W]", "T")
      .Output(0, "output", "Result, has same type as input, with H and W dimensions reduced.", "T")
      .TypeConstraint("T", {"tensor(float16)", "tensor(float)", "tensor(double)"}, "Constrain input and output types to float tensors.");

  static const char* ThresholdedRelu_ver1_doc = R"DOC(
ThresholdedRelu takes one input data (Tensor<T>) and produces one output data
(Tensor<T>) where the rectified linear function, y = x for x > alpha, y = 0 otherwise,
is applied to the tensor elementwise. )DOC";

  ONNX_CONTRIB_OPERATOR_SCHEMA(ThresholdedRelu)
      .SinceVersion(1)
      .SetDoc(ThresholdedRelu_ver1_doc)
      .Attr("alpha", "Threshold value", AttributeProto::FLOAT, 1.0f)
      .Input(0, "X", "Input tensor", "T")
      .Output(0, "Y", "Output tensor", "T")
      .TypeConstraint("T", {"tensor(float16)", "tensor(float)", "tensor(double)"}, "Constrain input and output types to float tensors.")
      .TypeAndShapeInferenceFunction(ONNX_NAMESPACE::propagateShapeAndTypeFromFirstInput);

  static const char* DynamicSlice_ver1_doc = R"DOC(
Produces a slice of the input tensor along multiple axes. Similar to numpy:
https://docs.scipy.org/doc/numpy/reference/arrays.indexing.html
Slices uses `axes`, `starts` and `ends` inputs to specify the start and end
dimension for each axis in the list of axes, it uses this information to
slice the input `data` tensor. If a negative value is passed for any of the
start or end indices, it represent number of elements before the end of that
dimension. If the value passed to start or end is larger than the `n` (the
number of elements in this dimension), it represents `n`. For slicing to the
end of a dimension with unknown size, it is recommended to pass in `INT_MAX`.
If `axes` are omitted, they are set to `[0, ..., ndim-1]`.
Example 1:
  data = [
      [1, 2, 3, 4],
      [5, 6, 7, 8],
  ]
  axes = [0, 1]
  starts = [1, 0]
  ends = [2, 3]
  result = [
      [5, 6, 7],
  ]
Example 2:
  data = [
      [1, 2, 3, 4],
      [5, 6, 7, 8],
  ]
  starts = [0, 1]
  ends = [-1, 1000]
  result = [
      [2, 3, 4],
  ]
)DOC";

  ONNX_CONTRIB_OPERATOR_SCHEMA(DynamicSlice)
      .SinceVersion(1)
      .SetDoc(DynamicSlice_ver1_doc)
      .Input(0, "data", "Tensor of data to extract slices from.", "T")
      .Input(1, "starts", "1-D tensor of starting indices of corresponding axis in `axes`", "Tind")
      .Input(2, "ends", "1-D tensor of ending indices (exclusive) of corresponding axis in axes", "Tind")
      .Input(3, "axes", "1-D tensor of axes that `starts` and `ends` apply to.", "Tind", OpSchema::Optional)
      .Output(0, "output", "Sliced data tensor.", "T")
      .TypeConstraint("T", OpSchema::all_tensor_types(), "Constrain input and output types to all tensor types.")
      .TypeConstraint("Tind", {"tensor(int32)", "tensor(int64)"}, "Constrain indices to integer types");

  ONNX_CONTRIB_OPERATOR_SCHEMA(GivenTensorFill)
      .SinceVersion(1)
      .Input(0, "shape", "The shape of filled tensor", "T", OpSchema::Optional)
      .Output(0, "X", "The filled tensor", "T")
      .TypeConstraint(
          "T",
          {"tensor(float16)", "tensor(float)", "tensor(double)"},
          "Constrain input and output types to float tensors.")
      .Attr("values", "", AttributeProto::FLOATS, OPTIONAL_VALUE)
      .Attr("shape", "", AttributeProto::INTS, OPTIONAL_VALUE)
      .Attr("input_as_shape", "", AttributeProto::INT, OPTIONAL_VALUE)
      .Attr("extra_shape", "", AttributeProto::INTS, OPTIONAL_VALUE)
      .TypeAndShapeInferenceFunction([](ONNX_NAMESPACE::InferenceContext& ctx) {
        ONNX_NAMESPACE::propagateElemTypeFromInputToOutput(ctx, 0, 0);
        if (ctx.getAttribute("shape") != nullptr) {
          propagateShapeFromAttributeToOutput(ctx, "shape", 0);
          return;
        }
        // The type constraints above do not allow for input_as_shape
        // and may need to be fixed.
        if (getAttribute(ctx, "input_as_shape", 0) != 0)  // dynamic shape
          return;
        std::vector<int64_t> extra_shape;
        getRepeatedAttribute(ctx, "extra_shape", extra_shape);
        if (hasInputShape(ctx, 0)) {
          ONNX_NAMESPACE::TensorShapeProto shape = ctx.getInputType(0)->tensor_type().shape();
          for (auto extra_dim_val : extra_shape) {
            if (extra_dim_val < 0)
              fail_shape_inference(
                  "Negative values are not allowed in a shape specification");
            shape.add_dim()->set_dim_value(extra_dim_val);
          }
          updateOutputShape(ctx, 0, shape);
        }
      });

  static const char* Scale_ver1_doc = R"DOC(
Scale takes one input data (Tensor<float>) and produces one output data
(Tensor<float>) whose value is the input data tensor scaled element-wise.
)DOC";

  ONNX_CONTRIB_OPERATOR_SCHEMA(Scale)
      .SinceVersion(1)
      .Input(0, "input", "Input data to be scaled", "T")
      .Output(0, "output", "Output data after scaling", "T")
      .TypeConstraint(
          "T",
          {"tensor(float16)", "tensor(float)", "tensor(double)"},
          "Constrain input and output types to float tensors.")
      .SetDoc(Scale_ver1_doc)
      .Attr("scale", "The scale to apply.", AttributeProto::FLOAT, 1.0f)
      .TypeAndShapeInferenceFunction(ONNX_NAMESPACE::propagateShapeAndTypeFromFirstInput);

  static const char* GRUUnit_ver1_doc = R"DOC(
GRUUnit computes the activations of a standard GRU,
in a sequence-length aware fashion.
Concretely, given the (fused) inputs X (TxNxD), the previous hidden
state (NxD), and the sequence lengths (N), computes the GRU
activations, avoiding computation if the input is invalid (as in, the
value at X[t][n] >= seqLengths[n].
)DOC";

  ONNX_CONTRIB_OPERATOR_SCHEMA(GRUUnit)
      .SinceVersion(1)
      .SetDoc(GRUUnit_ver1_doc)
      .Attr("drop_states",
            "Bool to determine if hidden state is zeroes or passed "
            "along for timesteps past the given sequence_length.",
            AttributeProto::INT, OPTIONAL_VALUE)
      .Input(0, "hidden_prev", "The previous GRU hidden state.", "T")
      .Input(
          1,
          "gates",
          "Unactivated gate outputs from forget, update, "
          "and output gates, pre-activation.",
          "T")
      .Input(
          2,
          "seq_lengths",
          "Array of sequence lengths.  "
          "len(seq_lengths) should equal batch size N.",
          "T")
      .Input(3, "t", "The timestep for this operation.", "T")
      .Output(
          0,
          "hidden",
          "The new GRU hidden state calculated by this op.",
          "T")
      .TypeConstraint(
          "T",
          {"tensor(float16)", "tensor(float)", "tensor(double)"},
          "Constrain input and output types to float tensors.");

  ONNX_CONTRIB_OPERATOR_SCHEMA(GivenTensorFill)
      .SinceVersion(10)
      .Deprecate()
      .Input(0, "shape", "The shape of filled tensor", "T", OpSchema::Optional)
      .Output(0, "X", "The filled tensor", "T")
      .TypeConstraint(
          "T",
          {"tensor(float16)", "tensor(float)", "tensor(double)"},
          "Constrain input and output types to float tensors.")
      .Attr("values", "", AttributeProto::FLOATS, OPTIONAL_VALUE)
      .Attr("shape", "", AttributeProto::INTS, OPTIONAL_VALUE)
      .Attr("input_as_shape", "", AttributeProto::INT, OPTIONAL_VALUE)
      .Attr("extra_shape", "", AttributeProto::INTS, OPTIONAL_VALUE)
      .TypeAndShapeInferenceFunction([](ONNX_NAMESPACE::InferenceContext& ctx) {
        ONNX_NAMESPACE::propagateElemTypeFromInputToOutput(ctx, 0, 0);
        if (ctx.getAttribute("shape") != nullptr) {
          propagateShapeFromAttributeToOutput(ctx, "shape", 0);
          return;
        }
        // The type constraints above do not allow for input_as_shape
        // and may need to be fixed.
        if (getAttribute(ctx, "input_as_shape", 0) != 0)  // dynamic shape
          return;
        std::vector<int64_t> extra_shape;
        getRepeatedAttribute(ctx, "extra_shape", extra_shape);
        if (hasInputShape(ctx, 0)) {
          ONNX_NAMESPACE::TensorShapeProto shape = ctx.getInputType(0)->tensor_type().shape();
          for (auto extra_dim_val : extra_shape) {
            if (extra_dim_val < 0)
              fail_shape_inference(
                  "Negative values are not allowed in a shape specification");
            shape.add_dim()->set_dim_value(extra_dim_val);
          }
          updateOutputShape(ctx, 0, shape);
        }
      });

  ONNX_CONTRIB_OPERATOR_SCHEMA(Scale)
      .SinceVersion(10)
      .Deprecate()
      .Input(0, "input", "Input data to be scaled", "T")
      .Output(0, "output", "Output data after scaling", "T")
      .TypeConstraint(
          "T",
          {"tensor(float16)", "tensor(float)", "tensor(double)"},
          "Constrain input and output types to float tensors.")
      .SetDoc(Scale_ver1_doc)
      .Attr("scale", "The scale to apply.", AttributeProto::FLOAT, 1.0f)
      .TypeAndShapeInferenceFunction(ONNX_NAMESPACE::propagateShapeAndTypeFromFirstInput);

  ONNX_CONTRIB_OPERATOR_SCHEMA(GRUUnit)
      .SinceVersion(10)
      .Deprecate()
      .SetDoc(GRUUnit_ver1_doc)
      .Attr("drop_states",
            "Bool to determine if hidden state is zeroes or passed "
            "along for timesteps past the given sequence_length.",
            AttributeProto::INT, OPTIONAL_VALUE)
      .Input(0, "hidden_prev", "The previous GRU hidden state.", "T")
      .Input(
          1,
          "gates",
          "Unactivated gate outputs from forget, update, "
          "and output gates, pre-activation.",
          "T")
      .Input(
          2,
          "seq_lengths",
          "Array of sequence lengths.  "
          "len(seq_lengths) should equal batch size N.",
          "T")
      .Input(3, "t", "The timestep for this operation.", "T")
      .Output(
          0,
          "hidden",
          "The new GRU hidden state calculated by this op.",
          "T")
      .TypeConstraint(
          "T",
          {"tensor(float16)", "tensor(float)", "tensor(double)"},
          "Constrain input and output types to float tensors.");

  ONNX_OPERATOR_SCHEMA(MeanVarianceNormalization)
      .SinceVersion(1)
      .SetDoc(R"DOC(Perform mean variance normalization.)DOC")
      .Attr("across_channels", "If 1, mean and variance are computed across channels. Default is 0.", AttributeProto::INT, static_cast<int64_t>(0))
      .Attr("normalize_variance", "If 0, normalize the mean only.  Default is 1.", AttributeProto::INT, static_cast<int64_t>(1))
      .Input(0, "input", "Input tensor of shape [N,C,H,W]", "T")
      .Output(0, "output", "Result, has same shape and type as input", "T")
      .TypeConstraint(
          "T",
          {"tensor(float16)", "tensor(float)", "tensor(double)"},
          "Constrain input and output types to float tensors.")
      .TypeAndShapeInferenceFunction(ONNX_NAMESPACE::propagateShapeAndTypeFromFirstInput);

  ONNX_OPERATOR_SCHEMA(ScaledTanh)
      .SinceVersion(1)
      .Attr("alpha", "Scaling value", AttributeProto::FLOAT, OPTIONAL_VALUE)
      .Attr("beta", "Scaling value", AttributeProto::FLOAT, OPTIONAL_VALUE)
      .Input(0, "input", "Input tensor", "T")
      .Output(
          0,
          "output",
          "The scaled hyperbolic tangent values of the input tensor "
          "computed element-wise",
          "T")
      .TypeConstraint(
          "T",
          {"tensor(float16)", "tensor(float)", "tensor(double)"},
          "Constrain input and output types to float tensors.")
      .TypeAndShapeInferenceFunction(ONNX_NAMESPACE::propagateShapeAndTypeFromFirstInput);

  ONNX_CONTRIB_OPERATOR_SCHEMA(Affine)
      .SinceVersion(10)
      .Deprecate()
      .SetDoc(Affine_ver1_doc)
      .Attr("alpha", "Value of alpha", AttributeProto::FLOAT, 1.0f)
      .Attr("beta", "Value of beta", AttributeProto::FLOAT, 0.0f)
      .Input(0, "X", "1D input tensor", "T")
      .Output(0, "Y", "1D output tensor", "T")
      .TypeConstraint(
          "T",
          {"tensor(float16)", "tensor(float)", "tensor(double)"},
          "Constrain input and output types to float tensors.")
      .TypeAndShapeInferenceFunction(ONNX_NAMESPACE::propagateShapeAndTypeFromFirstInput);

  ONNX_CONTRIB_OPERATOR_SCHEMA(ParametricSoftplus)
      .SinceVersion(10)
      .Deprecate()
      .SetDoc(ParametricSoftplus_ver1_doc)
      .Attr("alpha", "Value of alpha", AttributeProto::FLOAT, OPTIONAL_VALUE)
      .Attr("beta", "Value of beta", AttributeProto::FLOAT, OPTIONAL_VALUE)
      .Input(0, "X", "1D input tensor", "T")
      .Output(0, "Y", "1D input tensor", "T")
      .TypeConstraint("T", {"tensor(float16)", "tensor(float)", "tensor(double)"}, "Constrain input and output types to float tensors.")
      .TypeAndShapeInferenceFunction(ONNX_NAMESPACE::propagateShapeAndTypeFromFirstInput);

  ONNX_CONTRIB_OPERATOR_SCHEMA(ImageScaler)
      .SinceVersion(10)
      .Deprecate()
      .SetDoc(ImageScaler_ver1_doc)
      .Attr("bias", "Bias applied to each channel, same size as C.", AttributeProto::FLOATS, OPTIONAL_VALUE)
      .Attr("scale", "The scale to apply.", AttributeProto::FLOAT, 1.0f)
      .Input(0, "input", "Input tensor of shape [N,C,H,W]", "T")
      .Output(0, "output", "Result, has same shape and type as input", "T")
      .TypeConstraint("T", {"tensor(float16)", "tensor(float)", "tensor(double)"}, "Constrain input and output types to float tensors.")
      .TypeAndShapeInferenceFunction(ONNX_NAMESPACE::propagateShapeAndTypeFromFirstInput);

  ONNX_CONTRIB_OPERATOR_SCHEMA(Crop)
      .SinceVersion(10)
      .Deprecate()
      .SetDoc(Crop_ver1_doc)
      .Attr("border", "A 1-D values of (leftBorder, topBorder, rightBorder, bottomBorder).", AttributeProto::INTS)
      .Attr("scale", "A 1-D values of (height, width).", AttributeProto::INTS, OPTIONAL_VALUE)
      .Input(0, "input", "Input tensor of shape [N,C,H,W]", "T")
      .Output(0, "output", "Result, has same type as input, with H and W dimensions reduced.", "T")
      .TypeConstraint("T", {"tensor(float16)", "tensor(float)", "tensor(double)"}, "Constrain input and output types to float tensors.")
      .TypeAndShapeInferenceFunction([](ONNX_NAMESPACE::InferenceContext& ctx) {
        // Type inference
        ONNX_NAMESPACE::propagateElemTypeFromInputToOutput(ctx, 0, 0);

        // Shape inference
        auto* output_shape =
            ctx.getOutputType(0)->mutable_tensor_type()->mutable_shape();

        if (ONNX_NAMESPACE::hasNInputShapes(ctx, 1)) {
          const auto& input_shape =
              ctx.getInputType(0)->tensor_type().shape();
          const auto input_rank =
              input_shape.dim_size();
          if (input_rank != 4)
            fail_shape_inference("Input's shape must be 4-D");

          // parse necessary attributes for futher processing
          std::vector<int64_t> border;
          bool border_present =
              getRepeatedAttribute(ctx, "border", border);
          if (!border_present || border.size() != 4)
            fail_shape_inference(
                "'Border' attribute must be present and must contain exactly 4 values - "
                "(left_border, top_border, right_border, bottom_border)");

          std::vector<int64_t> scale;
          bool scale_present =
              getRepeatedAttribute(ctx, "scale", scale);
          if (scale_present && scale.size() != 2)
            fail_shape_inference("'Scale' must contain exactly 2 values - (height, width)");

          // actual shape inference processing
          // [N, C] can be copied over from the input as is
          *output_shape->mutable_dim(static_cast<int>(0)) = input_shape.dim(static_cast<int>(0));
          *output_shape->mutable_dim(static_cast<int>(1)) = input_shape.dim(static_cast<int>(1));

          // process 'H' and 'W'
          if (!utils::HasDimValue(input_shape.dim(static_cast<int>(2))) ||
              !utils::HasDimValue(input_shape.dim(static_cast<int>(3)))) {
            // either height and width input has symbolic dims, so can't proceed further
            // add two dims as placeholders for output_H and output_W and return
            output_shape->add_dim();
            output_shape->add_dim();
            return;
          }

          int64_t H = input_shape.dim(static_cast<int>(2)).dim_value();
          int64_t W = input_shape.dim(static_cast<int>(3)).dim_value();

          int64_t left_border = border[0],
                  top_border = border[1],
                  right_border = border[2],
                  bottom_border = border[3];

          if (H < top_border + bottom_border)
            fail_shape_inference("Input's height (", H,
                                 ") needs to be greater than or equal to "
                                 "the top_border (",
                                 top_border, ") + bottom_border (", bottom_border, ")");

          if (W < left_border + right_border)
            fail_shape_inference("Input's width (", W,
                                 ") needs to be greater than or equal to "
                                 "the left_border (",
                                 left_border, ") + right_border (", right_border, ")");

          int64_t bottom_limit = H - bottom_border;
          int64_t right_limit = W - right_border;

          // scale = (height, width)
          if (!scale.empty()) {
            bottom_limit = top_border + scale[0];
            right_limit = left_border + scale[1];

            if (H < bottom_limit)
              fail_shape_inference("Input's height (", H, ") needs to be greater than or equal to the top_border (", top_border, ") + scale[0] (", scale[0], ")");

            if (W < right_limit)
              fail_shape_inference("Input's width (", W, ") needs to be greater than or equal to the left_border (", left_border, ") + scale[1] (", scale[1], ")");
          }

          auto* h_output_dim = output_shape->add_dim();
          h_output_dim->set_dim_value(bottom_limit - top_border);

          auto* w_output_dim = output_shape->add_dim();
          w_output_dim->set_dim_value(right_limit - left_border);
        } else {
          // Rank Inference at the very least
          // (We know that the output is going to be 4-D)
          for (int i = 0; i < 4; ++i) {
            output_shape->add_dim();
          }
        }
      });

  ONNX_CONTRIB_OPERATOR_SCHEMA(DynamicSlice)
      .SinceVersion(10)
      .Deprecate()
      .SetDoc(DynamicSlice_ver1_doc)
      .Input(0, "data", "Tensor of data to extract slices from.", "T")
      .Input(1, "starts", "1-D tensor of starting indices of corresponding axis in `axes`", "Tind")
      .Input(2, "ends", "1-D tensor of ending indices (exclusive) of corresponding axis in axes", "Tind")
      .Input(3, "axes", "1-D tensor of axes that `starts` and `ends` apply to.", "Tind", OpSchema::Optional)
      .Output(0, "output", "Sliced data tensor.", "T")
      .TypeConstraint("T", OpSchema::all_tensor_types(), "Constrain input and output types to all tensor types.")
      .TypeConstraint("Tind", {"tensor(int32)", "tensor(int64)"}, "Constrain indices to integer types");

  ONNX_OPERATOR_SCHEMA(ScaledTanh)
      .SinceVersion(10)
      .Deprecate()
      .Attr("alpha", "Scaling value", AttributeProto::FLOAT, OPTIONAL_VALUE)
      .Attr("beta", "Scaling value", AttributeProto::FLOAT, OPTIONAL_VALUE)
      .Input(0, "input", "Input tensor", "T")
      .Output(
          0,
          "output",
          "The scaled hyperbolic tangent values of the input tensor "
          "computed element-wise",
          "T")
      .TypeConstraint(
          "T",
          {"tensor(float16)", "tensor(float)", "tensor(double)"},
          "Constrain input and output types to float tensors.")
      .TypeAndShapeInferenceFunction(ONNX_NAMESPACE::propagateShapeAndTypeFromFirstInput);

  // End of ONNX exp ops(Affine, Crop, ParametricSoftplus, ImageScaler, ThresholdedRelu, DynamicSlice, ScaledTanh, MVN) old version history maintenance

  ONNX_CONTRIB_OPERATOR_SCHEMA(SampleOp)
      .SetDomain(kMSDomain)
      .SinceVersion(1)
      .Input(0, "X", "input", "T")
      .Output(0, "Y", "output", "T")
      .TypeConstraint(
          "T",
          ONNX_NAMESPACE::OpSchema::numeric_types_for_math_reduction(),
          "Constrain to any tensor type. If the dtype attribute is not provided this must be a valid output type.")
      .TypeAndShapeInferenceFunction(ONNX_NAMESPACE::propagateShapeAndTypeFromFirstInput)
      .SetDoc(R"DOC(
Sample echo operator.)DOC");

  // register schemas for more operators here
  ONNX_CONTRIB_OPERATOR_SCHEMA(MaxpoolWithMask)
      .SetDomain(kMSDomain)
      .SinceVersion(1)
      .SetDoc(R"DOC(For internal use.)DOC")
      .Attr(
          "auto_pad",
          "",
          AttributeProto::STRING,
          std::string("NOTSET"))
      .Attr(
          "kernel_shape",
          "",
          AttributeProto::INTS,
          OPTIONAL_VALUE)
      .Attr("pads",
            "",
            AttributeProto::INTS, OPTIONAL_VALUE)
      .Attr(
          "storage_order",
          "",
          AttributeProto::INT,
          static_cast<int64_t>(0))
      .Attr(
          "strides", "", AttributeProto::INTS, OPTIONAL_VALUE)
      .Input(
          0,
          "X",
          "",
          "T")
      .Input(1, "M", "mask", "tensor(int32)")
      .Output(
          0,
          "Y",
          "",
          "T")
      .TypeConstraint("T", {"tensor(float)"}, "Constrain input0 and output types to float tensors")
      .TypeAndShapeInferenceFunction([](ONNX_NAMESPACE::InferenceContext& ctx) {
        ONNX_NAMESPACE::propagateElemTypeFromInputToOutput(ctx, 0, 0);
        ONNX_NAMESPACE::convPoolShapeInference(ctx, false, true, 0, 1);
      });

  ONNX_CONTRIB_OPERATOR_SCHEMA(Rfft)
      .SetDomain(kMSDomain)
      .SinceVersion(1)
      .SetDoc(R"DOC()DOC")
      .Input(0, "X", "input tensor", "T")
      .Attr("signal_ndim", "", AttributeProto::INT, static_cast<int64_t>(1))
      .Attr("normalized", "", AttributeProto::INT, static_cast<int64_t>(0))
      .Attr("onesided", "", AttributeProto::INT, static_cast<int64_t>(1))
      .Output(0, "Y", "output tensor", "T")
      .TypeConstraint("T", {"tensor(float)", "tensor(double)", "tensor(float16)"}, "Constrain input and output types to float or half tensors.");

  ONNX_CONTRIB_OPERATOR_SCHEMA(Irfft)
      .SetDomain(kMSDomain)
      .SinceVersion(1)
      .SetDoc(R"DOC()DOC")
      .Input(0, "X", "input tensor", "T")
      .Attr("signal_ndim", "", AttributeProto::INT)
      .Attr("normalized", "", AttributeProto::INT, static_cast<int64_t>(0))
      .Attr("onesided", "", AttributeProto::INT, static_cast<int64_t>(1))
      .Output(0, "Y", "output tensor", "T")
      .TypeConstraint("T", {"tensor(float)", "tensor(double)", "tensor(float16)"}, "Constrain input and output types to float or half tensors.");

  ONNX_CONTRIB_OPERATOR_SCHEMA(ComplexMul)
      .SetDomain(kMSDomain)
      .SinceVersion(1)
      .SetDoc(R"DOC()DOC")
      .Input(0, "A", "input_0", "T")
      .Input(1, "B", "input_1", "T")
      .Output(0, "C", "output tensor", "T")
      .TypeConstraint("T", {"tensor(float)", "tensor(double)", "tensor(float16)"}, "Constrain input and output types to float or half tensors.");

  ONNX_CONTRIB_OPERATOR_SCHEMA(ComplexMulConj)
      .SetDomain(kMSDomain)
      .SinceVersion(1)
      .SetDoc(R"DOC()DOC")
      .Input(0, "A", "input_0", "T")
      .Input(1, "B", "input_1", "T")
      .Output(0, "C", "output tensor", "T")
      .TypeConstraint("T", {"tensor(float)", "tensor(double)", "tensor(float16)"}, "Constrain input and output types to float or half tensors.");

  ONNX_CONTRIB_OPERATOR_SCHEMA(ConvTransposeWithDynamicPads)
      .SetDomain(kMSDomain)
      .SinceVersion(1)
      .SetDoc(R"DOC()DOC")
      .Attr(
          "kernel_shape",
          "",
          AttributeProto::INTS,
          OPTIONAL_VALUE)
      .Attr("output_padding",
            "",
            AttributeProto::INTS,
            OPTIONAL_VALUE)
      .Attr(
          "dilations",
          "",
          AttributeProto::INTS,
          OPTIONAL_VALUE)
      .Attr(
          "strides",
          "",
          AttributeProto::INTS,
          OPTIONAL_VALUE)
      .Attr(
          "auto_pad",
          "",
          AttributeProto::STRING,
          std::string("NOTSET"))
      .Attr(
          "group",
          "",
          AttributeProto::INT,
          static_cast<int64_t>(1))
      .Input(
          0,
          "X",
          "",
          "T")
      .Input(
          1,
          "W",
          "",
          "T")
      .Input(2, "Pads", "", "tensor(int64)", OpSchema::Optional)
      .Input(3, "B", "", "T", OpSchema::Optional)
      .Output(
          0,
          "Y",
          "",
          "T")
      .TypeConstraint("T", {"tensor(float16)", "tensor(float)", "tensor(double)"}, "Constrain input and output types to float tensors")
      .TypeAndShapeInferenceFunction(ONNX_NAMESPACE::convTransposeWithDynamicPadsShapeInference);

  ONNX_CONTRIB_OPERATOR_SCHEMA(FusedConv)
      .SetDomain(kMSDomain)
      .SinceVersion(1)
      .SetDoc(R"DOC(
The fused convolution operator schema is the same as Conv besides it includes an attribute
activation.)DOC")
      .Attr(
          "auto_pad",
          "",
          AttributeProto::STRING,
          std::string("NOTSET"))
      .Attr(
          "kernel_shape",
          "",
          AttributeProto::INTS,
          OPTIONAL_VALUE)
      .Attr(
          "dilations",
          "",
          AttributeProto::INTS,
          OPTIONAL_VALUE)
      .Attr(
          "strides",
          "",
          AttributeProto::INTS,
          OPTIONAL_VALUE)
      .Attr(
          "pads",
          "",
          AttributeProto::INTS,
          OPTIONAL_VALUE)
      .Attr(
          "group",
          "",
          AttributeProto::INT,
          static_cast<int64_t>(1))
      .Attr(
          "activation",
          "",
          AttributeProto::STRING,
          OPTIONAL_VALUE)
      .Attr(
          "activation_params",
          "",
          AttributeProto::FLOATS,
          OPTIONAL_VALUE)
      .Input(
          0,
          "X",
          "",
          "T")
      .Input(
          1,
          "W",
          "",
          "T")
      .Input(
          2,
          "B",
          "",
          "T",
          OpSchema::Optional)
      .Input(
          3,
          "Z",
          "",
          "T",
          OpSchema::Optional)
      .Output(
          0,
          "Y",
          "",
          "T")
      .TypeConstraint("T", {"tensor(float16)", "tensor(float)", "tensor(double)"}, "Constrain input and output types to float tensors")
      .TypeAndShapeInferenceFunction([](ONNX_NAMESPACE::InferenceContext& ctx) {
        ONNX_NAMESPACE::propagateElemTypeFromInputToOutput(ctx, 0, 0);
        ONNX_NAMESPACE::convPoolShapeInference(ctx, true, false, 0, 1);
      });

  ONNX_CONTRIB_OPERATOR_SCHEMA(FusedGemm)
      .SetDomain(kMSDomain)
      .SinceVersion(1)
      .SetDoc(R"DOC(
The FusedGemm operator schema is the same as Gemm besides it includes attributes
activation and leaky_relu_alpha.)DOC")
      .Input(
          0,
          "A",
          "Input tensor A. "
          "The shape of A should be (M, K) if transA is 0, "
          "or (K, M) if transA is non-zero.",
          "T")
      .Input(
          1,
          "B",
          "Input tensor B. "
          "The shape of B should be (K, N) if transB is 0, "
          "or (N, K) if transB is non-zero.",
          "T")
      .Input(
          2,
          "C",
          "Input tensor C. "
          "The shape of C should be unidirectional broadcastable to (M, N).",
          "T")
      .Output(0, "Y", "Output tensor of shape (M, N).", "T")
      .TypeConstraint(
          "T",
          {"tensor(float16)",
           "tensor(float)",
           "tensor(double)",
           "tensor(uint32)",
           "tensor(uint64)",
           "tensor(int32)",
           "tensor(int64)"},
          "Constrain input and output types to float/int tensors.")
      .Attr(
          "transA",
          "Whether A should be transposed",
          AttributeProto::INT,
          static_cast<int64_t>(0))
      .Attr(
          "transB",
          "Whether B should be transposed",
          AttributeProto::INT,
          static_cast<int64_t>(0))
      .Attr(
          "alpha",
          "Scalar multiplier for the product of input tensors A * B.",
          AttributeProto::FLOAT,
          1.0f)
      .Attr(
          "beta",
          "Scalar multiplier for input tensor C.",
          AttributeProto::FLOAT,
          1.0f)
      .Attr(
          "activation",
          "",
          AttributeProto::STRING,
          OPTIONAL_VALUE)
      .Attr(
          "activation_alpha",
          "",
          AttributeProto::FLOAT,
          OPTIONAL_VALUE)
      .Attr(
          "activation_beta",
          "",
          AttributeProto::FLOAT,
          OPTIONAL_VALUE)
      .Attr(
          "activation_gamma",
          "",
          AttributeProto::FLOAT,
          OPTIONAL_VALUE)
      .TypeAndShapeInferenceFunction([](ONNX_NAMESPACE::InferenceContext& ctx) {
        propagateElemTypeFromInputToOutput(ctx, 0, 0);
        if (hasNInputShapes(ctx, 2)) {
          auto transAAttr = ctx.getAttribute("transA");
          bool transA =
              transAAttr ? static_cast<int>(transAAttr->i()) != 0 : false;
          auto transBAttr = ctx.getAttribute("transB");
          bool transB =
              transBAttr ? static_cast<int>(transBAttr->i()) != 0 : false;
          auto& first_input_shape = getInputShape(ctx, 0);
          auto& second_input_shape = getInputShape(ctx, 1);
          if (first_input_shape.dim_size() != 2)
            fail_shape_inference("First input does not have rank 2");
          if (second_input_shape.dim_size() != 2)
            fail_shape_inference("Second input does not have rank 2");
          updateOutputShape(
              ctx,
              0,
              {first_input_shape.dim(transA ? 1 : 0),
               second_input_shape.dim(transB ? 0 : 1)});
        }
      });

  ONNX_CONTRIB_OPERATOR_SCHEMA(ExpandDims)
      .SetDomain(kMSDomain)
      .SinceVersion(1)
      .Input(0, "X", "input", "T")
      .Input(1, "axis", "Specified axis to insert a dimension", "tensor(int32)")
      .Output(0, "Y", "output", "T")
      .TypeConstraint(
          "T",
          ONNX_NAMESPACE::OpSchema::all_tensor_types(),
          "Constrain to any tensor type. If the dtype attribute is not provided this must be a valid output type.")
      .TypeAndShapeInferenceFunction([](ONNX_NAMESPACE::InferenceContext& ctx) {
        // Type inference
        propagateElemTypeFromInputToOutput(ctx, 0, 0);

        // Shape inference
        if (!hasInputShape(ctx, 0))
          return;

        auto& input_shape = getInputShape(ctx, 0);
        const int rank = input_shape.dim_size();
        const ONNX_NAMESPACE::TensorProto* axis_initializer = ctx.getInputData(1);
        if (!axis_initializer)
          return;
        const int axis = axis_initializer->int32_data()[0];
        if (axis > rank || axis < -rank - 1) {
          fail_shape_inference("Input axis is invalid: ", axis);
        }
        int pos = axis >= 0 ? axis : rank + axis - 1;
        ONNX_NAMESPACE::TensorShapeProto output_shape;
        for (int i = 0; i < pos; ++i) {
          output_shape.add_dim();
          *(output_shape.mutable_dim(i)) = input_shape.dim(i);
        }
        output_shape.add_dim();
        output_shape.mutable_dim(pos)->set_dim_value(1);
        for (int i = pos + 1; i < rank + 1; ++i) {
          output_shape.add_dim();
          *(output_shape.mutable_dim(i)) = input_shape.dim(i - 1);
        }
        updateOutputShape(ctx, 0, output_shape);
      })
      .SetDoc(R"DOC(ExpandDims echo operator.)DOC");

  ONNX_CONTRIB_OPERATOR_SCHEMA_ELSEWHERE(AttnLSTM, RegisterAttnLSTMContribOpSchema);
  ONNX_CONTRIB_OPERATOR_SCHEMA_ELSEWHERE(Range, RegisterRangeOpSchema);

  static const char* Tokenizer_ver1_doc = R"DOC(
  Tokenizer divides each string in X into a vector of strings along the last axis. Allowed input shapes are [C] and [N, C].
  If the maximum number of tokens found per input string is D, the output shape would be [N, C, D] when input shape is [N, C].
  Similarly, if input shape is [C] then the output should be [C, D]. Tokenizer has two different operation modes.
  The first mode is selected when "tokenexp" is not set and "separators" is set. If "tokenexp" is set and "separators" is not set,
  the second mode will be used. The first mode breaks each input string into tokens by matching and removing separators.
  "separators" is a list of strings which are regular expressions. "tokenexp" is a single regular expression.
  Let's assume "separators" is [" "] and consider an example.
  If input is
  ["Hello World", "I love computer science !"] whose shape is [2],
  then the output would be
 [["Hello", "World", padvalue, padvalue, padvalue],
 ["I", "love", "computer", "science", "!"]]
 whose shape is [2, 5] because you can find at most 5 tokens per input string.
 Note that the input at most can have two axes, so 3-D and higher dimension are not supported.
 If "separators" contains a single empty string, the Tokenizer will enter into character tokenezation mode. This means all strings
 will be broken part into individual characters.
 For each input string, the second mode searches matches of "tokenexp" and each match will be a token in Y.
 The matching of "tokenexp" is conducted greedily (i.e., a match should be as long as possible).
 This operator searches for the first match starting from the beginning of the considered string,
 and then launches another search starting from the first remained character after the first matched token.
 If no match found, this operator will remove the first character from the remained string and do another search.
 This procedure will be repeated until reaching the end of the considered string.
  Let's consider another example to illustrate the effect of setting "mark" to true.
  If input is ["Hello", "World"],
  then the corresponding output would be [0x02, "Hello", "World", 0x03].
  This implies that if mark is true, [C]/[N, C] - input's output shape becomes [C, D+2]/[N, C, D+2].
If tokenizer removes the entire content of [C]-input, it will produce [[]].
I.e. the output shape should be [C][0] or [N][C][0] if input shape was [N][C].
If the tokenizer receives empty input of [0] then the output is [0] if empty input
of [N, 0] then [N, 0].
)DOC";

  ONNX_CONTRIB_OPERATOR_SCHEMA(Tokenizer)
      .SetDomain(kMSDomain)
      .SinceVersion(1)
      .Input(0, "X", "Strings to tokenize", "T")
      .Output(0, "Y", "Tokenized strings", "T")
      .TypeConstraint(
          "T",
          {"tensor(string)"},
          "Input/Output is a string tensor")
      .Attr(
          "mark",
          "Boolean whether to mark the beginning/end character with start of text character (0x02)/end of text character (0x03).",
          AttributeProto::INT)
      .Attr(
          "pad_value",
          "The string used to pad output tensors when the tokens extracted doesn't match the maximum number of tokens found. If start/end markers are needed, padding will appear outside the markers.",
          AttributeProto::STRING)
      .Attr(
          "tokenexp",
          "An optional string. Token's regular expression in basic POSIX format"
          " (pubs.opengroup.org/onlinepubs/9699919799/basedefs/V1_chap09.html#tag_09_03)."
          " If set, tokenizer may produce tokens matching the specified pattern. Note that one and only of"
          " 'tokenexp' and 'separators' should be set.",
          AttributeProto::STRING,
          OPTIONAL_VALUE)
      .Attr(
          "separators",
          "an optional list of strings attribute that contains a list of separators - regular expressions to match separators"
          " Two consecutive segments in X connected by a separator would be divided into two tokens."
          " For example, if the input is \"Hello World!\" and this attribute contains only one space character,"
          " the corresponding output would be [\"Hello\", \"World!\"]. To achieve character-level tokenization,"
          " one should set the 'separators' to [\"\"], which contains an empty string.",
          AttributeProto::STRINGS,
          OPTIONAL_VALUE)
      .Attr(
          "mincharnum",
          "Minimum number of characters allowed in the output. For example, if mincharnum is 2, tokens such as \"A\" and \"B\" would be ignored",
          AttributeProto::INT)
      .SetDoc(Tokenizer_ver1_doc)
      .TypeAndShapeInferenceFunction([](ONNX_NAMESPACE::InferenceContext& ctx) {
        propagateElemTypeFromInputToOutput(ctx, 0, 0);

        // Shape inference
        if (!hasInputShape(ctx, 0))
          return;

        ONNX_NAMESPACE::TensorShapeProto output_shape;
        auto& input_shape = getInputShape(ctx, 0);
        auto& dims = input_shape.dim();
        if (dims.size() < 1 || dims.size() > 2) {
          fail_shape_inference("Input dimensions are either [C] or [N][C] allowed");
        }

        int64_t size = 1;
        for (auto& dim : dims) {
          if (utils::HasDimValue(dim)) {
            size *= dim.dim_value();
          }
        }

        if (size > 0) {
          for (auto& dim : dims) {
            *output_shape.add_dim() = dim;
          }
          // Add the last unknown dimension
          // only if the input is not empty
          output_shape.add_dim();
        } else if (size == 0) {
          if (dims.size() == 2) {
            *output_shape.add_dim() = dims[0];
          }
          output_shape.add_dim()->set_dim_value(0);
        }
        updateOutputShape(ctx, 0, output_shape);
      });

  ONNX_CONTRIB_OPERATOR_SCHEMA(MatMulInteger16)
      .SetDomain(kMSDomain)
      .SinceVersion(1)
      .SetDoc(R"DOC(
Matrix product that behaves like numpy.matmul: https://docs.scipy.org/doc/numpy-1.13.0/reference/generated/numpy.matmul.html.
 The production MUST never overflow. The accumulation may overflow if and only if in 32 bits.)DOC")
      .Input(0, "A", "N-dimensional matrix A", "T1")
      .Input(1, "B", "N-dimensional matrix B", "T2")
      .Output(0, "Y", "Matrix multiply results from A * B", "T3")
      .TypeConstraint("T1", {"tensor(int16)", "tensor(uint16)"}, "Constrain input A data types as 16-bit integer tensor")
      .TypeConstraint("T2", {"tensor(int16)", "tensor(uint16)"}, "Constrain input B data types as 16-bit integer tensor")
      .TypeConstraint("T3",
                      {"tensor(int32)", "tensor(uint32)"},
                      "Constrain output Y data types as 32-bit integer tensor."
                      "T3 must be tensor(uint32) when both T1 and T2 are tensor(uint16),"
                      "or must be tensor(int32) when either T1 or T2 is tensor(int16).")
      .TypeAndShapeInferenceFunction([](ONNX_NAMESPACE::InferenceContext& ctx) {
        auto a_type = ctx.getInputType(0);
        auto b_type = ctx.getInputType(1);
        auto y_type = ctx.getOutputType(0);
        if (nullptr == a_type || nullptr == b_type || nullptr == y_type ||
            a_type->value_case() != ONNX_NAMESPACE::TypeProto::kTensorType ||
            b_type->value_case() != ONNX_NAMESPACE::TypeProto::kTensorType) {
          fail_type_inference(
              "inputs are expected to have tensor type and output type should not be null.");
        }

        // Right now we only support int32
        y_type->mutable_tensor_type()->set_elem_type(ONNX_NAMESPACE::TensorProto::INT32);

        ONNX_NAMESPACE::matmulShapeInference(ctx, 0, 1);
      });

  static const char* TransposeMatMul_doc = R"DOC(
Duplicate of FusedMatMul. Going forward FusedMatMul should be used. This OP will be supported for backward compatibility.
Matrix product that behaves like numpy.matmul: https://docs.scipy.org/doc/numpy-1.13.0/reference/generated/numpy.matmul.html
)DOC";

  static const char* FusedMatMul_doc = R"DOC(
Matrix product that behaves like numpy.matmul: https://docs.scipy.org/doc/numpy-1.13.0/reference/generated/numpy.matmul.html
)DOC";

  ONNX_CONTRIB_OPERATOR_SCHEMA(TransposeMatMul)
      .SetDomain(kMSDomain)
      .SinceVersion(1)
      .Input(0, "A", "N-dimensional matrix A", "T")
      .Input(1, "B", "N-dimensional matrix B", "T")
      .Attr(
          "alpha",
          "Scalar multiplier for the product of the input tensors.",
          AttributeProto::FLOAT,
          1.0f)
      .Attr(
          "transA",
          "Whether A should be transposed on the last two dimensions before doing multiplication",
          AttributeProto::INT,
          static_cast<int64_t>(0))
      .Attr(
          "transB",
          "Whether B should be transposed on the last two dimensions before doing multiplication",
          AttributeProto::INT,
          static_cast<int64_t>(0))
      .Output(0, "Y", "Matrix multiply results", "T")
      .TypeConstraint(
          "T",
          {"tensor(float16)", "tensor(float)", "tensor(double)", "tensor(bfloat16)"},
          "Constrain input and output types to float tensors.")
      .SetDoc(TransposeMatMul_doc)
      .TypeAndShapeInferenceFunction([](ONNX_NAMESPACE::InferenceContext& ctx) {
        FusedMatMulShapeInference(ctx);
      });

  ONNX_CONTRIB_OPERATOR_SCHEMA(FusedMatMul)
      .SetDomain(kMSDomain)
      .SinceVersion(1)
      .Input(0, "A", "N-dimensional matrix A", "T")
      .Input(1, "B", "N-dimensional matrix B", "T")
      .Attr(
          "alpha",
          "Scalar multiplier for the product of the input tensors.",
          AttributeProto::FLOAT,
          1.0f)
      .Attr(
          "transA",
          "Whether A should be transposed on the last two dimensions before doing multiplication",
          AttributeProto::INT,
          static_cast<int64_t>(0))
      .Attr(
          "transB",
          "Whether B should be transposed on the last two dimensions before doing multiplication",
          AttributeProto::INT,
          static_cast<int64_t>(0))
      .Output(0, "Y", "Matrix multiply results", "T")
      .TypeConstraint(
          "T",
          {"tensor(float16)", "tensor(float)", "tensor(double)", "tensor(bfloat16)"},
          "Constrain input and output types to float tensors.")
      .SetDoc(FusedMatMul_doc)
      .TypeAndShapeInferenceFunction([](ONNX_NAMESPACE::InferenceContext& ctx) {
        FusedMatMulShapeInference(ctx);
      });

  ONNX_CONTRIB_OPERATOR_SCHEMA(MurmurHash3)
      .SetDomain(kMSDomain)
      .SinceVersion(1)
      .SetDoc(R"DOC(The underlying implementation is MurmurHash3_x86_32 generating low latency 32bits hash suitable for implementing lookup tables, Bloom filters, count min sketch or feature hashing.)DOC")
      .Input(0, "X", "An input tensor to hash.", "T1")
      .Output(0, "Y", "32-bit hash value.", "T2")
      .TypeConstraint("T1", {"tensor(uint32)", "tensor(int32)", "tensor(uint64)", "tensor(int64)", "tensor(float)", "tensor(double)", "tensor(string)"}, "Constrain input type to unsigned or signed 32-bit integer tensor, or string tensor. It should be utf-8 encoded if using unicode.")
      .TypeConstraint("T2", {"tensor(uint32)", "tensor(int32)"}, "Constrain output type to unsigned and signed 32-bit integer tensor.")
      .Attr(
          "seed",
          "Seed for the hashing algorithm, unsigned 32-bit integer, default to 0.",
          AttributeProto::INT,
          (int64_t)0LL)
      .Attr(
          "positive",
          "If value is 1, output type is uint32_t, else int32_t. Default value is 1.",
          AttributeProto::INT,
          (int64_t)1LL)
      .TypeAndShapeInferenceFunction([](ONNX_NAMESPACE::InferenceContext& ctx) {
        // type inference
        auto positive_attr = ctx.getAttribute("positive");
        bool is_positive =
            positive_attr ? (static_cast<int>(positive_attr->i()) == 1 ? true : false) : true /* default value if attribute not present */;
        auto output_data_type = ctx.getOutputType(0)->mutable_tensor_type();
        if (is_positive) {
          output_data_type->set_elem_type(::ONNX_NAMESPACE::TensorProto_DataType::TensorProto_DataType_UINT32);
        } else {
          output_data_type->set_elem_type(::ONNX_NAMESPACE::TensorProto_DataType::TensorProto_DataType_INT32);
        }

        // Shape inference
        if (!hasInputShape(ctx, 0))
          return;

        auto& input_shape = getInputShape(ctx, 0);
        updateOutputShape(ctx, 0, input_shape);
      });

  ONNX_CONTRIB_OPERATOR_SCHEMA(GatherND)
      .SetDomain(kMSDomain)
      .SinceVersion(1)
      .Input(0, "data", "Tensor of rank r >= 1.", "T")
      .Input(1, "indices", "Tensor of rank q >= 1.", "Tind")
      .Output(0, "output", "Tensor of rank q-1+r-indices[-1].", "T")
      .TypeConstraint(
          "T",
          OpSchema::all_tensor_types(),
          "Constrain input and output types to any tensor type.")
      .TypeConstraint(
          "Tind",
          {"tensor(int32)", "tensor(int64)"},
          "Constrain indice type to int32 or int64")
      .TypeAndShapeInferenceFunction([](ONNX_NAMESPACE::InferenceContext& ctx) {
        propagateElemTypeFromInputToOutput(ctx, 0, 0);
        if (!hasNInputShapes(ctx, 2)) {
          return;
        }
        auto& data_shape = ctx.getInputType(0)->tensor_type().shape();
        auto& indices_shape = ctx.getInputType(1)->tensor_type().shape();
        auto data_rank = data_shape.dim_size();
        auto indices_rank = indices_shape.dim_size();
        if (data_rank < 1 || indices_rank < 1) {
          fail_shape_inference("both data and indices tensor need to have rank larger than zero.");
        }
        auto last_indice_dimension = indices_shape.dim(indices_rank - 1).dim_value();
        if (last_indice_dimension > data_rank) {
          fail_shape_inference("last dimension of indices must not be larger and rank of data tensor");
        }
        for (int i = 0; i < indices_rank - 1; ++i) {
          *ctx.getOutputType(0)
               ->mutable_tensor_type()
               ->mutable_shape()
               ->add_dim() = indices_shape.dim(i);
        }
        for (int i = static_cast<int>(last_indice_dimension); i < data_rank; ++i) {
          *ctx.getOutputType(0)
               ->mutable_tensor_type()
               ->mutable_shape()
               ->add_dim() = data_shape.dim(i);
        }
      })
      .SetDoc(R"DOC(
Given `data` tensor of rank r >= 1, and `indices` tensor of rank q >= 1, gather
slices of `data` into an output tensor of rank q - 1 + r - indices[-1].
Example 1:
  data    = [[0,1],[2,3]]
  indices = [[0,0],[1,1]]
  output  = [0,3]
Example 2:
  data    = [[0,1],[2,3]]
  indices = [[1],[0]]
  output  = [[2,3],[0,1]]
Example 3:
  data    = [[[0,1],[2,3]],[[4,5],[6,7]]]
  indices = [[0,1],[1,0]]
  output  = [[2,3],[4,5]]
Example 4:
  data    = [[[0,1],[2,3]],[[4,5],[6,7]]]
  indices = [[[0,1]],[[1,0]]]
  output  = [[[2,3]],[[4,5]]]
)DOC");

  ONNX_CONTRIB_OPERATOR_SCHEMA(WordConvEmbedding)
      .SetDomain(kMSDomain)
      .SinceVersion(1)
      .Attr(
          "embedding_size",
          "Integer representing the embedding vector size for each word."
          "If not provide, use the fileter size of conv weight",
          AttributeProto::INT,
          OPTIONAL_VALUE)
      .Attr(
          "conv_window_size",
          "This operator applies convolution to word from left to right with window equal to conv_window_size and stride to 1."
          "Take word 'example' for example, with conv_window_size equal to 2, conv is applied to [ex],[xa], [am], [mp]..."
          "If not provide, use the first dimension of conv kernal shape.",
          AttributeProto::INT,
          OPTIONAL_VALUE)
      .Attr(
          "char_embedding_size",
          "Integer representing the embedding vector size for each char."
          "If not provide, use the char embedding size of embedding vector.",
          AttributeProto::INT,
          OPTIONAL_VALUE)
      .Input(0, "Sequence", "Specify batchs of sequence words to embedding", "T")
      .Input(1, "W", "Specify weights of conv", "T1")
      .Input(2, "B", "Specify bias of conv", "T1")
      .Input(3, "C", "Specify embedding vector of char", "T1")
      .Output(0, "Y", "output", "T1")
      .TypeConstraint(
          "T",
          {"tensor(int32)"},
          "Constrain to tensor(int32).")
      .TypeConstraint(
          "T1",
          {"tensor(float)"},
          "Constrain to tensor(float).")
      .SetDoc(R"DOC(The WordConvEmbedding takes in a batch of sequence words and embed each word to a vector.)DOC");

  ONNX_CONTRIB_OPERATOR_SCHEMA(Pad)
      .SetDomain(kMSDomain)
      .SinceVersion(1)
      .Attr(
          "mode",
          "Three modes: `constant`(default) - pads with a given constant value, "
          "`reflect` - pads with the reflection of the vector mirrored on the first and last values of the vector along each axis, "
          "`edge` - pads with the edge values of array",
          AttributeProto::STRING,
          std::string("constant"))
      .Input(0, "data", "Input tensor.", "T")
      .Input(
          1,
          "pads",
          "Tensor of integers indicating the number of padding elements to add or remove (if negative) "
          "at the beginning and end of each axis. For 2D input tensor, it is the number of pixels. "
          "`pads` should be a 1D tensor of shape [2 * input_rank] or a 2D tensor of shape [1, 2 * input_rank]. "
          "`pads` format (1D example) should be as follow [x1_begin, x2_begin,...,x1_end, x2_end,...], "
          "where xi_begin is the number of pixels added at the beginning of axis `i` and "
          "xi_end, the number of pixels added at the end of axis `i`.",
          "tensor(int64)")
      .Input(
          2,
          "value",
          "(Optional) A scalar or rank 1 tensor containing a single value to be filled if the mode chosen is `constant` (by default it is 0.0).",
          "T",
          OpSchema::Optional)
      .Output(0, "output", "Tensor after padding.", "T")
      .TypeConstraint(
          "T",
          {"tensor(float16)", "tensor(float)", "tensor(double)"},
          "Constrain input and output types to float tensors.")
      .TypeAndShapeInferenceFunction([](ONNX_NAMESPACE::InferenceContext& ctx) {
        // Type inference
        propagateElemTypeFromInputToOutput(ctx, 0, 0);
        // Shape inference needs the input data shape
        if (!hasNInputShapes(ctx, 1)) {
          return;
        }
        const auto& input_shape = ctx.getInputType(0)->tensor_type().shape();
        const auto input_rank = input_shape.dim_size();

        // Infer output shape if 'pads' tensor is available
        const auto* pads_initializer = ctx.getInputData(1);
        if (nullptr != pads_initializer) {
          const auto& pads_shape = ctx.getInputType(1)->tensor_type().shape();
          if ((pads_initializer->dims_size() != 1 &&
               pads_initializer->dims_size() != 2) ||
              (pads_initializer->dims_size() == 2 &&
               pads_shape.dim(static_cast<int>(0)).dim_value() != 1) ||
              pads_initializer->data_type() != ONNX_NAMESPACE::TensorProto::INT64)
            fail_shape_inference(
                "'pads' input must be a 1D (shape: [input_rank]) "
                "or 2D tensor (shape: [1, input_rank]) of type int64");

          // make a copy of the returned const vector - may have to resize
          // this in next step
          std::vector<int64_t> pads_data;
          if (utils::HasRawData(*pads_initializer))
            return;
          else
            pads_data.insert(
                pads_data.end(),
                pads_initializer->int64_data().begin(),
                pads_initializer->int64_data().end());

          // fill with zeros if needed to reach appropriate size
          if (pads_data.size() != 2 * static_cast<size_t>(input_rank))
            pads_data.resize(size_t{2} * input_rank, 0);

          const auto& output_shape =
              ctx.getOutputType(0)->mutable_tensor_type()->mutable_shape();
          for (size_t i = 0; static_cast<int64_t>(i) < input_rank; ++i) {
            const auto& input_dim = input_shape.dim(static_cast<int>(i));
            auto* output_dim = output_shape->add_dim();
            if (utils::HasDimValue(input_dim)) {
              output_dim->set_dim_value(
                  input_dim.dim_value() + pads_data[i] + pads_data[i + input_rank]);
            } else if (pads_data[i] + pads_data[i + input_rank] == 0) {
              *output_dim = input_dim;
            }
          }
        } else {
          // Infer output shapes' rank in any case
          auto* output_shape_0 = getOutputShape(ctx, 0);
          for (size_t i = 0; static_cast<int64_t>(i) < input_rank; ++i) {
            output_shape_0->add_dim();
          }
        }
        return;
      })
      .SetDoc(R"DOC(
            Given `data` tensor, pads, mode, and value.
            Example:
            Insert 0 pads to the beginning of the second dimension.
            data = [
                    [1.0, 1.2],
                    [2.3, 3.4],
                    [4.5, 5.7],
                    ]
            pads = [0, 2, 0, 0]
            output = [
                    [
                    [0.0, 0.0, 1.0, 1.2],
                    [0.0, 0.0, 2.3, 3.4],
                    [0.0, 0.0, 4.5, 5.7],
                    ],
                    ]
            )DOC");

  ONNX_CONTRIB_OPERATOR_SCHEMA(Unique)
      .SetDomain(kMSDomain)
      .SinceVersion(1)
      .Input(0, "x", "A 1-D input tensor that is to be processed.", "T")
      .Output(0, "y",
              "A 1-D tensor of the same type as 'x' "
              "containing all the unique values in 'x' sorted "
              "in the same order that they occur in the input 'x'",
              "T")
      .Output(1, "idx",
              "A 1-D INT64 tensor of the same size as 'x' "
              "containing the indices for each value in 'x' "
              "in the output 'uniques'",
              "tensor(int64)")
      .Output(2, "counts",
              "A 1-D INT64 tensor containing the "
              "the count of each element "
              "of 'uniques' in the input 'x'",
              "tensor(int64)")
      .TypeConstraint("T", OpSchema::all_tensor_types(), "Input can be of any tensor type.")
      .TypeAndShapeInferenceFunction([](ONNX_NAMESPACE::InferenceContext& ctx) {
        // Type inference
        ONNX_NAMESPACE::propagateElemTypeFromInputToOutput(ctx, 0, 0);
        ONNX_NAMESPACE::updateOutputElemType(ctx, 1, ONNX_NAMESPACE::TensorProto::INT64);
        ONNX_NAMESPACE::updateOutputElemType(ctx, 2, ONNX_NAMESPACE::TensorProto::INT64);

        // Shape inference

        // shape of output 'uniques' and 'counts'
        // depends on actual input data, but the rank is always 1
        ctx.getOutputType(0)
            ->mutable_tensor_type()
            ->mutable_shape()
            ->add_dim();

        ctx.getOutputType(2)
            ->mutable_tensor_type()
            ->mutable_shape()
            ->add_dim();

        // if the input shape doesn't exist, further shape inference is not possible
        if (!hasNInputShapes(ctx, 1)) {
          return;
        }

        // 'idx' output has same shape as input
        ONNX_NAMESPACE::propagateShapeFromInputToOutput(ctx, 0, 1);

        return;
      })
      .SetDoc(R"DOC(
              Finds all the unique values (deduped list) present in the given input tensor.
              This operator returns 3 outputs.
              The first output tensor 'uniques' contains all of the unique elements of the input,
              sorted in the same order that they occur in the input.
              The second output tensor 'idx' is the same size as the input and it contains the index
              of each value of the input in 'uniques'.
              The third output tensor 'counts' contains the count of each element of 'uniques' in the input.
              Example:
                input_x = [2, 1, 1, 3, 4, 3]
                output_uniques = [2, 1, 3, 4]
                output_idx = [0, 1, 1, 2, 3, 2]
                output_counts = [1, 2, 2, 1]
              )DOC");

  //see:https://docs.scipy.org/doc/scipy/reference/generated/scipy.spatial.distance.cdist.html
  ONNX_CONTRIB_OPERATOR_SCHEMA(CDist)
      .SetDomain(kMSDomain)
      .SinceVersion(1)
      .Attr("metric",
            "The distance metric to use. If a string, the distance function can be \"braycurtis\", \"canberra\", "
            "\"chebyshev\", \"cityblock\", \"correlation\", \"cosine\", \"dice\", \"euclidean\", \"hamming\", \"jaccard\", "
            "\"jensenshannon\", \"kulsinski\", \"mahalanobis\", \"matching\", \"minkowski\", \"rogerstanimoto\", \"russellrao\", "
            "\"seuclidean\", \"sokalmichener\", \"sokalsneath\", \"sqeuclidean\", \"wminkowski\", \"yule\".",
            AttributeProto::STRING, std::string("sqeuclidean"))
      .Input(0, "A", "2D matrix with shape (M,N)", "T")
      .Input(1, "B", "2D matrix with shape (K,N)", "T")
      .Output(0, "C",
              "A 2D Matrix that represents the distance between each pair of the two collections of inputs.",
              "T")
      .TypeConstraint("T", {"tensor(float)", "tensor(double)"}, "Constrains input to only numeric types.");

  ONNX_CONTRIB_OPERATOR_SCHEMA(CropAndResize)
      .SetDomain(kMSDomain)
      .SinceVersion(1)
      .Attr(
          "mode",
          "The pooling method. Two modes are supported: 'bilinear' and 'nearest'. "
          "Default is 'bilinear'.",
          AttributeProto::STRING,
          std::string("bilinear"))
      .Attr(
          "extrapolation_value",
          "Value used for extrapolation, when applicable. "
          "Default is 0.0f. ",
          AttributeProto::FLOAT,
          0.f)
      .Input(
          0,
          "X",
          "Input data tensor from the previous operator; "
          "4-D feature map of shape (N, C, H, W), "
          "where N is the batch size, C is the number of channels, "
          "and H and W are the height and the width of the data.",
          "T1")
      .Input(
          1,
          "rois",
          "RoIs (Regions of Interest) to pool over; rois is "
          "2-D input of shape (num_rois, 4) given as "
          "[[y1, x1, y2, x2], ...]. "
          "The RoIs' coordinates are normalized in the coordinate system of the input image. "
          "Each coordinate set has a 1:1 correspondence with the 'batch_indices' input.",
          "T1")
      .Input(
          2,
          "batch_indices",
          "1-D tensor of shape (num_rois,) with each element denoting "
          "the index of the corresponding image in the batch.",
          "T2")
      .Input(
          3,
          "crop_size",
          "1-D tensor of 2 elements: [crop_height, crop_width]. "
          "All cropped image patches are resized to this size. Both crop_height and crop_width need to be positive.",
          "T2")
      .Output(
          0,
          "Y",
          "RoI pooled output, 4-D tensor of shape "
          "(num_rois, C, crop_height, crop_width). The r-th batch element Y[r-1] "
          "is a pooled feature map corresponding to the r-th RoI X[r-1].",
          "T1")
      .TypeConstraint(
          "T1",
          {"tensor(float16)", "tensor(float)", "tensor(double)"},
          "Constrain types to float tensors.")
      .TypeConstraint(
          "T2",
          {"tensor(int32)"},
          "Constrain types to int tensors.")
      .TypeAndShapeInferenceFunction([](ONNX_NAMESPACE::InferenceContext& ctx) {
        if (!hasNInputShapes(ctx, 4)) {
          return;
        }
        propagateElemTypeFromInputToOutput(ctx, 0, 0);

        auto& input_shape = getInputShape(ctx, 0);
        auto& rois_shape = getInputShape(ctx, 1);
        auto& batch_index_shape = getInputShape(ctx, 2);
        auto& crop_size_shape = getInputShape(ctx, 3);

        if (input_shape.dim_size() != 4) {
          fail_shape_inference("first input tensor has wrong dimension");
        }
        if (rois_shape.dim_size() != 2) {
          fail_shape_inference("rois input tensor has wrong dimension");
        }
        if (batch_index_shape.dim_size() != 1) {
          fail_shape_inference("batch_indices shape input tensor has wrong dimension");
        }
        if (crop_size_shape.dim_size() != 1) {
          fail_shape_inference("crop_size shape input tensor has wrong dimension");
        }
      })
      .SetDoc(R"DOC(
        Extracts crops from the input image tensor and resizes them using bilinear sampling or nearest neighbor sampling
        (possibly with aspect ratio change) to a common output size specified by crop_height and crop_width.
        Returns a tensor with crops from the input image at positions defined at the bounding box locations in boxes.
        The cropped boxes are all resized (with bilinear or nearest neighbor interpolation) to
        a fixed size = [crop_height, crop_width]. The result is a 4-D tensor [num_boxes, crop_height, crop_width, depth].
        The resizing is corner aligned.)DOC");

  ONNX_CONTRIB_OPERATOR_SCHEMA(LayerNormalization)
      .SetDomain(kOnnxDomain)
      .SinceVersion(1)
      .SetSupportLevel(OpSchema::SupportType::EXPERIMENTAL)
      .SetDoc("LayerNormalization")
      .Attr("axis",
            "The first normalization dimension: normalization will be performed along dimensions axis : rank(inputs).",
            AttributeProto::INT, static_cast<int64_t>(-1))
      .Attr("epsilon",
            "The epsilon value to use to avoid division by zero.",
            AttributeProto::FLOAT, 1e-5f)
      .Attr("stash_type",
            "type used for stash mean/inv_std_var",
            AttributeProto::INT, static_cast<int64_t>(ONNX_NAMESPACE::TensorProto_DataType_FLOAT))
      .AllowUncheckedAttributes()
      .Input(0, "X", "Input data tensor from the previous layer.", "T")
      .Input(1, "Scale", "Scale tensor.", "T")
      .Input(2, "B", "Bias tensor.", "T", OpSchema::Optional)
      .Output(0, "Y", "Output data tensor.", "T")
      .Output(1, "Mean", "Saved mean used during training to speed up gradient computation", "U", OpSchema::Optional)
      .Output(2, "InvStdDev", "Saved inverse standard deviation used during training to speed up gradient computation.", "U", OpSchema::Optional)
      .TypeConstraint(
          "T",
          {"tensor(float16)", "tensor(float)", "tensor(double)", "tensor(bfloat16)"},
          "Constrain input types and output Y type to float tensors.")
      .TypeConstraint(
          "U",
          {"tensor(float)", "tensor(bfloat16)"},
          "Type of Mean and InvStdDev tensors.")
      .TypeAndShapeInferenceFunction([](ONNX_NAMESPACE::InferenceContext& ctx) {
        propagateShapeAndTypeFromFirstInput(ctx);
        propagateElemTypeFromInputToOutput(ctx, 0, 0);
        auto type = ctx.getAttribute("stash_type")->i();
        if (ctx.getNumOutputs() > 1) {
          auto output_type = ctx.getOutputType(1);
          output_type->mutable_tensor_type()->set_elem_type(static_cast<int32_t>(type));
        }
        if (ctx.getNumOutputs() > 2) {
          auto output_type = ctx.getOutputType(2);
          output_type->mutable_tensor_type()->set_elem_type(static_cast<int32_t>(type));
        }
        if (!hasNInputShapes(ctx, 1)) {
          return;
        }
        auto& input_shape = ctx.getInputType(0)->tensor_type().shape();
        int64_t input_ndim = input_shape.dim_size();
        int64_t axis = -1;
        auto axis_proto = ctx.getAttribute("axis");
        if (axis_proto) {
          axis = axis_proto->i();
        }
        if (axis < 0) {
          axis += input_ndim;
        }

        if (ctx.getNumOutputs() > 1) {
          auto saved_mean_shape = ctx.getOutputType(1)->mutable_tensor_type()->mutable_shape();
          saved_mean_shape->CopyFrom(input_shape);
          saved_mean_shape->mutable_dim(static_cast<int>(axis))->set_dim_value(1);
        }

        if (ctx.getNumOutputs() > 2) {
          auto saved_inv_std_dev_shape = ctx.getOutputType(2)->mutable_tensor_type()->mutable_shape();
          saved_inv_std_dev_shape->CopyFrom(input_shape);
          saved_inv_std_dev_shape->mutable_dim(static_cast<int>(axis))->set_dim_value(1);
        }
      })
      .SetContextDependentFunctionBodyBuilder(
          [](const FunctionBodyBuildContext& ctx, const OpSchema& schema, FunctionProto& functionProto) {
            // LayerNormalization <axis, epsilon, stash_type> (X, Scale, B) => (Y, Mean?, InvStdDev?)

            auto* tp = ctx.getInputType(0);
            if ((tp == nullptr) || (!tp->has_tensor_type()))
              return false;
            int64_t T = tp->tensor_type().elem_type();

            auto type_attr = ctx.getAttribute("stash_type");
            int64_t U = (type_attr != nullptr) ? type_attr->i() : static_cast<int64_t>(ONNX_NAMESPACE::TensorProto_DataType_FLOAT);
            if ((U != ONNX_NAMESPACE::TensorProto_DataType_FLOAT) && (U != ONNX_NAMESPACE::TensorProto_DataType_BFLOAT16))
              return false;  // Error

            auto* axis_attr = ctx.getAttribute("axis");
            int64_t axis = (axis_attr != nullptr) ? axis_attr->i() : -1;
            auto* epsilon_attr = ctx.getAttribute("epsilon");
            float epsilon = (epsilon_attr != nullptr) ? epsilon_attr->f() : 1e-5f;

            auto mktensor = [](int64_t val) -> ONNX_NAMESPACE::TensorProto {
              auto tp = ONNX_NAMESPACE::ToTensor(std::vector<int64_t>{val});
              tp.add_dims(1);
              return tp;
            };

            std::vector<FunctionBodyHelper::NodeDef> body{
<<<<<<< HEAD
                ONNX_NAMESPACE::Const("Epsilon", epsilon, (ONNX_NAMESPACE::TensorProto_DataType) U),
=======
                ONNX_NAMESPACE::Const("Epsilon", epsilon, (ONNX_NAMESPACE::TensorProto_DataType)U),
>>>>>>> d2911963
                // The treatment of "axis" is different in "LayerNormalization" and in Reduction operations.
                // This complicates the function definition, requiring reshaping inputs/outputs.
                // Input X shape: [d[0], ..., d[axis-1], d[axis], ..., d[rank-1]]
                // This is treated as a 2D shape [d[0] * ... * d[axis-1], d[axis] * ... * d[rank-1]]
                // Normalization is applied to the second dimension.
                // Output Y has same shape as X
                // Outputs Mean and InvStdDev have shape: [d[0], ..., d[axis-1], 1, ..., 1]
                {{"XShape"}, "Shape", {"X"}},                                                          // shape of input tensor: 1D tensor
                {{"Rank"}, "Size", {"XShape"}},                                                        // rank of input tensor: scalar
                {{"Zero1D"}, "Constant", {}, {{"value", mktensor(0)}}},                                // [0] : 1D tensor
                {{"Axis1D"}, "Constant", {}, {{"value", mktensor(axis)}}},                             // [axis] : 1D tensor
                {{"PrefixShape"}, "Slice", {"XShape", "Zero1D", "Axis1D"}},                            // [d[0], ..., d[axis-1]]
                (axis > 0) ?                                                                           // number of axes that are reduced =
                    FunctionBodyHelper::NodeDef({"NumReducedAxes"}, "Sub", {"Rank", "Axis1D"})         // [rank - axis]: 1D tensor
                           : FunctionBodyHelper::NodeDef({"NumReducedAxes"}, "Neg", {"Axis1D"}),       // [-axis] : 1D tensor
                {{"SuffixShape"}, "ConstantOfShape", {"NumReducedAxes"},                               //
                 {{"value", mktensor(1)}}},                                                            // [1, ..., 1] for reduced axes
                {{"ReducedShape"}, "Concat", {"PrefixShape", "SuffixShape"}, {{"axis", int64_t(0)}}},  // [d[0], ..., d[axis-1], 1, ..., 1]
                {{"X2D"}, "Flatten", {"X"}, {{"axis", axis}}},
                {{"XU"}, "Cast", {"X2D"}, {{"to", U}}},
                {{"Mean2D"}, "ReduceMean", {"XU"}, {{"axes", std::vector<int64_t>{1}}}},
                {{"Square"}, "Mul", {"XU", "XU"}},
                {{"MeanOfSquare"}, "ReduceMean", {"Square"}, {{"axes", std::vector<int64_t>{1}}}},
                {{"SquareOfMean"}, "Mul", {"Mean2D", "Mean2D"}},
<<<<<<< HEAD
                {{"Var"}, "Sub", {"MeanOfSquare", "SquareOfMean"}},
                {{"VarPlusEpsilon"}, "Add", {"Var", "Epsilon"}},
                {{"StdDev"}, "Sqrt", {"VarPlusEpsilon"}},
=======
                {{"Diff"}, "Sub", {"MeanOfSquare", "SquareOfMean"}},
                {{"DiffPlusEpsilon"}, "Add", {"Diff", "Epsilon"}},
                {{"StdDev"}, "Sqrt", {"DiffPlusEpsilon"}},
>>>>>>> d2911963
                {{"Deviation"}, "Sub", {"XU", "Mean2D"}},
                {{"Normalized"}, "Div", {"Deviation", "StdDev"}},
                {{"NormalizedT"}, "Cast", {"Normalized"}, {{"to", T}}},
                {{"Scaled"}, "Mul", {"NormalizedT", "Scale"}},
                {{"Biased"}, "Add", {"Scaled", "B"}},
                {{"Y"}, "Reshape", {"Biased", "XShape"}},
                {{"InvStdDev2D"}, "Reciprocal", {"StdDev"}}};
            if (ctx.hasOutput(1))
              body.push_back({{"Mean"}, "Reshape", {"Mean2D", "ReducedShape"}});
            if (ctx.hasOutput(2))
              body.push_back({{"InvStdDev"}, "Reshape", {"InvStdDev2D", "ReducedShape"}});

            OperatorSetIdProto onnx_opset_13;
            onnx_opset_13.set_domain("");
            onnx_opset_13.set_version(13);

            return ONNX_NAMESPACE::BuildFunctionProto(functionProto, schema, body, {onnx_opset_13});
          });

  ONNX_CONTRIB_OPERATOR_SCHEMA(SimplifiedLayerNormalization)
      .SetDomain(kOnnxDomain)
      .SinceVersion(1)
      .SetSupportLevel(OpSchema::SupportType::EXPERIMENTAL)
      .SetDoc("SimplifiedLayerNormalization")
      .Attr("axis",
            "The first normalization dimension: normalization will be performed along dimensions axis : rank(inputs).",
            AttributeProto::INT, static_cast<int64_t>(-1))
      .Attr("epsilon",
            "The epsilon value to use to avoid division by zero.",
            AttributeProto::FLOAT, 1e-5f)
      .AllowUncheckedAttributes()
      .Input(0, "X", "Input data tensor from the previous layer.", "T")
      .Input(1, "scale", "Scale tensor.", "T")
      .Output(0, "Y", "Output data tensor.", "T")
      .Output(1, "inv_std_var", "Saved inverse standard variance used during training to speed up gradient computation.", "U", OpSchema::Optional)
      .TypeConstraint(
          "T",
          {"tensor(float16)", "tensor(float)", "tensor(double)", "tensor(bfloat16)"},
          "Constrain input and output types (except mean and inv_std_var) to float tensors.")
      .TypeConstraint(
          "U",
          {"tensor(float)"},
          "Constrain mean and inv_std_var to be float tensors.")
      .TypeAndShapeInferenceFunction([](ONNX_NAMESPACE::InferenceContext& ctx) {
        propagateShapeAndTypeFromFirstInput(ctx);
        propagateElemTypeFromInputToOutput(ctx, 0, 0);
        if (!hasNInputShapes(ctx, 1)) {
          return;
        }
        auto& input_shape = ctx.getInputType(0)->tensor_type().shape();
        int64_t input_ndim = input_shape.dim_size();
        int64_t axis = -1;
        auto axis_proto = ctx.getAttribute("axis");
        if (axis_proto) {
          axis = axis_proto->i();
        }
        if (axis < 0) {
          axis += input_ndim;
        }

        if (ctx.getNumOutputs() > 1) {
          auto saved_inv_std_var_shape = ctx.getOutputType(1)->mutable_tensor_type()->mutable_shape();
          saved_inv_std_var_shape->CopyFrom(input_shape);
          saved_inv_std_var_shape->mutable_dim(static_cast<int>(axis))->set_dim_value(1);
        }
      });

  // Register the NCHWc schemas if supported by the platform.
  if (MlasNchwcGetBlockSize() > 1) {
    RegisterNchwcSchemas();
  }

  RegisterNhwcSchemas();

  static const char* Gelu_ver1_doc =
      R"DOC(Gaussian Error Linear Unit.
A high-performing neural network activation function.The GELU nonlinearity is
the expected transformation of a stochastic regularizer which randomly applies
the identity or zero map to a neuron's input. The GELU nonlinearity weights
inputs by their magnitude, rather than gates inputs by their sign as in ReLUs.)DOC";

  ONNX_CONTRIB_OPERATOR_SCHEMA(Gelu)
      .SetDomain(kMSDomain)
      .SinceVersion(1)
      .SetDoc(Gelu_ver1_doc)
      .Input(0, "X", "The input data as Tensor.", "T")
      .Output(0, "Y", "The output.", "T")
      .TypeConstraint(
          "T",
          {"tensor(float16)", "tensor(float)", "tensor(double)", "tensor(bfloat16)"},
          "Constrain input and output types to float tensors.")
      .TypeAndShapeInferenceFunction(ONNX_NAMESPACE::propagateShapeAndTypeFromFirstInput)
      .SetContextDependentFunctionBodyBuilder([](const FunctionBodyBuildContext& ctx, const OpSchema& schema, FunctionProto& functionProto) {
        // gelu(x) = x * Phi(x) = x * 1/2(1+erf(x/sqrt(2)))
        auto* tp = ctx.getInputType(0);
        if ((tp == nullptr) || (!tp->has_tensor_type()))
          return false;
        auto elem_type = (ONNX_NAMESPACE::TensorProto_DataType)tp->tensor_type().elem_type();

        std::vector<FunctionBodyHelper::NodeDef> body{
            // Constants:
            ONNX_NAMESPACE::Const("Half", 0.5, elem_type),
            ONNX_NAMESPACE::Const("One", 1.0, elem_type),
            ONNX_NAMESPACE::Const("C", std::sqrt(0.5), elem_type),
            // ONNX_NAMESPACE::Const("C", M_SQRT1_2, elem_type),
            // nodes: {outputs, op, inputs, attributes}
            {{"CX"}, "Mul", {"C", "X"}},
            {{"ERFCX"}, "Erf", {"CX"}},
            {{"ERFCXPlus1"}, "Add", {"ERFCX", "One"}},
            {{"PhiX"}, "Mul", {"ERFCXPlus1", "Half"}},
            {{"Y"}, "Mul", {"X", "PhiX"}}};

        ONNX_NAMESPACE::OperatorSetIdProto onnx_opset_13;
        onnx_opset_13.set_domain("");
        onnx_opset_13.set_version(13);

        return ONNX_NAMESPACE::BuildFunctionProto(functionProto, schema, body, {onnx_opset_13});
      });

  static const char* BiasGelu_ver1_doc =
      R"DOC(Bias Gelu.
It's an extension of Gelu. It takes the sum of input A and bias input B as the input of Gelu activation. )DOC";
  ONNX_CONTRIB_OPERATOR_SCHEMA(BiasGelu)
      .SetDomain(kMSDomain)
      .SinceVersion(1)
      .SetDoc(BiasGelu_ver1_doc)
      .Input(0, "A", "The normal input data.", "T")
      .Input(1, "B", "The bias input data that is a 1D tensor.", "T")
      .Output(0, "C", "The output.", "T")
      .TypeConstraint(
          "T",
          {"tensor(float16)", "tensor(float)", "tensor(double)"},
          "Constrain input and output types to float tensors.")
      .TypeAndShapeInferenceFunction(ONNX_NAMESPACE::propagateShapeAndTypeFromFirstInput);

  // Used to be ONNX 1.7 Inverse(12)
  // Comment out docs not to increase the binary size
  //
  //  static const char* Inverse_ver1_doc = R"DOC(
  //Calculates inverse of a square matrix or batches of square matrices.
  //Inverse takes one input tensor of shape `[*, M, M]`, where `*` is zero or more batch dimensions,
  //and the inner-most 2 dimensions form square matrices. These matrices must be invertible (full-rank).
  //The behavior where one of the matrices is not invertible is undefined. The implementation can choose
  //to throw an error or output (garbage) results as is. The output is a tensor of shape `[*, M, M]`,
  //containing the individual inverses of all input submatrices.
  //)DOC";

  ONNX_CONTRIB_OPERATOR_SCHEMA(Inverse)
      .SetDomain(kMSDomain)
      .SinceVersion(1)
      .Input(0, "X", "Input tensor. Every matrix in the batch must be invertible.", "T")
      .Output(0, "Y", "Output tensor of the same type and shape as the input tensor.", "T")
      .TypeConstraint(
          "T",
          {"tensor(float16)",
           "tensor(float)",
           "tensor(double)"},
          "Constrain input and output types to float tensors.")
      .TypeAndShapeInferenceFunction([](ONNX_NAMESPACE::InferenceContext& ctx) {
        // Type inference
        using namespace ONNX_NAMESPACE;
        propagateElemTypeFromInputToOutput(ctx, 0, 0);

        // Shape inference
        if (hasInputShape(ctx, 0)) {
          const TensorShapeProto& input_shape =
              ctx.getInputType(0)->tensor_type().shape();
          const int rank = static_cast<int>(input_shape.dim_size());

          if (rank < 2) {
            fail_shape_inference("Input rank must be >= 2.")
          }

          const auto mat_w = input_shape.dim(rank - 1);
          const auto mat_h = input_shape.dim(rank - 2);
          if (mat_w.has_dim_value() && mat_h.has_dim_value() &&
              (mat_w.dim_value() != mat_h.dim_value())) {
            fail_shape_inference(
                "The inner-most 2 dimensions must have the same size (mat_w:",
                mat_w.dim_value(),
                " != mat_h:",
                mat_h.dim_value(),
                ").");
          }

          // Shape inference
          propagateShapeFromInputToOutput(ctx, 0, 0);
        }
      });

  static const char* TorchEmbedding_ver1_doc = R"DOC(
      Based on Torch operator Embedding, creates a lookup table of embedding vectors of fixed size,
       for a dictionary of fixed size.
      )DOC";

  ONNX_CONTRIB_OPERATOR_SCHEMA(TorchEmbedding)
      .SetDomain(kMSDomain)
      .SinceVersion(1)
      .SetDoc(TorchEmbedding_ver1_doc)
      .Input(
          0,
          "weight",
          "The embedding matrix of size N x M. 'N' is equal to the maximum possible index + 1, and 'M' is "
          "equal to the embedding size",
          "T")
      .Input(
          1,
          "indices",
          "Long tensor containing the indices to extract from embedding matrix.",
          "tensor(int64)")
      .Input(
          2,
          "padding_idx",
          "A 0-D scalar tensor. If specified, the entries at `padding_idx` do not contribute to the gradient; "
          "therefore, the embedding vector at `padding_idx` is not updated during training, "
          "i.e. it remains as a fixed pad.",
          "tensor(int64)",
          OpSchema::Optional)
      .Input(
          3,
          "scale_grad_by_freq",
          "A 0-D bool tensor. If given, this will scale gradients by the inverse of frequency of "
          "the indices (words) in the mini-batch. Default  is ``False``",
          "tensor(bool)",
          OpSchema::Optional)
      .Output(
          0,
          "Y",
          "Output tensor of the same type as the input tensor. Shape of the output is * x M, where '*' is the shape of "
          "input indices, and 'M' is the embedding size.",
          "T")
      .TypeConstraint(
          "T",
          {"tensor(float16)",
           "tensor(float)",
           "tensor(double)",
           "tensor(bfloat16)",
           "tensor(uint8)",
           "tensor(uint16)",
           "tensor(uint32)",
           "tensor(uint64)",
           "tensor(int8)",
           "tensor(int16)",
           "tensor(int32)",
           "tensor(int64)"},
          "Constrain input and output types to all numeric tensors.")
      .TypeAndShapeInferenceFunction([](ONNX_NAMESPACE::InferenceContext& ctx) {
        using namespace ONNX_NAMESPACE;
        propagateElemTypeFromInputToOutput(ctx, 0, 0);

        TensorShapeProto outputs_shape;
        Dim input_dim_i;

        if (hasInputShape(ctx, 1)) {
          auto& input_shape = getInputShape(ctx, 1);
          for (int32_t i = 0; i < input_shape.dim_size(); i++) {
            input_dim_i = input_shape.dim(i);
            *outputs_shape.add_dim() = input_dim_i;
          }
        }

        Dim embedding_dim;
        unifyInputDim(ctx, 0, 1, embedding_dim);
        *outputs_shape.add_dim() = embedding_dim;
        updateOutputShape(ctx, 0, outputs_shape);
      });

  static const char* Trilu_ver1_doc = R"DOC(
      Returns the upper or lower triangular part of a 2-D matrix, or batches of 2-D matrices. If the attribute "upper" is set to true,
      the upper triangular matrix is retained. Lower triangular matrix is retained otherwise. Default value for upper is true.
      Trilu takes one input tensor of shape [*, N, M], where * is zero or more batch dimensions. The upper triangular part consists
      of the elements on and above the given diagonal (k). The lower triangular part consists of elements on and below the diagonal.
      All other elements in the matrix are set to zero.
      If k = 0, the triangular part on and above/below the main diagonal is retained.
      If upper is set to true, a positive k retains the upper triangular matrix excluding k diagonals above
      the main diagonal. A negative k value includes as many diagonals below the main diagonal.
      If upper is set to false, a positive k retains the lower triangular matrix including k diagonals above
      the main diagonal. A negative k value excludes as many diagonals below the main diagonal.
      )DOC";

  ONNX_CONTRIB_OPERATOR_SCHEMA(Trilu)
      .SetDomain(kMSDomain)
      .SinceVersion(1)
      .SetDoc(Trilu_ver1_doc)
      .Attr("upper",
            "Boolean. Indicates whether upper or lower part of matrix is retained. Default is true.",
            AttributeProto::INT,
            static_cast<int64_t>(1))
      .Input(
          0,
          "X",
          "Input tensor of rank 2 or higher.",
          "T")
      .Input(
          1,
          "k",
          "A 0-D tensor containing a single value corresponding to the number diagonals above or the main diagonal to exclude or include."
          "Default value is 0 if it's not specified.",
          "tensor(int64)",
          OpSchema::Optional)
      .Output(
          0,
          "Y",
          "Output tensor of the same type and shape as the input tensor.",
          "T")
      .TypeConstraint(
          "T",
          {"tensor(float16)",
           "tensor(float)",
           "tensor(double)",
           "tensor(bfloat16)",
           "tensor(uint8)",
           "tensor(uint16)",
           "tensor(uint32)",
           "tensor(uint64)",
           "tensor(int8)",
           "tensor(int16)",
           "tensor(int32)",
           "tensor(int64)",
           "tensor(bool)"},
          "Constrain input and output types to all numeric tensors and bool tensors.")
      .TypeAndShapeInferenceFunction([](ONNX_NAMESPACE::InferenceContext& ctx) {
        using namespace ONNX_NAMESPACE;
        propagateElemTypeFromInputToOutput(ctx, 0, 0);

        if (hasInputShape(ctx, 0)) {
          const TensorShapeProto& input_shape =
              ctx.getInputType(0)->tensor_type().shape();
          const int rank = static_cast<int>(input_shape.dim_size());
          if (rank < 2) {
            fail_shape_inference("Input rank must be >= 2.")
          }
          propagateShapeFromInputToOutput(ctx, 0, 0);
        }
      });

  ONNX_CONTRIB_OPERATOR_SCHEMA(BiasSoftmax)
      .SetDomain(kMSDomain)
      .SinceVersion(1)
      .SetDoc(
          "Y = softmax(scores + bias)) with simple broadcast on bias. "
          "Intended to specialize softmax(scores + additive_mask) commonly found in transformer models.")
      .Attr("softmax_axis", "apply softmax to elements for dimensions softmax_axis or higher", AttributeProto::INT, static_cast<int64_t>(1))
      .Attr("broadcast_axis", "broadcast bias across input for dimensions broadcast_axis to softmax_axis-1", AttributeProto::INT, static_cast<int64_t>(1))
      .Input(0, "data", "The input data as Tensor.", "T")
      .Input(1, "bias", "The bias (or mask) as Tensor.", "T")
      .Output(0, "output", "The output.", "T")
      .TypeConstraint(
          "T",
          {"tensor(float16)", "tensor(float)", "tensor(double)"},
          "Constrain input and output types to float tensors.")
      .TypeAndShapeInferenceFunction(ONNX_NAMESPACE::propagateShapeAndTypeFromFirstInput);

  ONNX_CONTRIB_OPERATOR_SCHEMA(BiasDropout)
      .SetDomain(kMSDomain)
      .SinceVersion(1)
      .SetDoc(
          "output, dropout_mask = Dropout(data + bias, ratio) + residual, "
          "Intended to specialize the dropout pattern commonly found in transformer models.")
      .Attr("seed", "(Optional) Seed to the random generator, if not specified we will auto generate one.", AttributeProto::INT, OPTIONAL_VALUE)
      .AllowUncheckedAttributes()
      .Input(0, "data", "The input data as Tensor.", "T")
      .Input(1, "bias", "The bias input, a vector with the same shape as last dim of data", "T")
      .Input(2, "residual", "The residual input, must have the same shape as data", "T", OpSchema::Optional)
      .Input(3, "ratio",
             "The ratio of random dropout, with value in [0, 1). If this input was not set, "
             "or if it was set to 0, the output would be a simple copy of the input. "
             "If it's non-zero, output will be a random dropout of input, which is typically "
             "the case during training.",
             "T1",
             OpSchema::Optional)
      .Input(4, "training_mode",
             "If set to true then it indicates dropout is being used for "
             "training. It is an optional value hence unless specified explicitly, it is false. "
             "If it is false, ratio is ignored and the operation mimics inference mode where nothing "
             "will be dropped from the input data and if mask is requested as output it will contain "
             "all ones.",
             "T2",
             OpSchema::Optional)
      .Output(0, "output", "The output.", "T")
      .Output(1, "mask", "The output mask of dropout.", "T2", OpSchema::Optional)
      .TypeConstraint(
          "T",
          {"tensor(float16)", "tensor(float)", "tensor(double)", "tensor(bfloat16)"},
          "Constrain input and output types to float tensors.")
      .TypeConstraint(
          "T1",
          {"tensor(float16)", "tensor(float)", "tensor(double)", "tensor(bfloat16)"},
          "Constrain input 'ratio' types to float tensors.")
      .TypeConstraint(
          "T2",
          {"tensor(bool)"},
          "Constrain output 'mask' types to boolean tensors.")
      .TypeAndShapeInferenceFunction([](ONNX_NAMESPACE::InferenceContext& ctx) {
        propagateShapeAndTypeFromFirstInput(ctx);
        if (ctx.getNumOutputs() == 2) {
          updateOutputElemType(ctx, 1, ONNX_NAMESPACE::TensorProto::BOOL);
          if (hasNInputShapes(ctx, 1)) {
            propagateShapeFromInputToOutput(ctx, 0, 1);
          }
        }
      });

  ONNX_CONTRIB_OPERATOR_SCHEMA(IsAllFinite)
      .SetSupportLevel(OpSchema::SupportType::EXPERIMENTAL)
      .SetDoc("IsAllFinite")
      .SetDomain(kMSDomain)
      .SinceVersion(1)
      .Attr("isinf_only",
            "If true, check only for Inf, -Inf.",
            AttributeProto::INT,
            static_cast<int64_t>(0))
      .Attr("isnan_only",
            "If true, check only for NaN.",
            AttributeProto::INT,
            static_cast<int64_t>(0))
      .TypeConstraint(
          "V",
          {"tensor(float16)", "tensor(float)", "tensor(double)", "tensor(bfloat16)"},
          "Constrain input and output types to float tensors.")
      .TypeConstraint(
          "T",
          {"tensor(bool)"},
          "Constrain the output to a boolean tensor.")
      .Input(0, "input", "Input tensors to check.", "V",
             OpSchema::Variadic)
      .Output(
          0,
          "output",
          "The output scalar. Its value is true if all input "
          "tensors are finite. Otherwise, the output value would "
          "be false.",
          "T")
      .TypeAndShapeInferenceFunction([](ONNX_NAMESPACE::InferenceContext& ctx) {
        bool isinf_only = static_cast<bool>(getAttribute(ctx, "isinf_only", int64_t(0)));
        bool isnan_only = static_cast<bool>(getAttribute(ctx, "isnan_only", int64_t(0)));
        ORT_ENFORCE(!(isinf_only && isnan_only),
                    "Both attributes isinf_only and isnan_only cannot be set. Unset both to check for both conditions.");
        updateOutputShape(ctx, 0, {});
        updateOutputElemType(ctx, 0, ONNX_NAMESPACE::TensorProto::BOOL);
      });

  // Register the NCHWc schemas if supported by the platform.
  if (MlasNchwcGetBlockSize() > 1) {
    RegisterNchwcSchemas();
  }
  RegisterBertSchemas();

#ifdef BUILD_MS_EXPERIMENTAL_OPS
  onnxruntime::signal::RegisterSignalSchemas();
#endif

  RegisterQuantizationSchemas();
}
}  // namespace contrib
}  // namespace onnxruntime<|MERGE_RESOLUTION|>--- conflicted
+++ resolved
@@ -2211,11 +2211,7 @@
             };
 
             std::vector<FunctionBodyHelper::NodeDef> body{
-<<<<<<< HEAD
                 ONNX_NAMESPACE::Const("Epsilon", epsilon, (ONNX_NAMESPACE::TensorProto_DataType) U),
-=======
-                ONNX_NAMESPACE::Const("Epsilon", epsilon, (ONNX_NAMESPACE::TensorProto_DataType)U),
->>>>>>> d2911963
                 // The treatment of "axis" is different in "LayerNormalization" and in Reduction operations.
                 // This complicates the function definition, requiring reshaping inputs/outputs.
                 // Input X shape: [d[0], ..., d[axis-1], d[axis], ..., d[rank-1]]
@@ -2240,15 +2236,9 @@
                 {{"Square"}, "Mul", {"XU", "XU"}},
                 {{"MeanOfSquare"}, "ReduceMean", {"Square"}, {{"axes", std::vector<int64_t>{1}}}},
                 {{"SquareOfMean"}, "Mul", {"Mean2D", "Mean2D"}},
-<<<<<<< HEAD
                 {{"Var"}, "Sub", {"MeanOfSquare", "SquareOfMean"}},
                 {{"VarPlusEpsilon"}, "Add", {"Var", "Epsilon"}},
                 {{"StdDev"}, "Sqrt", {"VarPlusEpsilon"}},
-=======
-                {{"Diff"}, "Sub", {"MeanOfSquare", "SquareOfMean"}},
-                {{"DiffPlusEpsilon"}, "Add", {"Diff", "Epsilon"}},
-                {{"StdDev"}, "Sqrt", {"DiffPlusEpsilon"}},
->>>>>>> d2911963
                 {{"Deviation"}, "Sub", {"XU", "Mean2D"}},
                 {{"Normalized"}, "Div", {"Deviation", "StdDev"}},
                 {{"NormalizedT"}, "Cast", {"Normalized"}, {{"to", T}}},

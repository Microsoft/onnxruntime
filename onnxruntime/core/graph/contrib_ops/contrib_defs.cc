--- conflicted
+++ resolved
@@ -984,13 +984,8 @@
       .TypeAndShapeInferenceFunction([](ONNX_NAMESPACE::InferenceContext& ctx) {
         propagateElemTypeFromInputToOutput(ctx, 0, 0);
         if (!hasNInputShapes(ctx, 2)) {
-<<<<<<< HEAD
-			return;
-        }		
-=======
           return;
         }
->>>>>>> 71cbd767
         auto& data_shape = ctx.getInputType(0)->tensor_type().shape();
         auto& indices_shape = ctx.getInputType(1)->tensor_type().shape();
         auto data_rank = data_shape.dim_size();
@@ -1073,49 +1068,7 @@
           "Constrain to tensor(float).")
       .SetDoc(R"DOC(The WordConvEmbedding takes in a batch of sequence words and embed each word to a vector.)DOC");
 
-<<<<<<< HEAD
-  ONNX_CONTRIB_OPERATOR_SCHEMA(DenseIntersection)
-      .SetDomain(kMSDomain)
-      .SinceVersion(1)
-      .Attr(
-          "set_operation",
-          "set operation.",
-          AttributeProto::STRING)
-      .Attr(
-          "validate_indices",
-          "validate_indices.",
-          AttributeProto::INT)
-      .Input(0, "Sequence_0", "Sequence 0 for intersection", "T")
-      .Input(1, "Sequence_1", "Sequence 1 for intersection", "T")
-      .Output(0, "Y", "output", "T")
-      .Output(1, "Y1", "output_temp", "T")
-      .Output(2, "Y2", "output_temp_2", "T")
-      .TypeConstraint(
-          "T",
-          {"tensor(int32)", "tensor(int64)"},
-          "Constrain to tensor(int32), tensor(int64).")
-      .SetDoc(R"DOC(The DenseIntersection takes in two sequence calculate the intersection.)DOC");
-
-  ONNX_CONTRIB_OPERATOR_SCHEMA(Unique)
-      .SetDomain(kMSDomain)
-      .SinceVersion(1)
-      .Attr(
-          "out_idx",
-          "out idx.",
-          AttributeProto::INT)
-      .Input(0, "Sequence", "Sequence 0 for unique", "T")
-      .Output(0, "Y", "output", "T")
-      .Output(1, "Y1", "output_temp", "T")
-      .TypeConstraint(
-          "T",
-          {"tensor(int32)"},
-          "Constrain to tensor(int32).")
-      .SetDoc(R"DOC(The Unique.)DOC");
-
-  ONNX_CONTRIB_OPERATOR_SCHEMA(DynamicPad)
-=======
   ONNX_CONTRIB_OPERATOR_SCHEMA(Pad)
->>>>>>> 71cbd767
       .SetDomain(kMSDomain)
       .SinceVersion(1)
       .Attr(
@@ -1148,67 +1101,6 @@
           {"tensor(float16)", "tensor(float)", "tensor(double)"},
           "Constrain input and output types to float tensors.")
       .TypeAndShapeInferenceFunction([](ONNX_NAMESPACE::InferenceContext& ctx) {
-<<<<<<< HEAD
-    // Type inference
-    propagateElemTypeFromInputToOutput(ctx, 0, 0);
-    // Shape inference needs the input data shape
-    if (!hasNInputShapes(ctx, 1)) {
-      return;
-    }
-    const auto& input_shape = ctx.getInputType(0)->tensor_type().shape();
-    const auto input_rank = input_shape.dim_size();
-
-    // Infer output shape if 'pads' tensor is available
-    const auto* pads_initializer = ctx.getInputData(1);
-    if (nullptr != pads_initializer) {
-      const auto& pads_shape = ctx.getInputType(1)->tensor_type().shape();
-      if ((pads_initializer->dims_size() != 1 &&
-           pads_initializer->dims_size() != 2) ||
-          (pads_initializer->dims_size() == 2 &&
-           pads_shape.dim((int)0).dim_value() != 1) ||
-          pads_initializer->data_type() != ONNX_NAMESPACE::TensorProto::INT64)
-        fail_shape_inference(
-            "'pads' input must be a 1D (shape: [input_rank]) "
-            "or 2D tensor (shape: [1, input_rank]) of type int64");
-
-      // make a copy of the returned const vector - may have to resize
-      // this in next step
-      std::vector<int64_t> pads_data;
-      if (pads_initializer->has_raw_data())
-        return;
-      else
-        pads_data.insert(
-            pads_data.end(),
-            pads_initializer->int64_data().begin(),
-            pads_initializer->int64_data().end());
-
-      // fill with zeros if needed to reach appropriate size
-      if (pads_data.size() != static_cast<size_t>(2 * input_rank))
-        pads_data.resize(2 * input_rank, 0);
-
-      const auto& output_shape =
-          ctx.getOutputType(0)->mutable_tensor_type()->mutable_shape();
-      for (size_t i = 0; (int64_t)i < input_rank; ++i) {
-        const auto& input_dim = input_shape.dim((int)i);
-        auto* output_dim = output_shape->add_dim();
-        if (input_dim.has_dim_value()) {
-          output_dim->set_dim_value(
-              input_dim.dim_value() + pads_data[i] + pads_data[i + input_rank]);
-        } else if (pads_data[i] + pads_data[i + input_rank] == 0) {
-          *output_dim = input_dim;
-        }
-      }
-    } else {
-      // Infer ouput shapes' rank in any case
-      auto* output_shape_0 = getOutputShape(ctx, 0);
-      for (size_t i = 0; (int64_t)i < input_rank; ++i) {
-        output_shape_0->add_dim();
-      }
-    }
-    return;
-    })
-    .SetDoc(R"DOC(
-=======
         // Type inference
         propagateElemTypeFromInputToOutput(ctx, 0, 0);
         // Shape inference needs the input data shape
@@ -1268,7 +1160,6 @@
         return;
       })
       .SetDoc(R"DOC(
->>>>>>> 71cbd767
             Given `data` tensor, pads, mode, and value.
             Example:
             Insert 0 pads to the beginning of the second dimension.
@@ -1287,8 +1178,6 @@
                     ]
             )DOC");
 
-<<<<<<< HEAD
-=======
   ONNX_CONTRIB_OPERATOR_SCHEMA(Unique)
       .SetDomain(kMSDomain)
       .SinceVersion(1)
@@ -1354,7 +1243,6 @@
                 output_counts = [1, 2, 2, 1]
               )DOC");
 
->>>>>>> 71cbd767
 #ifdef MICROSOFT_INTERNAL
   // register internal ops
   RegisterInternalSchemas();

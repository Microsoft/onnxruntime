--- conflicted
+++ resolved
@@ -194,7 +194,21 @@
 
 void RegisterBertSchemas() {
 
-<<<<<<< HEAD
+  ONNX_CONTRIB_OPERATOR_SCHEMA(Attention)
+      .SetDomain(kMSDomain)
+      .SinceVersion(1)
+      .SetSupportLevel(OpSchema::SupportType::EXPERIMENTAL)
+      .SetDoc("Multi-Head Self Attention")
+      .Attr("num_heads", "Number of attention heads", AttributeProto::INT)
+      .Input(0, "input", "3D input tensor with shape (batch_size, sequence_length, hidden_size), hidden_size = num_heads * head_size", "T")
+      .Input(1, "weight", "2D input tensor with shape (hidden_size, 3 * hidden_size)", "T")
+      .Input(2, "bias", "1D input tensor with shape (3 * hidden_size)", "T")
+      .Input(3, "mask_index", "Attention mask index with shape (batch_size)", "M")
+      .Output(0, "output", "3D output tensor with shape (batch_size, sequence_length, hidden_size)", "T")
+      .TypeConstraint("T", {"tensor(float)", "tensor(float16)"}, "Constrain input and output types to float tensors.")
+      .TypeConstraint("M", {"tensor(int32)"}, "Constrain mask index to integer types")
+      .TypeAndShapeInferenceFunction(ONNX_NAMESPACE::propagateShapeAndTypeFromFirstInput);
+
   ONNX_CONTRIB_OPERATOR_SCHEMA(EmbedLayerNormalization)
       .SetDomain(kMSDomain)
       .SinceVersion(1)
@@ -311,21 +325,6 @@
       .Input(3, "beta", "1D skip tensor with shape (hidden_size", "T")
       .Output(0, "output", "3D output tensor with shape (batch_size, sequence_length, hidden_size)", "T")
       .TypeConstraint("T", {"tensor(float)", "tensor(float16)"}, "Constrain input and output types to float or half tensors.")
-=======
-  ONNX_CONTRIB_OPERATOR_SCHEMA(Attention)
-      .SetDomain(kMSDomain)
-      .SinceVersion(1)
-      .SetSupportLevel(OpSchema::SupportType::EXPERIMENTAL)
-      .SetDoc("Multi-Head Self Attention")
-      .Attr("num_heads", "Number of attention heads", AttributeProto::INT)
-      .Input(0, "input", "3D input tensor with shape (batch_size, sequence_length, hidden_size), hidden_size = num_heads * head_size", "T")
-      .Input(1, "weight", "2D input tensor with shape (hidden_size, 3 * hidden_size)", "T")
-      .Input(2, "bias", "1D input tensor with shape (3 * hidden_size)", "T")
-      .Input(3, "mask_index", "Attention mask index with shape (batch_size)", "M")
-      .Output(0, "output", "3D output tensor with shape (batch_size, sequence_length, hidden_size)", "T")
-      .TypeConstraint("T", {"tensor(float)", "tensor(float16)"}, "Constrain input and output types to float tensors.")
-      .TypeConstraint("M", {"tensor(int32)"}, "Constrain mask index to integer types")
->>>>>>> 7b39f509
       .TypeAndShapeInferenceFunction(ONNX_NAMESPACE::propagateShapeAndTypeFromFirstInput);
 
 }
@@ -1911,8 +1910,6 @@
         }
       });
 
-  RegisterBertSchemas();
-
   // Register the NCHWc schemas if supported by the platform.
   if (MlasNchwcGetBlockSize() > 1) {
     RegisterNchwcSchemas();

--- conflicted
+++ resolved
@@ -26,8 +26,8 @@
   explicit Model(const std::string& graph_name,
                  bool is_onnx_domain_only,
                  const logging::Logger& logger)
-                 :Model(graph_name,is_onnx_domain_only, ModelMetaData(),IOnnxRuntimeOpSchemaRegistryList(),{},{},
-                     logger){}
+      : Model(graph_name, is_onnx_domain_only, ModelMetaData(), IOnnxRuntimeOpSchemaRegistryList(), {}, {},
+              logger) {}
 
   // Construct model from scratch.
   explicit Model(const std::string& graph_name,
@@ -98,7 +98,6 @@
 
 #ifdef _WIN32
   static common::Status Save(Model& model, const std::wstring& file_path);
-<<<<<<< HEAD
 
   // TODO(Task:132) Use of shared_ptr<X>* in Load/Save methods is confusing.
   static common::Status Load(const std::wstring& file_path,
@@ -106,8 +105,6 @@
 
   static common::Status Load(const std::wstring& file_path, /*out*/ std::shared_ptr<Model>& p_model,
                              const IOnnxRuntimeOpSchemaRegistryList* local_registry = nullptr);
-=======
->>>>>>> 6bcf9547
 #endif
   static common::Status Save(Model& model, const std::string& file_path);
 
@@ -115,15 +112,11 @@
 
   static common::Status Load(std::istream& model_istream, ONNX_NAMESPACE::ModelProto* p_model_proto);
 
-<<<<<<< HEAD
   static common::Status Load(const std::string& file_path,
                              /*out*/ std::shared_ptr<ONNX_NAMESPACE::ModelProto>& model_proto);
 
-  static common::Status Load(const std::string& file_path,
-=======
   // TODO(Task:132) Use of shared_ptr<X>* in Load/Save methods is confusing.
   static common::Status Load(const std::basic_string<ORTCHAR_T>& file_path,
->>>>>>> 6bcf9547
                              /*out*/ std::shared_ptr<Model>& p_model,
                              const IOnnxRuntimeOpSchemaRegistryList* local_registries,
                              const logging::Logger& logger);

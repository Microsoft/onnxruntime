// Copyright (c) Microsoft Corporation. All rights reserved.
// Licensed under the MIT License.

#ifdef _WIN32
// disable some warnings from protobuf to pass Windows build
#pragma warning(disable : 4244)
#endif

#include <fstream>
#include <iostream>
#include <numeric>
#include <stack>

#include "gsl/pointers"
#include "core/graph/function.h"
#include "core/graph/function_impl.h"
#include "core/graph/graph_viewer.h"
#include "core/graph/indexed_sub_graph.h"
#include "core/graph/op.h"
#include "core/common/logging/logging.h"
#include "onnx/checker.h"
#include "core/graph/schema_registry.h"
using namespace ONNX_NAMESPACE;
using namespace ONNX_NAMESPACE::Utils;
using namespace ONNX_NAMESPACE::checker;
using namespace ::onnxruntime::common;

namespace onnxruntime {

#define NO_CHANGE_ON_SYNC_FLAG(...)                  \
  do {                                               \
    const bool sync_needed = GraphProtoSyncNeeded(); \
    { __VA_ARGS__; }                                 \
    GraphProtoSyncNeeded(sync_needed);               \
  } while (0)

static Status MergeShapeInfo(const std::string& output_name,
                             const TypeProto_Tensor& source, TypeProto_Tensor& target) {
  try {
    ONNX_NAMESPACE::mergeInShapeInfo(source, target);
  } catch (const ONNX_NAMESPACE::InferenceError& ex) {
    return ORT_MAKE_STATUS(ONNXRUNTIME, FAIL, "Output:", output_name, " ", ex.what());
  }

  return Status::OK();
}

static bool GraphLoadedFromModelFile(const GraphProto* graph_proto) {
  return graph_proto && (graph_proto->input_size() != 0 ||
                         graph_proto->output_size() != 0 ||
                         graph_proto->value_info_size() != 0);
}

// there are some known invalid usages of dim_param and dim_value. remove them from the TypeProto so that
// they don't affect shape inferencing or the allocation planner
static void RemoveInvalidValues(ONNX_NAMESPACE::TypeProto& type) {
  if (type.has_tensor_type() && type.tensor_type().has_shape()) {
    auto* shape = type.mutable_tensor_type()->mutable_shape();
    for (int i = 0, end = shape->dim_size(); i < end; ++i) {
      auto& dim = *shape->mutable_dim(i);
      if (dim.has_dim_param()) {
        if (dim.dim_param().empty()) {
          dim.clear_dim_param();
        }
      } else if (dim.has_dim_value()) {
        if (dim.dim_value() < 0) {
          dim.clear_dim_value();
        }
      }
    }
  }
}

NodeArg::NodeArg(const std::string& name, const TypeProto* p_node_arg_type) {
  node_arg_info_.set_name(name);
  // If the name is empty, it means the arg does not exist.
  exists_ = !(name.empty());
  if (nullptr != p_node_arg_type) {
    (*node_arg_info_.mutable_type()) = *p_node_arg_type;
    RemoveInvalidValues(*node_arg_info_.mutable_type());
    type_ = DataTypeUtils::ToType(node_arg_info_.type());
  } else {
    type_ = nullptr;
  }
}

const std::string& NodeArg::Name() const noexcept {
  return node_arg_info_.name();
}

DataType NodeArg::Type() const noexcept {
  return type_;
}

const TypeProto* NodeArg::TypeAsProto() const noexcept {
  if (node_arg_info_.has_type())
    return &node_arg_info_.type();

  return nullptr;
}

const TensorShapeProto* NodeArg::Shape() const {
  const TypeProto* type = TypeAsProto();
  if (type == nullptr) return nullptr;
  const auto typeCase = type->value_case();
  switch (typeCase) {
    case TypeProto::kTensorType: {
      if (type->tensor_type().has_shape()) {
        return &(type->tensor_type().shape());
      }
      return nullptr;
    }
    case TypeProto::kSparseTensorType: {
      if (type->sparse_tensor_type().has_shape()) {
        return &(type->sparse_tensor_type().shape());
      }
      return nullptr;
    }
    case TypeProto::kSequenceType:
    case TypeProto::kMapType:
    case TypeProto::kOpaqueType:
    case TypeProto::VALUE_NOT_SET:
    default:
      return nullptr;
  }
}

void NodeArg::SetShape(const TensorShapeProto& shape) {
  if (!node_arg_info_.has_type()) {
    return;
  }

  const auto type_case = node_arg_info_.type().value_case();
  switch (type_case) {
    case TypeProto::kTensorType:
      *(node_arg_info_.mutable_type()->mutable_tensor_type()->mutable_shape()) = shape;
      break;
    case TypeProto::kSparseTensorType:
      *(node_arg_info_.mutable_type()->mutable_sparse_tensor_type()->mutable_shape()) = shape;
      break;
    case TypeProto::kSequenceType:
    case TypeProto::kMapType:
    case TypeProto::kOpaqueType:
    case TypeProto::VALUE_NOT_SET:
    default:
      return;
  }
}

common::Status NodeArg::UpdateTypeAndShape(const ONNX_NAMESPACE::TypeProto& input_type) {
  if (!node_arg_info_.has_type()) {
    *node_arg_info_.mutable_type() = input_type;
    type_ = DataTypeUtils::ToType(node_arg_info_.type());
    return Status::OK();
  }

  auto& current_type = *node_arg_info_.mutable_type();
  const auto current_type_case = current_type.value_case();
  const auto input_type_case = input_type.value_case();

  if (current_type_case != input_type_case)
    return ORT_MAKE_STATUS(ONNXRUNTIME, FAIL, "Type mismatch. Current=",
                           current_type_case, " Input=", input_type_case);

  switch (input_type_case) {
    case TypeProto::kTensorType: {
      const auto& input_tensor_type = input_type.tensor_type();
      const auto& input_tensor_elem_type = input_tensor_type.elem_type();
      const auto& current_tensor_elem_type = current_type.tensor_type().elem_type();

      if (input_tensor_elem_type != current_tensor_elem_type)
        return ORT_MAKE_STATUS(ONNXRUNTIME, FAIL, "Tensor element type mismatch. ",
                               static_cast<TensorProto_DataType>(input_tensor_elem_type), " != ",
                               static_cast<TensorProto_DataType>(current_tensor_elem_type));

      if (input_tensor_type.has_shape()) {
        auto& current_tensor_type = *current_type.mutable_tensor_type();
        if (current_tensor_type.has_shape()) {
          ORT_RETURN_IF_ERROR(MergeShapeInfo(Name(), input_tensor_type, current_tensor_type));
        } else {
          current_tensor_type = input_tensor_type;
        }
      }

      break;
    }
    case TypeProto::kSparseTensorType: {
      const auto& input_tensor_type = input_type.sparse_tensor_type();
      const auto input_tensor_elem_type = input_tensor_type.elem_type();
      const auto current_tensor_elem_type = current_type.sparse_tensor_type().elem_type();
      if (input_tensor_elem_type != current_tensor_elem_type) {
        return ORT_MAKE_STATUS(ONNXRUNTIME, FAIL, "SparseTensor element type mismatch. ",
                               static_cast<TensorProto_DataType>(input_tensor_elem_type), " != ",
                               static_cast<TensorProto_DataType>(current_tensor_elem_type));
      }
      if (input_tensor_type.has_shape()) {
        auto& current_tensor_type = *current_type.mutable_sparse_tensor_type();
        if (current_tensor_type.has_shape()) {
          // TODO: Check if we need to merge shape here
          // if so we'd need to provide merging routine ONNX
          // mergeInShapeInfo(input_tensor_type, current_tensor_type);
        } else {
          current_tensor_type = input_tensor_type;
        }
      }
    } break;
    case TypeProto::kSequenceType:
    case TypeProto::kMapType:
    case TypeProto::kOpaqueType:
    case TypeProto::VALUE_NOT_SET:
      break;
  }

  return Status::OK();
}

common::Status NodeArg::UpdateTypeAndShape(const NodeArg& node_arg) {
  auto status = Status::OK();

  if (node_arg.node_arg_info_.has_type())
    status = UpdateTypeAndShape(node_arg.node_arg_info_.type());

  return status;
}

void NodeArg::SetType(DataType p_type) {
  if (nullptr == p_type) {
    return;
  }

  type_ = p_type;
  *(node_arg_info_.mutable_type()) = DataTypeUtils::ToTypeProto(p_type);
}

void NodeArg::SetType(const TypeProto& type_proto) {
  type_ = DataTypeUtils::ToType(type_proto);
  *(node_arg_info_.mutable_type()) = type_proto;
}

bool NodeArg::Exists() const noexcept {
  return exists_;
}

Node::EdgeEnd::EdgeEnd(const Node& node, int src_arg_index, int dst_arg_index) noexcept
    : node_(&node),
      src_arg_index_(src_arg_index),
      dst_arg_index_(dst_arg_index) {
}

Node::EdgeEnd::EdgeEnd(const Node& node) noexcept
    : EdgeEnd(node, INT_MAX, INT_MAX) {
}

const Node& Node::EdgeEnd::GetNode() const noexcept {
  return *node_;
}

int Node::EdgeEnd::GetSrcArgIndex() const {
  return src_arg_index_;
}

int Node::EdgeEnd::GetDstArgIndex() const {
  return dst_arg_index_;
}

Node::NodeConstIterator::NodeConstIterator(EdgeConstIterator p_iter) {
  m_iter = p_iter;
}

bool Node::NodeConstIterator::operator==(const NodeConstIterator& p_other) const {
  return m_iter == p_other.m_iter;
}

bool Node::NodeConstIterator::operator!=(const NodeConstIterator& p_other) const {
  return m_iter != p_other.m_iter;
}

void Node::NodeConstIterator::operator++() {
  ++m_iter;
}

void Node::NodeConstIterator::operator--() {
  --m_iter;
}

const Node& Node::NodeConstIterator::operator*() {
  return (*m_iter).GetNode();
}

NodeIndex Node::Index() const noexcept {
  return index_;
}

const std::string& Node::Name() const noexcept {
  return name_;
}

const std::string& Node::OpType() const noexcept {
  return op_type_;
}

const std::string& Node::Description() const noexcept {
  return description_;
}

const std::string& Node::Domain() const noexcept {
  return domain_;
}

const OpSchema* Node::Op() const noexcept {
  return op_;
}

Node::Type Node::NodeType() const noexcept {
  return node_type_;
}

void Node::SetNodeType(Node::Type node_type) noexcept {
  node_type_ = node_type;
}

const Function* Node::GetFunctionBody() const noexcept {
  return func_body_;
}

void Node::SetFunctionBody(const Function& func) {
  func_body_ = &func;
  op_ = &func.OpSchema();
}

const std::string& Node::GetExecutionProviderType() const noexcept {
  return execution_provider_type_;
}

void Node::SetExecutionProviderType(ProviderType execution_provider_type) {
  execution_provider_type_ = execution_provider_type;
}

void Node::ToProto(NodeProto& proto) const {
  // Set name.
  proto.set_name(name_);
  // Set op type.
  proto.set_op_type(op_type_);
  // Set op domain;
  proto.set_domain(domain_);
  // Set doc string.
  proto.set_doc_string(description_);

  // Set attributes.
  proto.clear_attribute();
  for (const auto& attribute : attributes_) {
    const gsl::not_null<AttributeProto*> attr{proto.add_attribute()};
    *attr = attribute.second;
  }

  // Set inputs' definitions.
  proto.clear_input();
  for (auto& input_def : definitions_.input_defs) {
    proto.add_input(input_def->Name());
  }

  // Set outputs' definitions.
  proto.clear_output();
  for (auto& output_def : definitions_.output_defs) {
    proto.add_output(output_def->Name());
  }
}

void Node::Init(const std::string& name,
                const std::string& op_type,
                const std::string& description,
                const std::vector<NodeArg*>& input_args,
                const std::vector<NodeArg*>& output_args,
                const NodeAttributes* attributes,
                const std::string& domain) {
  name_ = name;
  op_type_ = op_type;
  description_ = description;
  definitions_.input_defs = input_args;
  definitions_.output_defs = output_args;
  domain_ = domain;
  if (kOnnxDomainAlias == domain_) {
    domain_ = kOnnxDomain;
  }

  // Set each arg count as 1 by default.
  // It could be adjusted when resolving the node with its operator
  // information.
  definitions_.input_arg_count.assign(input_args.size(), 1);

  if (attributes) {
    attributes_ = *attributes;

    for (auto& name_to_attr : attributes_) {
      if (name_to_attr.second.has_g()) {
        CreateSubgraph(name_to_attr.first);
      }
    }
  }
}

Node::Definitions& Node::MutableDefinitions() noexcept {
  // someone fetching these is going to change something
  graph_->SetGraphResolveNeeded();
  graph_->SetGraphProtoSyncNeeded();
  return definitions_;
}

Node::Relationships& Node::MutableRelationships() noexcept {
  // someone fetching these is going to change something
  graph_->SetGraphResolveNeeded();
  graph_->SetGraphProtoSyncNeeded();
  return relationships_;
}

void Node::CreateSubgraph(const std::string& attr_name) {
  auto attr = attributes_.find(attr_name);

  if (attr != attributes_.cend() && attr->second.has_g()) {
    GraphProto& mutable_graph = *attr->second.mutable_g();
    std::unique_ptr<Graph> subgraph{new Graph(*graph_, mutable_graph)};
    attr_to_subgraph_map_.insert({std::string{attr_name}, gsl::not_null<Graph*>{subgraph.get()}});
    subgraphs_.push_back(std::move(subgraph));
  }
}

void Node::AddAttribute(const std::string& attr_name, const AttributeProto& value) {
  graph_->SetGraphResolveNeeded();
  graph_->SetGraphProtoSyncNeeded();
  attributes_[attr_name] = value;
}

#define ADD_BASIC_ATTR_IMPL(type, enumType, field)                           \
  void Node::AddAttribute(const std::string& attr_name, const type& value) { \
    graph_->SetGraphResolveNeeded();                                         \
    graph_->SetGraphProtoSyncNeeded();                                       \
    AttributeProto a;                                                        \
    a.set_name(attr_name);                                                   \
    a.set_type(enumType);                                                    \
    a.set_##field(value);                                                    \
    attributes_[attr_name] = a;                                              \
  };

#define ADD_ATTR_IMPL(type, enumType, field)                                 \
  void Node::AddAttribute(const std::string& attr_name, const type& value) { \
    graph_->SetGraphResolveNeeded();                                         \
    graph_->SetGraphProtoSyncNeeded();                                       \
    AttributeProto a;                                                        \
    a.set_name(attr_name);                                                   \
    a.set_type(enumType);                                                    \
    *(a.mutable_##field()) = value;                                          \
    attributes_[attr_name] = a;                                              \
  };

#define ADD_LIST_ATTR_IMPL(type, enumType, field)            \
  void Node::AddAttribute(const std::string& attr_name,      \
                          const std::vector<type>& values) { \
    graph_->SetGraphResolveNeeded();                         \
    graph_->SetGraphProtoSyncNeeded();                       \
    AttributeProto a;                                        \
    a.set_name(attr_name);                                   \
    a.set_type(enumType);                                    \
    for (const auto& val : values) {                         \
      *(a.mutable_##field()->Add()) = val;                   \
    }                                                        \
    attributes_[attr_name] = a;                              \
  };

void Node::AddAttribute(const std::string& attr_name, const GraphProto& value) {
  graph_->SetGraphResolveNeeded();
  graph_->SetGraphProtoSyncNeeded();
  AttributeProto a;
  a.set_name(attr_name);
  a.set_type(AttributeProto_AttributeType::AttributeProto_AttributeType_GRAPH);
  *a.mutable_g() = value;
  attributes_[attr_name] = a;

  CreateSubgraph(attr_name);
};

ADD_BASIC_ATTR_IMPL(float, AttributeProto_AttributeType::AttributeProto_AttributeType_FLOAT, f)
ADD_BASIC_ATTR_IMPL(int64_t, AttributeProto_AttributeType::AttributeProto_AttributeType_INT, i)
ADD_BASIC_ATTR_IMPL(std::string, AttributeProto_AttributeType::AttributeProto_AttributeType_STRING, s)
ADD_ATTR_IMPL(TensorProto, AttributeProto_AttributeType::AttributeProto_AttributeType_TENSOR, t)
ADD_LIST_ATTR_IMPL(float, AttributeProto_AttributeType::AttributeProto_AttributeType_FLOATS, floats)
ADD_LIST_ATTR_IMPL(int64_t, AttributeProto_AttributeType::AttributeProto_AttributeType_INTS, ints)
ADD_LIST_ATTR_IMPL(std::string, AttributeProto_AttributeType::AttributeProto_AttributeType_STRINGS, strings)
ADD_LIST_ATTR_IMPL(TensorProto, AttributeProto_AttributeType::AttributeProto_AttributeType_TENSORS, tensors)
ADD_LIST_ATTR_IMPL(GraphProto, AttributeProto_AttributeType::AttributeProto_AttributeType_GRAPHS, graphs)

bool Node::ClearAttribute(const std::string& attr_name) {
  graph_->SetGraphResolveNeeded();
  graph_->SetGraphProtoSyncNeeded();
  return attributes_.erase(attr_name) > 0;
}

Status Node::UpdateInputArgCount() {
  // The node refers to a primitive operator.
  // Infer and verify node input arg type information.
  int total_arg_count = std::accumulate(definitions_.input_arg_count.cbegin(),
                                        definitions_.input_arg_count.cend(), 0);

  if (total_arg_count < 0 || static_cast<size_t>(total_arg_count) != definitions_.input_defs.size()) {
    return ORT_MAKE_STATUS(ONNXRUNTIME, FAIL,
                           "This is an invalid model. "
                           "The sum of input arg count is not equal to size of input defs in node (",
                           name_, ")");
  }

  // op_ is always valid when this is called
  const ONNX_NAMESPACE::OpSchema& op = *Op();

  // Verify size of node arg count is same as input number in
  // operator definition.
  if (op.inputs().size() != definitions_.input_arg_count.size()) {
    // Adjust input arg count array with op definition
    // The adjustment will work as below,
    // In total, there're <total_arg_count> inputs, which
    // will be split as <1, 1, 1, 1, ... 1, x> or
    // <1, 1, 1, 1, ...1, 0, 0, ...0>. The final input
    // arg count array's element number will be the same
    // as op definition, and the sum of all elements will
    // be equal to <total_arg_count>.
    auto& input_arg_count = definitions_.input_arg_count;
    input_arg_count.clear();
    size_t m = 0;
    auto arg_count_left = total_arg_count;

    if (!op.inputs().empty()) {
      for (; m < op.inputs().size() - 1; ++m) {
        if (arg_count_left > 0) {
          input_arg_count.push_back(1);
          arg_count_left--;
        } else {
          input_arg_count.push_back(0);
        }
      }
    }

    // Set the arg count for the last input formal parameter.
    // NOTE: in the case that there's no .input(...) defined
    // in op schema, all input args will be fed as one input
    // of the operator.
    input_arg_count.push_back(arg_count_left);

    graph_->SetGraphResolveNeeded();
    graph_->SetGraphProtoSyncNeeded();
  }

  return Status::OK();
}

const NodeAttributes& Node::GetAttributes() const noexcept {
  return attributes_;
}

Graph* Node::GetMutableGraphAttribute(const std::string& attr_name) {
  Graph* subgraph = nullptr;

  const auto& entry = attr_to_subgraph_map_.find(attr_name);
  if (entry != attr_to_subgraph_map_.cend()) {
    subgraph = entry->second;
  }

  return subgraph;
}

const Graph* Node::GetGraphAttribute(const std::string& attr_name) const {
  return const_cast<Node*>(this)->GetMutableGraphAttribute(attr_name);
}

std::vector<gsl::not_null<const Graph*>> Node::GetSubgraphs() const {
  std::vector<gsl::not_null<const Graph*>> subgraphs;
  subgraphs.reserve(attr_to_subgraph_map_.size());
  std::transform(attr_to_subgraph_map_.cbegin(), attr_to_subgraph_map_.cend(), std::back_inserter(subgraphs),
                 [](const auto& entry) { return entry.second; });

  return subgraphs;
}

void Node::ForEachDef(std::function<void(const onnxruntime::NodeArg&, bool is_input)> func,
                      bool include_missing_optional_defs) const {
  for (const auto* arg : InputDefs()) {
    if (include_missing_optional_defs || arg->Exists())
      func(*arg, true);
  }

  for (const auto* arg : ImplicitInputDefs()) {
    if (include_missing_optional_defs || arg->Exists())
      func(*arg, true);
  }

  for (const auto* arg : OutputDefs()) {
    if (include_missing_optional_defs || arg->Exists())
      func(*arg, false);
  }
};

void Node::ReplaceDefs(const std::map<const onnxruntime::NodeArg*, onnxruntime::NodeArg*>& replacements) {
  std::vector<std::vector<NodeArg*>*> all_defs = {&definitions_.input_defs, &definitions_.output_defs};

  for (auto pair : replacements)
    for (auto* defs : all_defs)
      for (auto& def : *defs)
        if (def == pair.first)
          def = pair.second;
}

// Constructor: Given a <GraphProto> loaded from model file, construct
// a <Graph> object and Resolve() it.
//Status Graph::LoadGraph(const GraphProto& graph_proto,
//                        const std::unordered_map<std::string, int>& domain_to_version,
//                        Version ir_version,
//                        std::unique_ptr<Graph>& new_graph) {
//  // create instance. need to call private ctor so can't use make_unique
//  GSL_SUPPRESS(r .11)
//  new_graph.reset(new Graph(nullptr, &graph_proto, domain_to_version, ir_version));
//
//  // as we just loaded from file we want to fully initialize/Resolve, but not let that change
//  // the proto sync flag
//  auto status = new_graph->Resolve(/* no_proto_sync_required */ true);
//  return status;
//}
using google::protobuf::RepeatedPtrField;

Graph::Graph(GraphProto* graph_proto,
             const std::unordered_map<std::string, int>& domain_to_version,
             Version ir_version,
             IOnnxRuntimeOpSchemaCollectionPtr schema_registry,
             const std::unordered_map<std::string, const ONNX_NAMESPACE::FunctionProto*>& model_functions) : Graph(graph_proto, domain_to_version, ir_version, schema_registry, nullptr, model_functions) {}

Graph::Graph(GraphProto* graph_proto, const std::unordered_map<std::string, int>& domain_to_version, Version ir_version,
             IOnnxRuntimeOpSchemaCollectionPtr schema_registry, Graph* parent_graph,
             const std::unordered_map<std::string, const ONNX_NAMESPACE::FunctionProto*>& model_functions)
    : graph_proto_{graph_proto},
      schema_registry_(schema_registry),
      graph_resolve_needed_(true),

      domain_to_version_(domain_to_version),
      model_functions_(model_functions),
      ir_version_(ir_version),
      parent_graph_{parent_graph} {
  ORT_ENFORCE(graph_proto != nullptr, "graph_proto cannot be null");
  ArgNameToTypeMap name_to_type_map;

  for (auto& node : graph_proto_->node()) {
    if (node.op_type() != kConstant) {
      continue;
    }

    // Copy constant nodes _value to name_to_initial_tensor_
    const gsl::not_null<TensorProto*>
        tensor{graph_proto_->add_initializer()};
    *tensor = node.attribute(0).t();
    *(tensor->mutable_name()) = node.output(0);
  }

  // Remove constant nodes as they're replaced with initializers above.
  const gsl::not_null<RepeatedPtrField<NodeProto>*> graph_mutable_nodes{graph_proto_->mutable_node()};
  graph_mutable_nodes->erase(
      std::remove_if(graph_mutable_nodes->begin(), graph_mutable_nodes->end(),
                     [](NodeProto& p) {
                       return (p.op_type() == kConstant);
                     }),
      graph_mutable_nodes->end());

  // Copy initial tensors to a map.
  for (auto& tensor : graph_proto_->initializer()) {
    name_to_initial_tensor_[tensor.name()] = &tensor;

    // v4 does not require initializers to be inputs, so we need to ensure there is a NodeArg created for all
    // initializers in that case
    if (ir_version_ > 3) {
      TypeProto t;
      t.mutable_tensor_type()->set_elem_type(tensor.data_type());
      auto shape = t.mutable_tensor_type()->mutable_shape();
      for (auto dim : tensor.dims())
        shape->add_dim()->set_dim_value(dim);

      GetOrCreateNodeArg(tensor.name(), &t);
    }
  }

  // Collect all node arg name, type, shape information in the graph.
  // type/shape information will be assigned to each node arg when going
  // thru all nodes later.
  for (auto& graph_input : graph_proto_->input()) {
    if (graph_input.has_name() && graph_input.has_type()) {
      name_to_type_map[graph_input.name()] = graph_input.type();
      // always create a NodeArg for graph input in case its from an initializer
      GetOrCreateNodeArg(graph_input.name(), &graph_input.type());
    }
  }

  for (auto& graph_output : graph_proto_->output()) {
    if (graph_output.has_name() && graph_output.has_type()) {
      auto& name = graph_output.name();
      name_to_type_map[name] = graph_output.type();
      // always create NodeArg for graph output, in case it's from initializer
      GetOrCreateNodeArg(name, &graph_output.type());
    }
  }

  for (auto& node_arg : graph_proto_->value_info()) {
    if (node_arg.has_name() && node_arg.has_type()) {
      name_to_type_map[node_arg.name()] = node_arg.type();
    }
  }

  for (const auto& node_proto : graph_proto_->node()) {
    AddNode(node_proto, name_to_type_map);
  }
}

Graph::Graph(Graph& parent_graph, ONNX_NAMESPACE::GraphProto& subgraph_proto)
    : Graph(&subgraph_proto,
            parent_graph.DomainToVersionMap(), parent_graph.IrVersion(), parent_graph.schema_registry_,
            &parent_graph) {
}

Status Graph::VerifyNoDuplicateName() {
  auto& inputs_and_initializers = resolve_context_.inputs_and_initializers;
  auto& output_args = resolve_context_.output_args;
  auto& node_name_to_index = resolve_context_.node_name_to_index;

  output_args.clear();
  node_name_to_index.clear();
  // inputs_and_initializers: this is passed in as a parameter, since functions don't have initializers
  // but graphs have them.

  for (auto& node : Nodes()) {
    // Verify node name should be unique.
    auto& node_name = node.Name();

    if (!node_name.empty() && node_name_to_index.end() != node_name_to_index.find(node_name)) {
      // The node has name and its name was used by another node.
      Status status(ONNXRUNTIME, FAIL,
                    "This is an invalid model. Error: two nodes with same node name (" + node_name + ").");
      return status;
    }

    node_name_to_index[node_name] = node.Index();

    // Verify node outputs' name should be unique.
    int output_index = -1;
    for (const auto* output_def : node.OutputDefs()) {
      ++output_index;
      if (output_def->Exists()) {
        auto& output_arg_name = output_def->Name();
        if (inputs_and_initializers.count(output_arg_name)) {
          Status status(ONNXRUNTIME, FAIL,
                        "This is an invalid model. Error: Duplicate definition of name (" + output_arg_name + ").");
          return status;
        }
        auto result = output_args.insert({output_arg_name, {&node, output_index}});
        if (!result.second) {
          // Two outputs with same name, so that insertion fails.
          Status status(ONNXRUNTIME, FAIL,
                        "This is an invalid model. Error: Duplicate definition of name (" + output_arg_name + ").");
          return status;
        }
      }
    }
  }
  return Status::OK();
}

// Recurse into any subgraphs to update the list of NodeArg values in outer scope.
// This information is needed to resolve any dependencies on outer scope values.
common::Status Graph::SetOuterScopeNodeArgs(const std::unordered_set<std::string>& outer_scope_node_args) {
  resolve_context_.outer_scope_node_args = outer_scope_node_args;

  if (!resolve_context_.nodes_with_subgraphs.empty()) {
    // Build the list of NodeArg's that are valid for a subgraph of this GraphBase instance:
    //   - outer scope for this graph
    //   - any inputs/initializers from this graph
    //   - any outputs from nodes in this graph
    //
    // NOTE: We must add the most outer most NodeArgs first, and then local NodeArgs, as the local should override
    // an outer scope value if they have the same name.
    //
    // We provide outputs from all nodes in this graph at this stage.
    // BuildConnections will link the node with the subgraph to any outer scope Node/NodeArgs it consumes.
    // PerformTopologicalSortAndCheckIsAcyclic will validate these links.
    std::unordered_set<std::string> node_args_in_scope_for_subgraph = outer_scope_node_args;

    node_args_in_scope_for_subgraph.insert(resolve_context_.inputs_and_initializers.cbegin(),
                                           resolve_context_.inputs_and_initializers.cend());

    std::transform(resolve_context_.output_args.cbegin(), resolve_context_.output_args.cend(),
                   std::inserter(node_args_in_scope_for_subgraph, node_args_in_scope_for_subgraph.end()),
                   [](const std::pair<std::string, std::pair<Node*, int>>& entry) { return entry.first; });

    for (auto* node : resolve_context_.nodes_with_subgraphs) {
      for (auto& subgraph : node->MutableSubgraphs()) {
        auto status = subgraph->SetOuterScopeNodeArgs(node_args_in_scope_for_subgraph);
        ORT_RETURN_IF_ERROR(status);
      }
    }
  }

  return Status::OK();
}

NodeArg* Graph::GetNodeArgIncludingParentGraphs(const std::string& node_arg_name) {
  NodeArg* node_arg = GetNodeArg(node_arg_name);

  if (!node_arg && parent_graph_) {
    node_arg = parent_graph_->GetNodeArgIncludingParentGraphs(node_arg_name);
  }

  return node_arg;
}

void Graph::AddEdge(NodeIndex src_node_index, NodeIndex dst_node_index, int src_arg_slot, int dst_arg_slot) {
  if (nodes_.size() <= src_node_index || src_arg_slot < 0 || nodes_.size() <= dst_node_index || dst_arg_slot < 0 ||
      nullptr == nodes_[src_node_index] || nullptr == nodes_[dst_node_index]) {
    // Invalid node indexes specified.
    ORT_THROW("Invalid node indexes specified when adding edge.");
  }

  NodeArg* src_arg = nullptr;
  NodeArg* dst_arg = nullptr;
  if (nodes_[src_node_index]->MutableDefinitions().output_defs.size() > static_cast<size_t>(src_arg_slot)) {
    src_arg = nodes_[src_node_index]->MutableDefinitions().output_defs[src_arg_slot];
  }

  if (nullptr == src_arg) {
    ORT_THROW("Invalid source node arg slot specified when adding edge.");
  }

  auto& dst_node_defs = nodes_[dst_node_index]->MutableDefinitions();
  NodeArg** dst_arg_pointer = nullptr;
  if (dst_node_defs.input_defs.size() > static_cast<size_t>(dst_arg_slot)) {
    dst_arg_pointer = &dst_node_defs.input_defs[dst_arg_slot];
    dst_arg = *dst_arg_pointer;
  } else {
    auto num_of_explicit_inputs = dst_node_defs.input_defs.size();
    if (num_of_explicit_inputs + dst_node_defs.implicit_input_defs.size() > static_cast<size_t>(dst_arg_slot)) {
      dst_arg_pointer = &dst_node_defs.implicit_input_defs[dst_arg_slot - num_of_explicit_inputs];
      dst_arg = *dst_arg_pointer;
    }
  }
  if (nullptr == dst_arg) {
    ORT_THROW("Invalid destination node arg slot specified when adding edge.");
  }

  if (src_arg != dst_arg) {
    if (src_arg->Type() != dst_arg->Type()) {
      // The output type of source node arg does not match the input type of destination node arg.
      ORT_THROW("Argument type mismatch when adding edge.");
    }
    *dst_arg_pointer = src_arg;
  }

  nodes_[src_node_index]->MutableRelationships().output_edges.insert(Node::EdgeEnd(*nodes_[dst_node_index], src_arg_slot, dst_arg_slot));
  nodes_[dst_node_index]->MutableRelationships().input_edges.insert(Node::EdgeEnd(*nodes_[src_node_index], src_arg_slot, dst_arg_slot));
}

void Graph::RemoveEdge(NodeIndex src_node_index, NodeIndex dst_node_index, int src_arg_slot, int dst_arg_slot) {
  if (nodes_.size() <= src_node_index || src_arg_slot < 0 || nodes_.size() <= dst_node_index || dst_arg_slot < 0 ||
      nullptr == nodes_[src_node_index] || nullptr == nodes_[dst_node_index]) {
    // Invalid node indexes specified.
    ORT_THROW("Invalid node indexes specified when removing edge.");
  }

  const NodeArg* src_arg = nullptr;
  const NodeArg* dst_arg = nullptr;
  if (nodes_[src_node_index]->GetDefinitions().output_defs.size() > static_cast<size_t>(src_arg_slot)) {
    src_arg = nodes_[src_node_index]->GetDefinitions().output_defs[src_arg_slot];
  }

  if (nullptr == src_arg) {
    ORT_THROW("Invalid source node arg slot specified when removing edge.");
  }

  auto& dst_node_defs = nodes_[dst_node_index]->GetDefinitions();
  if (dst_node_defs.input_defs.size() > static_cast<size_t>(dst_arg_slot)) {
    dst_arg = dst_node_defs.input_defs[dst_arg_slot];
  } else {
    auto num_of_explicit_inputs = dst_node_defs.input_defs.size();
    if (num_of_explicit_inputs + dst_node_defs.implicit_input_defs.size() > static_cast<size_t>(dst_arg_slot)) {
      dst_arg = dst_node_defs.implicit_input_defs[dst_arg_slot - num_of_explicit_inputs];
    }
  }
  if (nullptr == dst_arg) {
    ORT_THROW("Invalid destination node arg slot specified when removing edge.");
  }

  if (src_arg != dst_arg) {
    // The edge ends specified by source and destination arg slot are not referring to same node arg.
    // It means there was no edge between these two slots before.
    ORT_THROW("Argument mismatch when removing edge.");
  }

  nodes_[dst_node_index]->MutableRelationships().input_edges.erase(Node::EdgeEnd(*nodes_[src_node_index], src_arg_slot, dst_arg_slot));
  nodes_[src_node_index]->MutableRelationships().output_edges.erase(Node::EdgeEnd(*nodes_[dst_node_index], src_arg_slot, dst_arg_slot));
}

GSL_SUPPRESS(es .84)  // ignoring return value from unordered_map::insert causes noisy complaint
Status Graph::BuildConnections(std::unordered_set<std::string>& outer_scope_node_args_consumed) {
  const std::unordered_set<std::string>& outer_scope_node_args = resolve_context_.outer_scope_node_args;
  std::unordered_set<Node*> inner_nodes;

  // recurse into subgraphs first so we can update any nodes in this graph that are used by those subgraphs
  if (!resolve_context_.nodes_with_subgraphs.empty()) {
    const bool loaded_from_model_file = GraphLoadedFromModelFile(graph_proto_);

    for (auto* node : resolve_context_.nodes_with_subgraphs) {
      for (auto& subgraph : node->MutableSubgraphs()) {
        std::unordered_set<std::string> node_args_consumed;
        ORT_RETURN_IF_ERROR(subgraph->BuildConnections(node_args_consumed));

        for (auto& node_arg_name : node_args_consumed) {
          auto node_arg = GetNodeArg(node_arg_name);

          if (node_arg == nullptr) {
            // it's a node arg from outside this graph's scope, so add that to the list we return
            // so that we can add the dependency at the next level up. this happens if you have multiple
            // levels of subgraphs between the graph with the original NodeArg and the subgraph with implicit usage.
            ORT_IGNORE_RETURN_VALUE(outer_scope_node_args_consumed.insert(node_arg_name));

            if (!parent_graph_) {
              return ORT_MAKE_STATUS(
                  ONNXRUNTIME, INVALID_GRAPH,
                  "This is an invalid model. At top level graph without matching NodeArg that subgraph consumes. Name=",
                  node_arg_name,
                  " Graph may not conform to the ONNX spec and contain initializers that are not graph inputs.");
            }

            node_arg = parent_graph_->GetNodeArgIncludingParentGraphs(node_arg_name);

            // make sure the node arg is found in the parent graph/s
            if (!node_arg) {
              return ORT_MAKE_STATUS(
                  ONNXRUNTIME, INVALID_GRAPH,
                  "This is an invalid model. Failed to find NodeArg in all parent graphs. Name=", node_arg_name,
                  " Graph may not conform to the ONNX spec and contain initializers that are not graph inputs.");
            }
          }

          // add it to the Node's list of implicit inputs
          auto& implicit_inputs = node->MutableDefinitions().implicit_input_defs;
          int input_slot_index = static_cast<int>(node->GetDefinitions().input_defs.size());
          auto iter = std::find(implicit_inputs.cbegin(), implicit_inputs.cend(), node_arg);
          if (implicit_inputs.cend() == iter) {
            implicit_inputs.push_back(node_arg);
            input_slot_index += static_cast<int>(implicit_inputs.size() - 1);
          } else {
            input_slot_index += static_cast<int>(iter - implicit_inputs.cbegin());
          }

          auto entry = resolve_context_.output_args.find(node_arg_name);
          if (entry != resolve_context_.output_args.end()) {
            // Create relationship between this node (node), and the node providing the output (output_node).
            Node& output_node = *entry->second.first;
            AddEdge(output_node.Index(), node->Index(), entry->second.second, input_slot_index);

            inner_nodes.insert(&output_node);

            // If this Graph was built manually, remove the implicit input from the graph outputs if it is present there
            // and not explicitly listed in the ordered graph outputs (as that implies we should leave it as an output).
            // If the Graph was loaded from a GraphProto, honor the explicit graph outputs and leave as is.
            if (!loaded_from_model_file) {
              graph_outputs_.erase(std::remove(graph_outputs_.begin(), graph_outputs_.end(), node_arg),
                                   graph_outputs_.end());
            }
          }
        }
      }
    }
  }

  // now build connections within this Graph instance
  for (auto& node : Nodes()) {
    // Need mutable input defs to be able to set any outer scope NodeArg implicit inputs
    auto& input_args = node.MutableInputDefs();

    if (!input_args.empty()) {
      // This node needs inputs.

      int input_slot_index = -1;
      for (const auto* input_arg : input_args) {
        ++input_slot_index;
        if (!input_arg->Exists()) {
          // This input could be optional and it does not exist in this case.
          continue;
        }

        const auto& input_arg_name = input_arg->Name();
        auto output_arg_iter = resolve_context_.output_args.find(input_arg_name);
        if (resolve_context_.output_args.end() == output_arg_iter) {
          // No such output_arg matching this input_arg.
          // This input arg should be fed when running evaluation.
          
          // See if it's present in the outer scope. If so it will be 'fed' by the execution frame
          // providing access to the OrtValue from the outer scope. Pass the name back up so nodes can
          // be linked correctly at that level.
          if (outer_scope_node_args.find(input_arg_name) != outer_scope_node_args.cend()) {
            // if it matches an outer scope value make sure it's not also a graph input or initializer
            // as the ONNX checker currently allows a graph input to shadow an outer scope value
            if (resolve_context_.inputs_and_initializers.find(input_arg_name) ==
                resolve_context_.inputs_and_initializers.cend()) {
              ORT_IGNORE_RETURN_VALUE(outer_scope_node_args_consumed.insert(input_arg_name));
            }
          }

          continue;
        }

        // Create relationship between this node (node), and the node providing the output (output_node).
        Node& output_node = *output_arg_iter->second.first;
        AddEdge(output_node.Index(), node.Index(), output_arg_iter->second.second, input_slot_index);

        inner_nodes.insert(&output_node);
      }
    } else if (node.OutputDefs().empty()) {
      // This is a useless node.
      // It has no input/output.
      RemoveNode(node.Index());
    }
  }

  return Status::OK();
}

void Graph::ReverseDFSFrom(const std::vector<NodeIndex>& from,
                           const std::function<void(const Node*)>& enter,
                           const std::function<void(const Node*)>& leave,
                           const std::function<bool(const Node*, const Node*)>& comp) const {
  std::vector<const Node*> node_vec;
  node_vec.reserve(from.size());
  for (auto i : from) {
    node_vec.push_back(GetNode(i));
  }

  ReverseDFSFrom(node_vec, enter, leave, comp);
}

void Graph::ReverseDFSFrom(const std::vector<const Node*>& from,
                           const std::function<void(const Node*)>& enter,
                           const std::function<void(const Node*)>& leave,
                           const std::function<bool(const Node*, const Node*)>& comp) const {
  using WorkEntry = std::pair<const Node*, bool>;  // bool represents leave or not
  std::vector<WorkEntry> stack(from.size());
  for (size_t i = 0; i < from.size(); i++) {
    stack[i] = WorkEntry(from[i], false);
  }

  std::vector<bool> visited(MaxNodeIndex(), false);
  while (!stack.empty()) {
    const WorkEntry last_entry = stack.back();
    stack.pop_back();
    const Node& n = *last_entry.first;
    if (last_entry.second) {
      // leave node
      leave(&n);
      continue;
    }

    if (visited[n.Index()]) continue;

    visited[n.Index()] = true;

    if (enter) enter(&n);

    if (leave) stack.emplace_back(&n, true);

    if (comp) {
      std::vector<const Node*> sorted_nodes;
      for (auto iter = n.InputNodesBegin(); iter != n.InputNodesEnd(); ++iter) {
        sorted_nodes.push_back(&(*iter));
      }
      std::sort(sorted_nodes.begin(), sorted_nodes.end(), comp);
      for (const auto* in : sorted_nodes) {
        const NodeIndex idx = in->Index();
        if (!visited[idx]) {
          stack.emplace_back(in, false);
        }
      }
    } else {
      for (auto iter = n.InputNodesBegin(); iter != n.InputNodesEnd(); ++iter) {
        const NodeIndex idx = (*iter).Index();
        if (!visited[idx]) {
          stack.emplace_back(GetNode(idx), false);
        }
      }
    }
  }
}

GSL_SUPPRESS(es .84)  // noisy warning about ignoring return value from insert(...)
Status Graph::PerformTopologicalSortAndCheckIsAcyclic() {
  nodes_in_topological_order_.clear();
  // nodes that have been processed and added to nodes_in_topological_order.
  std::unordered_set<NodeIndex> processed_nodes;
  std::unordered_set<NodeIndex> output_nodes;
  std::unordered_set<NodeIndex> nodes_added_for_processing;
  std::stack<NodeIndex> stack;

  // push the top level nodes into nodes_in_topological_order in the order they were added
  // to ensure that is consistent.
  auto& nodes_in_original_order = Nodes();
  std::for_each(nodes_in_original_order.cbegin(), nodes_in_original_order.cend(),
                [&](const Node& node) {
                  auto index = node.Index();

                  // find the top level nodes in the graph.
                  // need to also consider nodes that only have Constants as inputs as top level nodes,
                  // as the constant will get replaced by an initializer.
                  auto input_edges = node.GetRelationships().input_edges;
                  auto has_inputs = std::any_of(input_edges.cbegin(), input_edges.cend(), [](const Node::EdgeEnd& edge) {
                    return edge.GetNode().OpType() != kConstant;
                  });

                  if (!has_inputs) {
                    // add to the topological list, and ensure we skip these nodes when walking the graph
                    nodes_in_topological_order_.push_back(index);
                    processed_nodes.insert(index);

                    // mark this as added as we've fully processed it and don't need to do it again later
                    nodes_added_for_processing.insert(index);
                  }
                });

  // start at the bottom and work our way up the graph
  for (auto iter = Nodes().begin(); iter != Nodes().end(); ++iter) {
    if (iter->relationships_.output_edges.empty()) {
      // This is a leaf node.
      stack.push(iter->Index());
    }
  }

  while (!stack.empty()) {
    const NodeIndex current = stack.top();
    stack.pop();

    if (processed_nodes.find(current) != processed_nodes.end()) {
      continue;
    }

    if (nodes_added_for_processing.find(current) != nodes_added_for_processing.end()) {
      // we popped the stack and are back to a node that was added previously,
      // so we know all the upstream nodes from it have been fully processed,
      nodes_in_topological_order_.push_back(current);
      processed_nodes.insert(current);
      output_nodes.erase(current);
      continue;
    }

    const Node* node = GetNode(current);
    if (!node) {
      continue;
    }

    stack.push(current);
    output_nodes.insert(current);

    for (auto iter = node->InputNodesBegin(); iter != node->InputNodesEnd(); ++iter) {
      const NodeIndex idx = (*iter).Index();
      if (output_nodes.find(idx) != output_nodes.end()) {
        Status status(ONNXRUNTIME, FAIL, "This is an invalid model. Error: the graph is not acyclic.");
        return status;
      }

      // avoid re-processing nodes
      if (nodes_added_for_processing.find(idx) == nodes_added_for_processing.end()) {
        stack.push(idx);
      }
    }

    nodes_added_for_processing.insert(current);
  }

  if (num_of_nodes_ >= 0 && static_cast<size_t>(num_of_nodes_) == nodes_in_topological_order_.size()) {
    return Status::OK();
  }
  return Status(ONNXRUNTIME, FAIL, "This is an invalid model. Error: the graph is not acyclic.");
}

bool FullyDefinedType(const TypeProto& type_proto) {
  switch (type_proto.value_case()) {
    case TypeProto::kTensorType: {
      auto& tensor_type = type_proto.tensor_type();
      return tensor_type.has_elem_type() && (tensor_type.elem_type() != TensorProto::UNDEFINED);
    }
    case TypeProto::kSparseTensorType: {
      auto& tensor_type = type_proto.sparse_tensor_type();
      return tensor_type.has_elem_type() && (tensor_type.elem_type() != TensorProto::UNDEFINED);
    }
    case TypeProto::kSequenceType: {
      auto& seq_type = type_proto.sequence_type();
      return seq_type.has_elem_type() && FullyDefinedType(seq_type.elem_type());
    }
    case TypeProto::kMapType: {
      auto& map_type = type_proto.map_type();
      return map_type.has_key_type() &&
             (map_type.key_type() != TensorProto::UNDEFINED) &&
             map_type.has_value_type() &&
             FullyDefinedType(map_type.value_type());
    }
    case TypeProto::kOpaqueType:
      return true;
    case TypeProto::VALUE_NOT_SET:
    default:
      return false;
  }
}

// function to handle type/shape inferencing of a subgraph.
// parameters are the Graph instance for the subgraph, the input types from the control flow node that contains
// the subgraph, and the vector to write the output from the inferencing.
using SubgraphInferencingFunc =
    std::function<Status(const Node&, Graph&, const std::vector<const TypeProto*>&, std::vector<const TypeProto*>&)>;

class GraphInferencerImpl : public ONNX_NAMESPACE::GraphInferencer {
 public:
  GraphInferencerImpl(const Node& node, Graph& graph, SubgraphInferencingFunc& inferencing_func)
      : node_{node}, graph_{graph}, inferencing_func_{inferencing_func} {
  }

  // Perform inferencing on the graph contained in GraphInferencer.
  // Returns the graph output types post-inferencing.
  // We ignore input_data currently. Re-consider if InferenceContextImpl::getInputData gets implemented
  std::vector<const TypeProto*> doInferencing(const std::vector<const TypeProto*>& input_types,
                                              const std::vector<const TensorProto*>& /*input_data*/) override {
    std::vector<const TypeProto*> output_types;

    auto status = inferencing_func_(node_, graph_, input_types, output_types);

    if (status != Status::OK()) {
      fail_type_inference("Graph attribute inferencing failed: ", status.ErrorMessage());
    }

    return output_types;
  }

 private:
  const Node& node_;
  Graph& graph_;
  SubgraphInferencingFunc& inferencing_func_;
};

// An implementation of the InferenceContext interface required by operator-specific
// shape inference for onnxruntime graphs.
class InferenceContextImpl : public ONNX_NAMESPACE::InferenceContext {
  using AttributeGraphMap = std::unordered_map<std::string, Graph*>;

 public:
  InferenceContextImpl(Node& node,
                       SubgraphInferencingFunc subgraph_inferencing_func,
                       const InitializedTensorSet& initialized_tensor_set = {}) noexcept
      : node_(node),
        subgraph_inferencing_func_(subgraph_inferencing_func),
        initialized_tensor_set_(initialized_tensor_set) {
    node_output_types_.resize(node.OutputDefs().size());
  }

  void RunInferencing() {
    auto schema = node_.Op();
    if (nullptr != schema) {
      schema->GetTypeAndShapeInferenceFunction()(*this);
    }
  }

  std::vector<TypeProto> InferredOutputTypes() const { return node_output_types_; }

  const AttributeProto* getAttribute(const std::string& name) const override {
    auto& attribute_value_map = node_.GetAttributes();
    auto iter = attribute_value_map.find(name);
    if (iter == attribute_value_map.end()) {
      return nullptr;
    }
    return &iter->second;
  }

  size_t getNumInputs() const noexcept override {
    return node_.InputDefs().size();
  }

  const TypeProto* getInputType(size_t index) const override {
    auto p_node_arg = node_.InputDefs().at(index);
    if ((nullptr != p_node_arg) && p_node_arg->Exists()) {
      return p_node_arg->TypeAsProto();
      // auto p_type_proto = p_node_arg->TypeAsProto();
      //if ((p_type_proto != nullptr) && p_type_proto->has_tensor_type()) {
      //  return &p_type_proto->tensor_type();
      //}
    }
    return nullptr;
  }

  size_t getNumOutputs() const noexcept override {
    return node_output_types_.size();
  }

  TypeProto* getOutputType(size_t index) override {
    return &node_output_types_[index];
  }

  const TensorProto* getInputData(size_t index) const override {
    auto def = node_.InputDefs()[index];
    if (!def)
      return nullptr;
    if (initialized_tensor_set_.count(def->Name()) == 0)
      return nullptr;
    return initialized_tensor_set_.at(def->Name());
  }

  GraphInferencer* getGraphAttributeInferencer(const std::string& attribute_name) override {
    GraphInferencer* graph_inferencer = nullptr;

    auto* subgraph = node_.GetMutableGraphAttribute(attribute_name);

    if (subgraph) {
      auto inferencer = std::make_unique<GraphInferencerImpl>(node_, *subgraph, subgraph_inferencing_func_);
      graph_inferencer = inferencer.get();
      graph_inferencers_.push_back(std::move(inferencer));
    } else {
      fail_type_inference("No Graph instance was found for attribute ",
                          attribute_name, " in node ", node_.Name());
    }

    return graph_inferencer;
  }

 private:
  Node& node_;
  // node_output_types_ will be populated by the operator-specific shape inference.
  std::vector<TypeProto> node_output_types_;
  SubgraphInferencingFunc subgraph_inferencing_func_;
  std::vector<std::unique_ptr<GraphInferencerImpl>> graph_inferencers_;
  const InitializedTensorSet& initialized_tensor_set_;
};

Status Graph::InferAndVerifySubgraphTypes(const Node& node, Graph& subgraph,
                                          const std::vector<const TypeProto*>& input_types,
                                          std::vector<const TypeProto*>& output_types) {
  auto status = Status::OK();

  output_types.clear();

  // the spec says all inputs should be provided for the subgraph so default to that first
  auto* subgraph_inputs = &subgraph.GetInputsIncludingInitializers();
  auto num_subgraph_inputs = subgraph_inputs->size();

  if (num_subgraph_inputs != input_types.size()) {
    // we also allow for just the required inputs to be provided to be user friendly due to ONNX requiring
    // initializers to have matching inputs (making them optional inputs that most likely the user doesn't want to
    // override).
    auto& required_subgraph_inputs = subgraph.GetInputs();
    auto num_required_subgraph_inputs = required_subgraph_inputs.size();

    if (num_required_subgraph_inputs != input_types.size()) {
      return ORT_MAKE_STATUS(ONNXRUNTIME, FAIL, "Size mismatch validating subgraph inputs. Got ", input_types.size(),
                             " inputs but subgraph has ", num_subgraph_inputs,
                             " inputs and requires ", num_required_subgraph_inputs,
                             " inputs. Either provide all subgraph inputs, or just the required inputs.");
    }
<<<<<<< HEAD
=======

>>>>>>> d6a30485
    subgraph_inputs = &required_subgraph_inputs;
    num_subgraph_inputs = num_required_subgraph_inputs;
  }

  // apply type/shape info to the subgraph's inputs
  for (size_t i = 0; i < num_subgraph_inputs; ++i) {
    const auto& input_type = *input_types[i];
    const auto& subgraph_input = *subgraph_inputs->at(i);

    NodeArg* mutable_nodearg = subgraph.GetNodeArg(subgraph_input.Name());
    status = mutable_nodearg->UpdateTypeAndShape(input_type);
    if (!status.IsOK()) {
      return ORT_MAKE_STATUS(ONNXRUNTIME, FAIL, "Node:", node.Name(), " ", status.ErrorMessage());
    }
  }

  // Apply any current input type/shape information to the Nodes in the subgraph that are implicitly
  // consuming NodeArg's from this scope or higher.
  // The NodeArg's that implicit_input_defs point to would have any type/shape inferencing applied to them
  // by now. As the subgraph is referring to the outer scope NodeArg, we simply replace any information in
  // the subgraph with the details from the outer scope NodeArg.
  auto implicit_input_defs = node.GetDefinitions().implicit_input_defs;
  for (const auto* implicit_node_arg : implicit_input_defs) {
    auto subgraph_nodearg = subgraph.GetNodeArg(implicit_node_arg->Name());

    // the implicit input defs may be for a nested subgraph, so it won't necessarily match here.
    // if that is the case, we will update the type/shape information when we descend into the
    // nested subgraph later.
    if (!subgraph_nodearg)
      continue;

    status = subgraph_nodearg->UpdateTypeAndShape(*implicit_node_arg);
    if (!status.IsOK()) {
      return ORT_MAKE_STATUS(ONNXRUNTIME, FAIL, "Node:", node.Name(), " ", status.ErrorMessage());
    }

    // all values above us should have a type by now due to ONNX requirements.
    if (subgraph_nodearg->Type() == nullptr)
      return ORT_MAKE_STATUS(ONNXRUNTIME, FAIL, "Subgraph input missing type.");
  }

  // now that we have handled the input types, do the type/shape inferencing for the subgraph
  // to flow the type/shape info through it
  status = subgraph.PerformTypeAndShapeInferencing();
  ORT_RETURN_IF_ERROR(status);

  auto& subgraph_outputs = subgraph.GetOutputs();
  for (const auto* output : subgraph_outputs) {
    output_types.push_back(output->TypeAsProto());
  }

  return Status::OK();
}

// Implementation of type-inference and type-checking for a single node
GSL_SUPPRESS(f .23)  // spurious warning about inferred_type never being checked for null
Status Graph::InferAndVerifyTypeMatch(Node& node, const OpSchema& op) {
  auto& node_name = node.Name();

  // if we're building a graph we permit outer scope node args to have no type
  // as the 'real' Resolve at runtime will have type inferencing
  auto is_outer_scope_nodearg = [this](const std::string& name) {
    return outer_scope_node_arg_names_.find(name) != outer_scope_node_arg_names_.cend();
  };

  // <k> index used to navigate node->InputDefs().
  int k = 0;
  std::unordered_map<std::string, DataType> type_parameter_to_type_map;

  for (size_t i = 0; i < node.InputArgCount().size(); ++i) {
    // Number of inputs corresponding to the i-th argument.
    const int arg_count = node.InputArgCount()[i];
    // The i-th formal parameter definition.
    auto op_formal_parameter = op.inputs()[i];

    // Check all <arg_count> actual parameters (corresponding to the k-th input)
    // match the formal parameter definition (i-th argument).
    for (int j = 0; j < arg_count; ++j, ++k) {
      auto& input_def = node.MutableDefinitions().input_defs[k];
      if (!input_def->Exists())
        continue;

      if (input_def->Type() == nullptr) {
        // if we are building a subgraph that uses outer scope values,
        // allow an empty type as it will be copied from the outer scope graph at runtime
        if (is_outer_scope_nodearg(input_def->Name()))
          continue;

        // Logic error: This should not happen if we properly checked that every use has
        // a corresponding def, for which type-inference already produced a valid type
        Status status(ONNXRUNTIME, FAIL,
                      "This is an invalid model. "
                      "Node (" +
                          node_name + ") input arg (" +
                          input_def->Name() + ") does not have type information set by parent node.");
        return status;
      }

      // Verify that the actual parameter's type is one of permitted types of the formal parameter
      DataType input_type = input_def->Type();
      auto& permitted_types = op_formal_parameter.GetTypes();
      if (0 == permitted_types.count(input_type)) {
        std::string null_pointer("(null)");
        if (input_type == nullptr) input_type = &null_pointer;
        // Type error in input model/graph.

        Status status(ONNXRUNTIME, INVALID_GRAPH,
                      "This is an invalid model. "
                      "Type Error: Type '" +
                          *input_type + "' of input parameter (" + input_def->Name() +
                          ") of operator (" + op.Name() + ") in node (" + node_name + ") is invalid.");
        return status;
      }

      // When multiple parameters have the same type-variable, they are all required
      // to have the same type. E.g., when adding tensors A and B, it is an error if
      // input A is of type "tensor(int32)" and B is of type "tensor(float)".
      // For variadic arguments, this verification rule is normally applicable:
      // e.g., Concat/Max/Mean/Min/Sum all require all input tensors to be of same type.
      // However, some ops, like the control-flow constructs (Scan, If, Loop) have variadic
      // inputs and outputs of different types. The check is not applicable to such ops.
      if (op_formal_parameter.GetIsHomogeneous()) {
        auto param_to_type_iter = type_parameter_to_type_map.find(op_formal_parameter.GetTypeStr());
        if (type_parameter_to_type_map.end() == param_to_type_iter) {
          // Bind the corresponding type-parameter's value to the actual type:
          type_parameter_to_type_map[op_formal_parameter.GetTypeStr()] = input_type;
        } else if (param_to_type_iter->second != input_type) {
          // Type error in input model/graph:
          // The type-parameter T is bound to different values for different inputs.
          Status status(ONNXRUNTIME, FAIL,
                        "Type Error: Type parameter (" + op_formal_parameter.GetTypeStr() +
                            ") bound to different types (" + *(param_to_type_iter->second) +
                            " and " + *(input_def->Type()) +
                            " in node (" + node_name + ").");
          return status;
        }
      }
    }
  }

  // Apply ONNX's type/shape inference to this node.
  // This will call InferAndVerifySubgraphTypes if the ONNX level type/shape inferencing for the Node attempts
  // to do subgraph type/shape inferencing (Scan/If/Loop nodes).
  // InferAndVerifySubgraphTypes will call PerformTypeAndShapeInferencing for the subgraph, which will recursively
  // handle type/shape inferencing for it.
  // Once that completes, the outputs from the node containing the subgraph will be updated, and the final values
  // returned here.
  SubgraphInferencingFunc func(Graph::InferAndVerifySubgraphTypes);
  InferenceContextImpl context(node, func, name_to_initial_tensor_);

  try {
    context.RunInferencing();
  } catch (const std::exception& ex) {
    return Status(ONNXRUNTIME, FAIL, ex.what());
  }

  const auto& onnx_inferred_types{context.InferredOutputTypes()};

  // Infer and verify node output arg type information.
  int i = -1;
  for (auto& output_def : node.MutableDefinitions().output_defs) {
    ++i;
    if (!output_def->Exists()) continue;

    // if the number of actual parameters exceeds the number of formal parameters,
    // then the op has variadic outputs and the trailing extra actual parameters
    // correspond to the last formal parameter. (The ONNX schema verification check
    // would have checked that the corresponding formal parameter is variadic.)

    const int num_formal_params = gsl::narrow_cast<int>(op.outputs().size());
    auto operand_index = std::min(i, num_formal_params - 1);
    auto op_formal_parameter = op.outputs().at(operand_index);

    const TypeProto& onnx_inferred_type = onnx_inferred_types[i];
    DataType existing_type = output_def->Type();
    DataType inferred_type = nullptr;

    // Infer output arg type if it is constrained to be of the same type as some input:
    // For example, the output of "Abs" is of the same type as its input.
    bool homogeneous = op_formal_parameter.GetIsHomogeneous();
    auto input_types_iter = type_parameter_to_type_map.find(op_formal_parameter.GetTypeStr());
    if (homogeneous && (type_parameter_to_type_map.end() != input_types_iter)) {
      inferred_type = input_types_iter->second;
    } else if (1 == op_formal_parameter.GetTypes().size()) {
      // Infer output arg type if operator definition specifies unique output type:
      inferred_type = *(op_formal_parameter.GetTypes().begin());
    } else if (FullyDefinedType(onnx_inferred_type)) {
      // Use output type inferred by ONNX inference
      inferred_type = DataTypeUtils::ToType(onnx_inferred_type);
    } else if (existing_type != nullptr) {
      inferred_type = existing_type;
    } else {
      // This should not happen: indicates incompleteness in ONNX inference.
      Status status(ONNXRUNTIME, FAIL,
                    "Node (" + node_name + ") output arg (" + output_def->Name() + ") type inference failed");
      return status;
    }

    if ((existing_type != inferred_type) && (existing_type != nullptr)) {
      // A type exists for this output but does not match the inferred type.
      return Status(ONNXRUNTIME, FAIL,
                    "Type Error: Type (" + *existing_type + ") of output arg (" +
                        output_def->Name() + ") of node (" + node_name +
                        ") does not match expected type (" + *inferred_type + ").");
    }

    if (existing_type == nullptr)
      output_def->SetType(inferred_type);

    // Update output-shape if it was inferred:
    if (onnx_inferred_type.has_tensor_type()) {
      auto& tensor_type = onnx_inferred_type.tensor_type();
      if (tensor_type.has_shape()) {
        if (output_def->Shape() == nullptr) {
          output_def->SetShape(tensor_type.shape());
        } else {
          // we need to merge the shapes as a subgraph may have placeholder dimensions to represent the rank
          // that have no values.
          TypeProto_Tensor merge_target;
          (*merge_target.mutable_shape()) = *output_def->Shape();
          auto status = MergeShapeInfo(output_def->Name(), tensor_type, merge_target);
          if (!status.IsOK()) {
            return ORT_MAKE_STATUS(ONNXRUNTIME, FAIL, "Node:", node_name, " ", status.ErrorMessage());
          }

          output_def->SetShape(merge_target.shape());
        }
      }
    }
  }

  return Status::OK();
}

// Apply type-inference and type-checking to all inputs and initializers:
common::Status Graph::TypeCheckInputsAndInitializers() {
  // Check that the type of every input is specified:
  for (auto* graph_input : GetInputs()) {
    if (nullptr == graph_input->Type()) {
      Status status(ONNXRUNTIME, FAIL,
                    "This is an invalid model. "
                    "Model input (" +
                        graph_input->Name() + ") does not have type information.");
      return status;
    }
  }

  // Note: The ONNX spec requires every initializer to be included in the graph input,
  // but onnxruntime relaxes this requirement for various reasons.

  // Infer/check type and shape for all initializers from their values
  for (auto& initializer_pair : name_to_initial_tensor_) {
    const std::string& name = initializer_pair.first;
    auto* node_arg = GetNodeArg(name);
    // If node_arg is null, we ignore this as a potentially unused initializer here
    if (nullptr != node_arg) {
      const TensorProto* tensor_proto = initializer_pair.second;
      TypeProto tensor_type;
      tensor_type.mutable_tensor_type()->set_elem_type(tensor_proto->data_type());
      auto inferred_type = DataTypeUtils::ToType(tensor_type);
      auto existing_type = node_arg->Type();
      if (nullptr == existing_type)
        node_arg->SetType(inferred_type);
      else if (inferred_type != existing_type) {
        return Status(ONNXRUNTIME, FAIL,
                      "Type Error: Value of initializer " + name + " does not match its type.");
      }

      // Set shape accordingly.
      TensorShapeProto inferred_shape;
      for (auto dim : tensor_proto->dims()) {
        inferred_shape.add_dim()->set_dim_value(dim);
      }
      const TensorShapeProto* p_existing_shape = node_arg->Shape();
      if (nullptr == p_existing_shape)
        node_arg->SetShape(inferred_shape);
      else {
        if (p_existing_shape->dim_size() != tensor_proto->dims_size())
          return Status(ONNXRUNTIME, FAIL,
                        "Type Error: Shape of initializer " + name + " does not match its type.");
        for (int i = 0; i < p_existing_shape->dim_size(); ++i) {
          auto& d = p_existing_shape->dim(i);
          if (d.has_dim_value() && (d.dim_value() != tensor_proto->dims(i)))
            return Status(ONNXRUNTIME, FAIL,
                          "Type Error: Shape of initializer " + initializer_pair.first + " does not match its type.");
        }
      }
    }
  }
  return Status::OK();
}

Status Graph::VerifyNodeAndOpMatch() {
  CheckerContext ctx;
  ctx.set_ir_version(gsl::narrow_cast<int>(IrVersion()));
  ctx.set_opset_imports(DomainToVersionMap());
  ctx.set_schema_registry(schema_registry_.get());

  LexicalScopeContext lsc;
  lsc.output_names.insert(resolve_context_.inputs_and_initializers.cbegin(),
                          resolve_context_.inputs_and_initializers.cend());

  // technically we could add values from Node.GetDefinitions().implicit_input_defs on a per-node basis inside
  // the below loop so that we only check against the specific outer dependencies of the node.
  // doing that requires lots of copies of LexicalScopeContext.output_names to clear out the per-Node values
  // after each loop. instead add all the outer scope values upfront so we can just accumulate new inner scope values
  // during each loop iteration.
  lsc.output_names.insert(resolve_context_.outer_scope_node_args.cbegin(),
                          resolve_context_.outer_scope_node_args.cend());

  // we may have some locally defined outer scope args if we're in the middle of constructing a subgraph
  // and need to call Resolve
  lsc.output_names.insert(outer_scope_node_arg_names_.cbegin(), outer_scope_node_arg_names_.cend());

  for (auto node_index : nodes_in_topological_order_) {
    // Node verification.
    auto& node = *GetNode(node_index);

    NodeProto node_proto;
    node.ToProto(node_proto);
    auto& node_name = node.Name();
    auto& domain = node.Domain();

    auto iter = model_functions_.find(node.OpType());
    if (iter != model_functions_.end()) {
      const ONNX_NAMESPACE::FunctionProto* model_function_proto = iter->second;
      auto model_func_ptr = std::make_unique<onnxruntime::FunctionImpl>(*this, node.Index(), model_function_proto);
      function_container_.emplace_back(std::move(model_func_ptr));
      node.SetFunctionBody(*function_container_.back());
    }

    if (!node.Op()) {
      try {
        checker::check_node(node_proto, ctx, lsc);
      } catch (const std::exception& ex) {
        return ORT_MAKE_STATUS(ONNXRUNTIME, INVALID_GRAPH, "This is an invalid model. Error in Node:", node_name, " : ", ex.what());
      }

      auto maxInclusiveVersion = DomainToVersionMap().find(domain)->second;
      node.op_ = schema_registry_->GetSchema(node.OpType(), maxInclusiveVersion, node.Domain());

      if (node.op_ && node.op_->Deprecated()) {
        node.op_ = nullptr;
      }

      if (node.op_ && node.op_->HasFunction()) {
        auto onnx_function_proto = node.op_->GetFunction();
        auto func_ptr = std::make_unique<onnxruntime::FunctionImpl>(*this, node.Index(), onnx_function_proto);
        function_container_.emplace_back(std::move(func_ptr));
        node.SetFunctionBody(*function_container_.back());
      }

      if (!node.op_) {
        return Status(ONNXRUNTIME, FAIL, "Fatal error: " + node.OpType() + " is not a registered function/op");
      }
    }

    ORT_RETURN_IF_ERROR(node.UpdateInputArgCount());

    // currently an Op is required by ValidateVersion, so we use gsl::not_null to validate that.
    // This may change in the future to allow a null Op
    const gsl::not_null<const OpSchema*> p_op{node.Op()};

    // Attribute verification and fill node attribute with
    // default value defined in operator definition if needed.
    // Fill node attribute with default value specified in operator definition if any.
    auto node_attributes = node.GetAttributes();
    for (const auto& attr_def : p_op->attributes()) {
      auto node_attr_iter = node_attributes.find(attr_def.first);
      if (node_attributes.end() == node_attr_iter) {
        // The attribute was not specified in the node.
        if (!attr_def.second.required) {
          if (attr_def.second.default_value.has_name()) {
            // Set default value to the node attributes.
            node.AddAttribute(attr_def.first, attr_def.second.default_value);
          }
          // TODO: Handle optional attribute but no default value specified in op definition.
        } else {
          Status status(ONNXRUNTIME, FAIL,
                        "This is an invalid model. "
                        "Node (" +
                            node_name + ") attribute (" + attr_def.first +
                            ") is required but not specified.");
          return status;
        }
      }
    }

    NO_CHANGE_ON_SYNC_FLAG(ORT_RETURN_IF_ERROR(InferAndVerifyTypeMatch(node, *p_op)));

    // Accumulate output names of the iterated Node
    for (auto& output_name : node_proto.output()) {
      lsc.output_names.insert(output_name);
    }
  }

  return Status::OK();
}

void Graph::FindAllSubgraphs(std::vector<Graph*>& subgraphs) {
  for (auto& node : Nodes()) {
    for (auto& subgraph : node.MutableSubgraphs()) {
      subgraphs.push_back(subgraph.get());
      subgraph->FindAllSubgraphs(subgraphs);
    }
  }
}

Status Graph::VerifyInputAndInitializerNames() {
  std::unordered_set<std::string>& inputs_and_initializers = resolve_context_.inputs_and_initializers;

  for (auto* input : GetInputs()) {
    auto result = inputs_and_initializers.insert(input->Name());
    if (!result.second) {
      Status status(ONNXRUNTIME, FAIL,
                    "Error: Duplicate definition-site for (" + input->Name() + ").");
      return status;
    }
  }

  for (auto& initializer_pair : name_to_initial_tensor_) {
    GSL_SUPPRESS(es .84)
    inputs_and_initializers.insert(initializer_pair.first);
    // Initializers are expected to be included in inputs (according to ONNX spec).
    // onnxruntime relaxes this constraint. No duplicate-name check here.
  }

  return Status::OK();
}

Status Graph::InitInputsInitializersOutputs() {
  resolve_context_.Clear();

  // clear the previous relationships, as we re-create them when resolving.
  // same applies to the implicit input defs as they are built from any subgraphs within this graph.
  for (auto& node : Nodes()) {
    node.MutableRelationships().Clear();
    node.MutableDefinitions().implicit_input_defs.clear();
  }

  // add the subgraph pointers to the resolve context.
  for (auto& node : Nodes()) {
    auto& subgraphs = node.MutableSubgraphs();
    if (!subgraphs.empty()) {
      resolve_context_.nodes_with_subgraphs.insert(&node);
    }
  }

  ORT_RETURN_IF_ERROR(SetGraphInputsOutputs());
  ORT_RETURN_IF_ERROR(VerifyInputAndInitializerNames());
  ORT_RETURN_IF_ERROR(VerifyNoDuplicateName());

  return Status::OK();
}

Status Graph::PerformTypeAndShapeInferencing() {
  ORT_RETURN_IF_ERROR(TypeCheckInputsAndInitializers());

  // type/shape inferencing on the nodes is done recursively as we need subgraph outputs
  // to be applied to Node outputs for the node containing the subgraph.
  // Call path is
  // VerifyNodeAndOpMatch
  //   Iterates Nodes
  //     Runs ONNX type/shape inferencing for each Node
  //      - If it hits a node with a subgraph, InferenceContext::getGraphAttributeInferencer is called
  //        by the ONNX level type/shape inferencing, which updates the subgraph inputs using GraphInferencerImpl
  //      - GraphInferencerImpl::doInferencing calls PerformTypeShapeInferencing to execute type/shape inferencing
  //        for all nodes in the subgraph. This leads to recursively handling all subgraphs contained in the node.
  //      - once we finish processing the subgraph/s we apply resultant type/shape information to the outputs
  //        of the node that contains the subgraph.
  ORT_RETURN_IF_ERROR(VerifyNodeAndOpMatch());

  return Status::OK();
}

Status Graph::ForThisAndAllSubgraphs(const std::vector<Graph*>& subgraphs, std::function<Status(Graph&)> func) {
  auto status = func(*this);
  ORT_RETURN_IF_ERROR(status);

  for (auto& subgraph : subgraphs) {
    status = func(*subgraph);
    ORT_RETURN_IF_ERROR(status);
  }

  return status;
}

Status Graph::Resolve() {
  return Resolve(false);
}

Status Graph::Resolve(bool no_proto_sync_required) {
  if (parent_graph_) {
    // Resolve must start at the top level graph in-order to handle outer scope
    // connections correctly, so recurse up to that level to start
    return parent_graph_->Resolve(no_proto_sync_required);
  }

  // find all subgraphs including nested ones.
  std::vector<Graph*> all_subgraphs;
  FindAllSubgraphs(all_subgraphs);

  bool subgraphs_need_resolve = std::any_of(all_subgraphs.cbegin(), all_subgraphs.cend(),
                                            [](const Graph* graph) {
                                              return graph->GraphResolveNeeded();
                                            });

  if (!GraphResolveNeeded() && !subgraphs_need_resolve) {
    return Status::OK();
  }

  // init all graph/subgraphs. non-recursive.
  auto init_func = [](Graph& graph) { return graph.InitInputsInitializersOutputs(); };
  ORT_RETURN_IF_ERROR(ForThisAndAllSubgraphs(all_subgraphs, init_func));

  // recursively set the outer scope node args.
  ORT_RETURN_IF_ERROR(SetOuterScopeNodeArgs(resolve_context_.outer_scope_node_args));

  std::unordered_set<std::string> outer_scope_node_args_consumed;

  // recursively build connections between nodes in this graph and all subgraphs
  ORT_RETURN_IF_ERROR(BuildConnections(outer_scope_node_args_consumed));
  ORT_ENFORCE(outer_scope_node_args_consumed.empty(),
              "Shouldn't be possible to have NodeArgs that haven't been handled already.");

  // topological sort of this and any subgraphs is non-recursive
  auto topo_sort_func = [](Graph& graph) { return graph.PerformTopologicalSortAndCheckIsAcyclic(); };
  ORT_RETURN_IF_ERROR(ForThisAndAllSubgraphs(all_subgraphs, topo_sort_func));

  // type/shape validation and inferencing on this and any subgraphs
  // recurses into subgraphs via the ONNX checker, which descends into the GraphProto in node attributes
  // which define a subgraph.
  ORT_RETURN_IF_ERROR(PerformTypeAndShapeInferencing());

  // perform the final steps for this graph and all subgraphs
  auto finalize_func = [&no_proto_sync_required](Graph& graph) {
            graph.CleanUnusedInitializers();
            graph.GraphResolveNeeded(false);

            // if we are resolving immediately after loading from a GraphProto, we don't need to
            // do a proto sync
            if (no_proto_sync_required) {
                graph.GraphProtoSyncNeeded(false);
            }

            return Status::OK(); };

  ORT_RETURN_IF_ERROR(ForThisAndAllSubgraphs(all_subgraphs, finalize_func));

  ++num_resolves_;

  return Status::OK();
}

const std::string& Graph::Name() const noexcept {
  return graph_proto_->name();
}

void Graph::SetName(const std::string& name) {
  graph_proto_->set_name(name);
}

const std::string& Graph::Description() const noexcept {
  return graph_proto_->doc_string();
}

void Graph::SetDescription(const std::string& description) {
  graph_proto_->set_doc_string(description);
}

void Graph::AddInitializedTensor(const TensorProto& tensor) {
  if (name_to_initial_tensor_.end() != name_to_initial_tensor_.find(tensor.name())) {
    return;
  }

  const gsl::not_null<TensorProto*> tensor_added{graph_proto_->add_initializer()};
  *(tensor_added) = tensor;
  name_to_initial_tensor_[tensor.name()] = tensor_added;

  if (!GraphLoadedFromModelFile(graph_proto_)) {
    // make sure there is a NodeArg for the initializer as SetGraphInputsOutputs will add it to the graph inputs
    TypeProto t;
    t.mutable_tensor_type()->set_elem_type(tensor.data_type());
    auto shape = t.mutable_tensor_type()->mutable_shape();
    for (auto dim : tensor.dims())
      shape->add_dim()->set_dim_value(dim);

    ORT_IGNORE_RETURN_VALUE(GetOrCreateNodeArg(tensor.name(), &t));
  }

  SetGraphProtoSyncNeeded();
  SetGraphResolveNeeded();
}

void Graph::RemoveInitializedTensor(const std::string& tensor_name) {
  auto iter = name_to_initial_tensor_.find(tensor_name);
  if (name_to_initial_tensor_.end() != iter) {
    name_to_initial_tensor_.erase(tensor_name);
    SetGraphProtoSyncNeeded();
    SetGraphResolveNeeded();
  }
}

bool Graph::GetInitializedTensor(const std::string& tensor_name, const TensorProto*& value) const {
  auto iter = name_to_initial_tensor_.find(tensor_name);
  if (name_to_initial_tensor_.end() == iter) {
    value = nullptr;
    return false;
  }
  value = iter->second;
  return true;
}

void Graph::CleanAllInitializedTensors() noexcept {
  name_to_initial_tensor_.clear();
  removed_initializer_indexes_.clear();

  // Clearing RepeatedPtrFields does not free objects' memory. The memory is retained
  // and can be reused. Need to explicitly release the cleared objects and free the
  // memory.
  graph_proto_->mutable_initializer()->Clear();
  const int num_cleared = graph_proto_->initializer().ClearedCount();
  for (int i = 0; i < num_cleared; i++) {
    delete graph_proto_->mutable_initializer()->ReleaseCleared();
  }
}

const InitializedTensorSet& Graph::GetAllInitializedTensors() const noexcept {
  return name_to_initial_tensor_;
}

const std::vector<const NodeArg*>& Graph::GetValueInfo() const noexcept {
  return value_info_;
}

std::vector<NodeArg*> Graph::CreateNodeArgs(const google::protobuf::RepeatedPtrField<std::string>& names,
                                            const ArgNameToTypeMap& name_to_type_map) {
  const auto name_to_type_map_end = name_to_type_map.end();
  std::vector<NodeArg*> results;
  results.reserve(names.size());

  for (auto& name : names) {
    const TypeProto* type = nullptr;

    auto name_to_type_iter = name_to_type_map.find(name);
    if (name_to_type_iter != name_to_type_map_end) {
      // This node input arg type/shape does exist in graph proto.
      // Assign type/shape information to node input arg.
      type = &(name_to_type_iter->second);
    }

    auto node_arg = &GetOrCreateNodeArg(name, type);
    results.push_back(node_arg);
  }

  return results;
}

Node& Graph::AddNode(const Node& other) {
  const auto& definitions = other.GetDefinitions();

  auto& new_node = AddNode(other.Name(), other.OpType(), other.Description(),
                           definitions.input_defs,
                           definitions.output_defs,
                           &other.GetAttributes(),
                           other.Domain());

  return new_node;
}

Node& Graph::AddNode(const NodeProto& node_proto,
                     const ArgNameToTypeMap& name_to_type_map) {
  auto input_defs = CreateNodeArgs(node_proto.input(), name_to_type_map);
  auto output_defs = CreateNodeArgs(node_proto.output(), name_to_type_map);

  const int num_attributes = node_proto.attribute_size();
  NodeAttributes attributes;
  attributes.reserve(num_attributes);

  for (int i = 0; i < num_attributes; ++i) {
    auto& attr = node_proto.attribute(i);
    attributes[attr.name()] = attr;
  }

  return AddNode(node_proto.name(),
                 node_proto.op_type(),
                 node_proto.doc_string(),
                 input_defs,
                 output_defs,
                 &attributes,
                 node_proto.domain());
}

std::string Graph::GenerateNodeArgName(const std::string& base_name) {
  std::string new_name;
  do {
    std::ostringstream str;
    str << base_name << "_" << name_generator_++;
    new_name = str.str();
  } while (node_args_.find(new_name) != node_args_.end());
  return new_name;
}

std::string Graph::GenerateNodeName(const std::string& base_name) {
  std::string new_name;
  bool keep_going = true;

  do {
    std::ostringstream str;
    str << base_name << "_" << name_generator_++;
    new_name = str.str();

    keep_going = std::find_if(nodes_.cbegin(), nodes_.cend(), [&new_name](const std::unique_ptr<Node>& n) {
                   return (n != nullptr) && (n->Name() == new_name);
                 }) != nodes_.end();
  } while (keep_going);

  return new_name;
}

Node& Graph::AddNode(const std::string& name,
                     const std::string& op_type,
                     const std::string& description,
                     const std::vector<NodeArg*>& input_args,
                     const std::vector<NodeArg*>& output_args,
                     const NodeAttributes* attributes,
                     const std::string& domain) {
  std::vector<NodeArg*> inputs;
  std::vector<NodeArg*> outputs;
  inputs.resize(input_args.size());
  outputs.resize(output_args.size());
  int i = 0;
  for (auto input_arg : input_args) {
    inputs[i++] = &GetOrCreateNodeArg(input_arg->Name(), input_arg->TypeAsProto());
  }
  i = 0;
  for (auto output_arg : output_args) {
    outputs[i++] = &GetOrCreateNodeArg(output_arg->Name(), output_arg->TypeAsProto());
  }

  const gsl::not_null<Node*> node = AllocateNode();
  node->Init(name, op_type, description, inputs, outputs, attributes, domain);
  if (0 != op_type.compare(kNoOp)) {
    graph_proto_sync_needed_ = true;
  }

  return *node;
}

bool Graph::RemoveNode(NodeIndex p_index) {
  auto node = GetNode(p_index);
  if (nullptr == node /*|| 0 != node->GetRelationships().output_edges.size()*/) {
    // Node should be removed after all out edges are removed.
    // TODO: add the check commented out back.
    return false;
  }

  // Remove all input edges.
  auto input_edges = node->GetRelationships().input_edges;

  for (auto& input_edge : input_edges) {
    RemoveEdge(input_edge.GetNode().Index(), p_index, input_edge.GetSrcArgIndex(), input_edge.GetDstArgIndex());
  }
  return ReleaseNode(p_index);
}

bool Graph::AddControlEdge(NodeIndex src_node_index, NodeIndex dst_node_index) {
  if (nodes_.size() <= src_node_index ||
      nodes_.size() <= dst_node_index ||
      nullptr == nodes_[src_node_index] ||
      nullptr == nodes_[dst_node_index]) {
    // Invalid node indexes specified.
    return false;
  }

  GSL_SUPPRESS(es .84) {  // ignoring return from insert()
    nodes_[src_node_index]->MutableRelationships().output_edges.insert(Node::EdgeEnd(*nodes_[dst_node_index]));
    nodes_[dst_node_index]->MutableRelationships().input_edges.insert(Node::EdgeEnd(*nodes_[src_node_index]));
    nodes_[dst_node_index]->MutableRelationships().control_inputs.insert(nodes_[src_node_index]->Name());
  }

  return true;
}

const ONNX_NAMESPACE::GraphProto& Graph::ToGraphProto() {
  if (!GraphProtoSyncNeeded()) {
    return *graph_proto_;
  }

  // Nodes.
  ToGraphProtoInternal(*graph_proto_);

  if (!removed_initializer_indexes_.empty()) {
    // Move initializers.
    std::sort(removed_initializer_indexes_.begin(), removed_initializer_indexes_.end());
    int lastInUseInitializerIndex = graph_proto_->initializer_size() - 1;
    int start = 0;
    int end = gsl::narrow_cast<int>(removed_initializer_indexes_.size()) - 1;
    int lastRemovedInitializerIndex = removed_initializer_indexes_[end];

    for (; start <= end; start++) {
      // Find a lastInUseInitializer.
      while (start <= end && lastInUseInitializerIndex == lastRemovedInitializerIndex) {
        graph_proto_->mutable_initializer()->RemoveLast();
        lastInUseInitializerIndex--;
        end--;
        if (start <= end) {
          lastRemovedInitializerIndex = removed_initializer_indexes_[end];
        }
      }

      if (start <= end) {
        // Copy the <lastInUseInitializerIndex> initializer in use to the <start> slot which is removed.
        *graph_proto_->mutable_initializer(removed_initializer_indexes_[start]) = graph_proto_->initializer(lastInUseInitializerIndex);
        graph_proto_->mutable_initializer()->RemoveLast();
        lastInUseInitializerIndex--;
      }
    }
    removed_initializer_indexes_.clear();
  }

  GraphProtoSyncNeeded(false);

  return *graph_proto_;
}

ONNX_NAMESPACE::GraphProto Graph::ToGraphProto() const {
  if (!GraphProtoSyncNeeded()) {
    return *graph_proto_;
  }
  GraphProto result;
  ToGraphProtoInternal(result);

  for (auto initializer : GetAllInitializedTensors()) {
    *result.add_initializer() = *initializer.second;
  }

  return result;
}

void Graph::ToGraphProtoInternal(ONNX_NAMESPACE::GraphProto& graph_proto) const {
  graph_proto_->clear_node();
  graph_proto_->clear_input();
  graph_proto_->clear_output();
  graph_proto_->clear_value_info();
  graph_proto.set_name(Name());
  graph_proto.set_doc_string(Description());

  for (const auto* input_arg : GetInputsIncludingInitializers()) {
    *(graph_proto.mutable_input()->Add()) = input_arg->ToProto();
  }

  for (const auto* output_arg : GetOutputs()) {
    *(graph_proto.mutable_output()->Add()) = output_arg->ToProto();
  }

  for (const auto* value_info : value_info_) {
    *(graph_proto.mutable_value_info()->Add()) = value_info->ToProto();
  }

  // add the NodeArg info for outer scope NodeArgs so we capture the type information
  for (const auto& name : outer_scope_node_arg_names_) {
    auto* node_arg = GetNodeArg(name);
    ORT_ENFORCE(node_arg, "Outer scope node arg name '" + name + "'was added but does not exist. ");
    *(graph_proto.mutable_value_info()->Add()) = node_arg->ToProto();
  }

  GraphViewer graph_viewer(*this);
  // Nodes must be sorted in Topological Order in the GraphProto per ONNX spec.
  for (auto& node_idx : graph_viewer.GetNodesInTopologicalOrder()) {
    const gsl::not_null<NodeProto*> node_proto{graph_proto.add_node()};
    const gsl::not_null<const Node*> p_node{GetNode(node_idx)};
    p_node->ToProto(*node_proto);
  }
}

void Graph::CleanUnusedInitializers() {
  std::unordered_set<std::string> used_args;

  const auto& inputs = GetInputs();
  const auto& outputs = GetOutputs();

  std::for_each(inputs.cbegin(), inputs.cend(), [&used_args](const NodeArg* input) {
    ORT_IGNORE_RETURN_VALUE(used_args.insert(input->Name()));
  });

  std::for_each(outputs.cbegin(), outputs.cend(), [&used_args](const NodeArg* output) {
    ORT_IGNORE_RETURN_VALUE(used_args.insert(output->Name()));
  });

  for (const auto& node : Nodes()) {
    for (const auto* def : node.InputDefs()) {
      ORT_IGNORE_RETURN_VALUE(used_args.insert(def->Name()));
    }

    for (const auto* def : node.ImplicitInputDefs()) {
      ORT_IGNORE_RETURN_VALUE(used_args.insert(def->Name()));
    }
  }

  std::vector<std::string> erase_list;
  auto end = used_args.end();
  for (const auto& pv : name_to_initial_tensor_) {
    const std::string& name = pv.first;
    if (used_args.find(name) == end) {
      // on the first call to Graph::Resolve we are removing unnecessary initializers that should be removed
      // from the model.
      // on later calls we are removing initializers that optimizations have made redundant.
      if (num_resolves_ == 0) {
        LOGS_DEFAULT(WARNING) << "Removing initializer '"
                              << name << "'. It is not used by any node and should be removed from the model.";
      } else {
        LOGS_DEFAULT(INFO) << "Removing initializer '" << name << "'. It is no longer used by any node.";
      }

      erase_list.push_back(name);
    }
  }

  std::for_each(erase_list.cbegin(), erase_list.cend(),
                [this](const std::string& name) { name_to_initial_tensor_.erase(name); });
}

GSL_SUPPRESS(es .84)  // warning about ignoring return value from insert(...)
Status Graph::SetGraphInputsOutputs() {
  // Reset graph inputs excluding initializers/value_info.
  graph_inputs_excluding_initializers_.clear();
  value_info_.clear();

  // Flag indicates that this graph is loaded from model file.
  // If it's true, then graph inputs and outputs will keep the same
  // as what are specified in the model, otherwise, graph inputs
  // and outputs will be inferred.
  const bool loaded_from_model_file = GraphLoadedFromModelFile(graph_proto_);

  if (loaded_from_model_file) {
    // Reset graph inputs/outputs.
    graph_inputs_including_initializers_.clear();
    graph_outputs_.clear();

    // Name to NodeArg mapping of all graph initializers.
    std::unordered_map<std::string, const NodeArg*> graph_initializers;

    // Name to NodeArg mapping of all graph inputs.
    std::unordered_map<std::string, const NodeArg*> graph_inputs;

    // Name to NodeArg mapping of all graph node outputs.
    std::unordered_map<std::string, const NodeArg*> nodes_outputs;

    for (auto& initializer : graph_proto_->initializer()) {
      auto& initializer_name = initializer.name();
      auto initializer_arg = GetNodeArg(initializer_name);
      graph_initializers.insert({initializer_name, initializer_arg});
    }

    // Set graph inputs.
    // <graph_inputs_including_initializers_> contains inputs exactly specified in proto.
    // <graph_inputs_excluding_initializers_> contains inputs without default value (specified as initializer).
    for (auto& graph_input : graph_proto_->input()) {
      auto& name = graph_input.name();
      const auto* node_arg = GetNodeArg(name);
      ORT_ENFORCE(node_arg, "Graph ctor should have created NodeArg for initializer.");
      graph_inputs.insert({name, node_arg});
      graph_inputs_including_initializers_.push_back(node_arg);
      if (graph_initializers.end() == graph_initializers.find(name)) {
        graph_inputs_excluding_initializers_.push_back(node_arg);
      }
    }

    for (const auto& node : Nodes()) {
      for (const auto* output_def : node.OutputDefs()) {
        nodes_outputs.insert({output_def->Name(), output_def});
      }
    }

    // Set graph outputs.
    // Graph outputs specified in the model must be nodes' outputs, initializer or graph inputs.
    for (auto& graph_output : graph_proto_->output()) {
      auto& graph_output_name = graph_output.name();
      auto iter = nodes_outputs.find(graph_output_name);
      if (nodes_outputs.end() == iter) {
        // Graph output is not found as any node's output.
        auto iter2 = graph_initializers.find(graph_output_name);
        if (graph_initializers.end() == iter2) {
          // Graph output is not found as any initializer.
          auto iter3 = graph_inputs.find(graph_output_name);
          if (graph_inputs.end() == iter3) {
            // Graph output is not found as any graph input.
            return Status(ONNXRUNTIME, FAIL,
                          "This is an invalid model. "
                          "Graph output (" +
                              graph_output_name + ") does not exist in the graph.");
          }
          graph_outputs_.push_back(iter3->second);
          continue;
        }
        graph_outputs_.push_back(iter2->second);
        continue;
      }
      graph_outputs_.push_back(iter->second);
    }

    // Set graph value_info_.
    for (auto& graph_value_info : graph_proto_->value_info()) {
      auto& name = graph_value_info.name();
      const auto* node_arg = GetNodeArg(name);
      value_info_.push_back(node_arg);
    }

  } else {
    std::unordered_map<std::string, size_t> output_name_to_node_arg_index;
    std::vector<const NodeArg*> output_node_args_in_order;

    // if something is coming from outer scope, consider it already added
    std::unordered_set<std::string> added_input_names{outer_scope_node_arg_names_};
    if (!graph_inputs_manually_set_) {
      graph_inputs_including_initializers_.clear();
    }

    if (!graph_outputs_manually_set_) {
      graph_outputs_.clear();
    }

    // Collect all nodes' outputs
    for (const auto& node : Nodes()) {
      for (const auto* output_def : node.OutputDefs()) {
        if (output_def->Exists()) {
          output_node_args_in_order.push_back(output_def);
          output_name_to_node_arg_index.insert({output_def->Name(), output_node_args_in_order.size() - 1});
        }
      }
    }

    // Init graph output args with copy of all node output args.
    auto graph_output_args = output_name_to_node_arg_index;
    for (const auto& node : Nodes()) {
      // Go thru all node's inputs.
      for (const auto* input_arg : node.InputDefs()) {
        if (!input_arg->Exists()) {
          // It's an optional input and does not exist in this case.
          continue;
        }

        auto output_arg_iter = output_name_to_node_arg_index.find(input_arg->Name());
        if (output_name_to_node_arg_index.end() == output_arg_iter) {
          // This input arg is not the output of another node so must come from either a graph input or an initializer.
          const std::string& name = input_arg->Name();

          if (added_input_names.end() == added_input_names.find(name)) {
            // This graph input has not been added into <graph_inputs_>.
            bool is_initializer = name_to_initial_tensor_.find(name) != name_to_initial_tensor_.end();

            if (!graph_inputs_manually_set_) {
              // if IR version < 4 all initializers must have a matching graph input
              // (even though the graph input is not allowed to override the initializer).
              // if IR version >= 4 initializers are not required to have a matching graph input.
              // any graph inputs that are to override initializers must be specified by calling SetInputs.
              if (!is_initializer || ir_version_ < 4) {
                graph_inputs_including_initializers_.push_back(input_arg);
              }
            } else {
              // graph_inputs_including_initializers_ has been manually populated by SetInputs.
              // Validation: the <input_arg> must be in graph inputs or initializers when it's manually set.
              if (!is_initializer) {
                const auto& inputs = graph_inputs_including_initializers_;
                bool in_inputs = std::find(inputs.begin(), inputs.end(), input_arg) != inputs.end();
                if (!in_inputs) {
                  return Status(ONNXRUNTIME, FAIL,
                                name + " must be either specified in graph inputs or graph initializers.");
                }
              }
            }

            if (!is_initializer) {
              graph_inputs_excluding_initializers_.push_back(input_arg);
            }

            added_input_names.insert(name);
          }
        } else if (graph_output_args.erase(output_arg_iter->first) >= 1) {
          // Remove the output arg name from graph outputs since it's
          // the input of this node, which we call it intermediate result
          // and store it in <m_valueinfo>.
          value_info_.push_back(input_arg);
        }
      }
    }

    if (!graph_outputs_manually_set_) {
      // Set graph outputs in order.
      std::vector<size_t> graph_output_args_index;
      graph_output_args_index.reserve(graph_output_args.size());
      for (const auto& output_arg : graph_output_args) {
        graph_output_args_index.push_back(output_arg.second);
      }
      std::sort(graph_output_args_index.begin(), graph_output_args_index.end());
      for (auto& output_arg_index : graph_output_args_index) {
        graph_outputs_.push_back(output_node_args_in_order[output_arg_index]);
      }
    }
  }

  return Status::OK();
}

// calling private ctor
GSL_SUPPRESS(r .11)
gsl::not_null<Node*> Graph::AllocateNode() {
  ORT_ENFORCE(nodes_.size() < static_cast<unsigned int>(std::numeric_limits<int>::max()));
  std::unique_ptr<Node> new_node(new Node(nodes_.size(), *this));
  Node* node{new_node.get()};

  nodes_.push_back(std::move(new_node));
  ++num_of_nodes_;
  graph_resolve_needed_ = true;

  return gsl::not_null<Node*>{node};
}

// TODO: Does this need (and maybe AllocateNode) to be threadsafe so nodes_ and num_of_nodes_ managed more carefully?
bool Graph::ReleaseNode(NodeIndex index) {
  if (index >= nodes_.size()) {
    return false;
  }

  // index is valid, but the entry may already be empty
  if (nodes_[index] != nullptr) {
    nodes_[index] = nullptr;
    --num_of_nodes_;
    graph_proto_sync_needed_ = true;
    graph_resolve_needed_ = true;
  }

  return true;
}

IOnnxRuntimeOpSchemaCollectionPtr Graph::GetSchemaRegistry() const {
  return schema_registry_;
}

Node& Graph::FuseSubGraph(std::unique_ptr<::onnxruntime::IndexedSubGraph> sub_graph,
                          const std::string& fused_node_name) {
  ORT_ENFORCE(nullptr != sub_graph && nullptr != sub_graph->GetMetaDef());

  auto func_meta_def = sub_graph->GetMetaDef();
  ORT_ENFORCE(nullptr != func_meta_def);
  std::vector<NodeArg*> input_args;
  std::vector<NodeArg*> output_args;
  for (auto& arg_name : func_meta_def->inputs) {
    input_args.push_back(GetNodeArg(arg_name));
  }
  for (auto& arg_name : func_meta_def->outputs) {
    output_args.push_back(GetNodeArg(arg_name));
  }

  auto& fused_node = AddNode(fused_node_name,
                             func_meta_def->name,
                             func_meta_def->doc_string,
                             input_args,
                             output_args,
                             &func_meta_def->attributes,
                             func_meta_def->domain);

  fused_node.SetNodeType(Node::Type::Fused);
  function_container_.emplace_back(MakeFunction(*this, std::move(sub_graph)));
  fused_node.SetFunctionBody(*function_container_.back());

  // Remove nodes fused above.
  auto& sub_graph_ref = function_container_.back()->GetIndexedSubGraph();
  for (auto node_index : sub_graph_ref.nodes) {
    auto node = GetNode(node_index);
    if (nullptr == node) {
      continue;
    }
    auto output_edges = node->GetRelationships().output_edges;
    for (auto output_edge : output_edges) {
      RemoveEdge(node->Index(), output_edge.GetNode().Index(), output_edge.GetSrcArgIndex(), output_edge.GetDstArgIndex());
    }
    RemoveNode(node_index);
  }
  return fused_node;
}

Status Graph::InlineFunction(Node& node) {
  // Remove the function node, add the nodes in function's subgraph into the
  // main graph.
  const Graph& subgraph = node.GetFunctionBody()->Body();
  auto output_edges = node.GetRelationships().output_edges;
  for (auto output_edge : output_edges) {
    RemoveEdge(node.Index(), output_edge.GetNode().Index(), output_edge.GetSrcArgIndex(), output_edge.GetDstArgIndex());
  }
  RemoveNode(node.Index());
  for (const auto& subgraph_node : subgraph.Nodes()) {
    AddNode(subgraph_node);
  }
  ORT_RETURN_IF_ERROR(this->Resolve());
  return Status::OK();
}

void Graph::SetInputs(const std::vector<const NodeArg*>& inputs) {
  if (GraphLoadedFromModelFile(graph_proto_)) {
    // TODO: add this support.
    ORT_THROW("This API is not supported when model is loaded from proto file right now.");
  }

  graph_inputs_including_initializers_ = inputs;
  graph_inputs_manually_set_ = true;
}

void Graph::SetOutputs(const std::vector<const NodeArg*>& outputs) {
  if (GraphLoadedFromModelFile(graph_proto_)) {
    // TODO: add this support.
    ORT_THROW("This API is not supported when model is loaded from proto file right now.");
  }
  graph_outputs_ = outputs;
  graph_outputs_manually_set_ = true;
}

void Graph::AddFunction(const ONNX_NAMESPACE::FunctionProto* func_proto) {
  this->model_functions_[func_proto->name()] = func_proto;
}

Graph::~Graph() {
  // nothing to do, but we put it here so we don't need to fully define types in Graph that are held in unique_ptr
  // such as   std::unique_ptr<FunctionContainer> function_container_;
}
}  // namespace onnxruntime<|MERGE_RESOLUTION|>--- conflicted
+++ resolved
@@ -1357,10 +1357,7 @@
                              " inputs and requires ", num_required_subgraph_inputs,
                              " inputs. Either provide all subgraph inputs, or just the required inputs.");
     }
-<<<<<<< HEAD
-=======
-
->>>>>>> d6a30485
+
     subgraph_inputs = &required_subgraph_inputs;
     num_subgraph_inputs = num_required_subgraph_inputs;
   }

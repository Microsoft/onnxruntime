// Copyright (c) Microsoft Corporation. All rights reserved.
// Licensed under the MIT License.

#ifdef _WIN32
// disable some warnings from protobuf to pass Windows build
#pragma warning(disable : 4244)
#endif

#include <fstream>
#include <iostream>
#include <numeric>
#include <stack>

#include "gsl/pointers"
#include "core/framework/tensorprotoutils.h"
#include "core/graph/function.h"
#include "core/graph/function_impl.h"
#include "core/graph/graph_viewer.h"
#include "core/graph/indexed_sub_graph.h"
#include "core/graph/op.h"
#include "core/common/logging/logging.h"
#include "onnx/checker.h"
#include "core/graph/schema_registry.h"
using namespace ONNX_NAMESPACE;
using namespace ONNX_NAMESPACE::Utils;
using namespace ONNX_NAMESPACE::checker;
using namespace ::onnxruntime::common;

namespace onnxruntime {

#define NO_CHANGE_ON_SYNC_FLAG(...)                  \
  do {                                               \
    const bool sync_needed = GraphProtoSyncNeeded(); \
    { __VA_ARGS__; }                                 \
    GraphProtoSyncNeeded(sync_needed);               \
  } while (0)

static Status MergeShapeInfo(const std::string& output_name,
                             const TypeProto_Tensor& source, TypeProto_Tensor& target) {
  try {
    ONNX_NAMESPACE::mergeInShapeInfo(source, target);
  } catch (const ONNX_NAMESPACE::InferenceError& ex) {
    return ORT_MAKE_STATUS(ONNXRUNTIME, FAIL, "Output:", output_name, " ", ex.what());
  }

  return Status::OK();
}

static bool GraphLoadedFromModelFile(const GraphProto* graph_proto) {
  return graph_proto && (graph_proto->node_size() != 0 ||
                         graph_proto->output_size() != 0);
}

// there are some known invalid usages of dim_param and dim_value. remove them from the TypeProto so that
// they don't affect shape inferencing or the allocation planner
static void RemoveInvalidValues(ONNX_NAMESPACE::TypeProto& type) {
  if (utils::HasTensorType(type) && utils::HasShape(type.tensor_type())) {
    auto* shape = type.mutable_tensor_type()->mutable_shape();
    for (int i = 0, end = shape->dim_size(); i < end; ++i) {
      auto& dim = *shape->mutable_dim(i);
      if (utils::HasDimParam(dim)) {
        if (dim.dim_param().empty()) {
          dim.clear_dim_param();
        }
      } else if (utils::HasDimValue(dim)) {
        if (dim.dim_value() < 0) {
          dim.clear_dim_value();
        }
      }
    }
  }
}

NodeArg::NodeArg(const std::string& name, const TypeProto* p_node_arg_type) {
  node_arg_info_.set_name(name);
  // If the name is empty, it means the arg does not exist.
  exists_ = !(name.empty());
  if (nullptr != p_node_arg_type) {
    (*node_arg_info_.mutable_type()) = *p_node_arg_type;
    RemoveInvalidValues(*node_arg_info_.mutable_type());
    type_ = DataTypeUtils::ToType(node_arg_info_.type());
  } else {
    type_ = nullptr;
  }
}

const std::string& NodeArg::Name() const noexcept {
  return node_arg_info_.name();
}

DataType NodeArg::Type() const noexcept {
  return type_;
}

const TypeProto* NodeArg::TypeAsProto() const noexcept {
  if (utils::HasType(node_arg_info_))
    return &node_arg_info_.type();

  return nullptr;
}

const TensorShapeProto* NodeArg::Shape() const {
  const TypeProto* type = TypeAsProto();
  if (type == nullptr) return nullptr;
  const auto typeCase = type->value_case();
  switch (typeCase) {
    case TypeProto::kTensorType: {
      if (utils::HasShape(type->tensor_type())) {
        return &(type->tensor_type().shape());
      }
      return nullptr;
    }
    case TypeProto::kSparseTensorType: {
      if (utils::HasShape(type->sparse_tensor_type())) {
        return &(type->sparse_tensor_type().shape());
      }
      return nullptr;
    }
    case TypeProto::kSequenceType:
    case TypeProto::kMapType:
    case TypeProto::kOpaqueType:
    case TypeProto::VALUE_NOT_SET:
    default:
      return nullptr;
  }
}

void NodeArg::SetShape(const TensorShapeProto& shape) {

  const auto type_case = node_arg_info_.type().value_case();
  switch (type_case) {
    case TypeProto::kTensorType:
      *(node_arg_info_.mutable_type()->mutable_tensor_type()->mutable_shape()) = shape;
      break;
    case TypeProto::kSparseTensorType:
      *(node_arg_info_.mutable_type()->mutable_sparse_tensor_type()->mutable_shape()) = shape;
      break;
    case TypeProto::kSequenceType:
    case TypeProto::kMapType:
    case TypeProto::kOpaqueType:
    case TypeProto::VALUE_NOT_SET:
    default:
      return;
  }
}

common::Status NodeArg::UpdateTypeAndShape(const ONNX_NAMESPACE::TypeProto& input_type) {
  if (!utils::HasType(node_arg_info_)) {
    *node_arg_info_.mutable_type() = input_type;
    type_ = DataTypeUtils::ToType(node_arg_info_.type());
    return Status::OK();
  }

  auto& current_type = *node_arg_info_.mutable_type();
  const auto current_type_case = current_type.value_case();
  const auto input_type_case = input_type.value_case();

  if (current_type_case != input_type_case)
    return ORT_MAKE_STATUS(ONNXRUNTIME, FAIL, "Type mismatch. Current=",
                           current_type_case, " Input=", input_type_case);

  switch (input_type_case) {
    case TypeProto::kTensorType: {
      const auto& input_tensor_type = input_type.tensor_type();
      const auto& input_tensor_elem_type = input_tensor_type.elem_type();
      const auto& current_tensor_elem_type = current_type.tensor_type().elem_type();

      if (input_tensor_elem_type != current_tensor_elem_type)
        return ORT_MAKE_STATUS(ONNXRUNTIME, FAIL, "Tensor element type mismatch. ",
                               static_cast<TensorProto_DataType>(input_tensor_elem_type), " != ",
                               static_cast<TensorProto_DataType>(current_tensor_elem_type));

      if (utils::HasShape(input_tensor_type)) {
        auto& current_tensor_type = *current_type.mutable_tensor_type();
        if (utils::HasShape(current_tensor_type)) {
          ORT_RETURN_IF_ERROR(MergeShapeInfo(Name(), input_tensor_type, current_tensor_type));
        } else {
          current_tensor_type = input_tensor_type;
        }
      }

      break;
    }
    case TypeProto::kSparseTensorType: {
      const auto& input_tensor_type = input_type.sparse_tensor_type();
      const auto input_tensor_elem_type = input_tensor_type.elem_type();
      const auto current_tensor_elem_type = current_type.sparse_tensor_type().elem_type();
      if (input_tensor_elem_type != current_tensor_elem_type) {
        return ORT_MAKE_STATUS(ONNXRUNTIME, FAIL, "SparseTensor element type mismatch. ",
                               static_cast<TensorProto_DataType>(input_tensor_elem_type), " != ",
                               static_cast<TensorProto_DataType>(current_tensor_elem_type));
      }
      if (utils::HasShape(input_tensor_type)) {
        auto& current_tensor_type = *current_type.mutable_sparse_tensor_type();
        if (utils::HasShape(current_tensor_type)) {
          // TODO: Check if we need to merge shape here
          // if so we'd need to provide merging routine ONNX
          // mergeInShapeInfo(input_tensor_type, current_tensor_type);
        } else {
          current_tensor_type = input_tensor_type;
        }
      }
    } break;
    case TypeProto::kSequenceType:
    case TypeProto::kMapType:
    case TypeProto::kOpaqueType:
    case TypeProto::VALUE_NOT_SET:
      break;
  }

  return Status::OK();
}

common::Status NodeArg::UpdateTypeAndShape(const NodeArg& node_arg) {
  auto status = Status::OK();

  if (utils::HasType(node_arg.node_arg_info_))
    status = UpdateTypeAndShape(node_arg.node_arg_info_.type());

  return status;
}

void NodeArg::SetType(DataType p_type) {
  if (nullptr == p_type) {
    return;
  }

  type_ = p_type;
  *(node_arg_info_.mutable_type()) = DataTypeUtils::ToTypeProto(p_type);
}

void NodeArg::SetType(const TypeProto& type_proto) {
  type_ = DataTypeUtils::ToType(type_proto);
  *(node_arg_info_.mutable_type()) = type_proto;
}

bool NodeArg::Exists() const noexcept {
  return exists_;
}

Node::EdgeEnd::EdgeEnd(const Node& node, int src_arg_index, int dst_arg_index) noexcept
    : node_(&node),
      src_arg_index_(src_arg_index),
      dst_arg_index_(dst_arg_index) {
}

Node::EdgeEnd::EdgeEnd(const Node& node) noexcept
    : EdgeEnd(node, INT_MAX, INT_MAX) {
}

const Node& Node::EdgeEnd::GetNode() const noexcept {
  return *node_;
}

int Node::EdgeEnd::GetSrcArgIndex() const {
  return src_arg_index_;
}

int Node::EdgeEnd::GetDstArgIndex() const {
  return dst_arg_index_;
}

Node::NodeConstIterator::NodeConstIterator(EdgeConstIterator p_iter) {
  m_iter = p_iter;
}

bool Node::NodeConstIterator::operator==(const NodeConstIterator& p_other) const {
  return m_iter == p_other.m_iter;
}

bool Node::NodeConstIterator::operator!=(const NodeConstIterator& p_other) const {
  return m_iter != p_other.m_iter;
}

void Node::NodeConstIterator::operator++() {
  ++m_iter;
}

void Node::NodeConstIterator::operator--() {
  --m_iter;
}

const Node& Node::NodeConstIterator::operator*() {
  return (*m_iter).GetNode();
}

NodeIndex Node::Index() const noexcept {
  return index_;
}

const std::string& Node::Name() const noexcept {
  return name_;
}

const std::string& Node::OpType() const noexcept {
  return op_type_;
}

const std::string& Node::Description() const noexcept {
  return description_;
}

const std::string& Node::Domain() const noexcept {
  return domain_;
}

const OpSchema* Node::Op() const noexcept {
  return op_;
}

Node::Type Node::NodeType() const noexcept {
  return node_type_;
}

void Node::SetNodeType(Node::Type node_type) noexcept {
  node_type_ = node_type;
}

const Function* Node::GetFunctionBody() const noexcept {
  return func_body_;
}

void Node::SetFunctionBody(const Function& func) {
  func_body_ = &func;
  op_ = &func.OpSchema();
}

const std::string& Node::GetExecutionProviderType() const noexcept {
  return execution_provider_type_;
}

void Node::SetExecutionProviderType(ProviderType execution_provider_type) {
  execution_provider_type_ = execution_provider_type;
}

void Node::ToProto(NodeProto& proto) const {
  // Set name.
  proto.set_name(name_);
  // Set op type.
  proto.set_op_type(op_type_);
  // Set op domain;
  proto.set_domain(domain_);
  // Set doc string.
  proto.set_doc_string(description_);

  // Set attributes.
  proto.clear_attribute();
  for (const auto& attribute : attributes_) {
    const gsl::not_null<AttributeProto*> attr{proto.add_attribute()};
    *attr = attribute.second;
  }

  // Set inputs' definitions.
  proto.clear_input();
  for (auto& input_def : definitions_.input_defs) {
    proto.add_input(input_def->Name());
  }

  // Set outputs' definitions.
  proto.clear_output();
  for (auto& output_def : definitions_.output_defs) {
    proto.add_output(output_def->Name());
  }
}

void Node::Init(const std::string& name,
                const std::string& op_type,
                const std::string& description,
                const std::vector<NodeArg*>& input_args,
                const std::vector<NodeArg*>& output_args,
                const NodeAttributes* attributes,
                const std::string& domain) {
  name_ = name;
  op_type_ = op_type;
  description_ = description;
  definitions_.input_defs = input_args;
  definitions_.output_defs = output_args;
  domain_ = domain;
  if (kOnnxDomainAlias == domain_) {
    domain_ = kOnnxDomain;
  }

  // Set each arg count as 1 by default.
  // It could be adjusted when resolving the node with its operator
  // information.
  definitions_.input_arg_count.assign(input_args.size(), 1);

  if (attributes) {
    attributes_ = *attributes;

    for (auto& name_to_attr : attributes_) {
      if (utils::HasGraph(name_to_attr.second)) {
        CreateSubgraph(name_to_attr.first);
      }
    }
  }
}

Node::Definitions& Node::MutableDefinitions() noexcept {
  // someone fetching these is going to change something
  graph_->SetGraphResolveNeeded();
  graph_->SetGraphProtoSyncNeeded();
  return definitions_;
}

Node::Relationships& Node::MutableRelationships() noexcept {
  // someone fetching these is going to change something
  graph_->SetGraphResolveNeeded();
  graph_->SetGraphProtoSyncNeeded();
  return relationships_;
}

void Node::CreateSubgraph(const std::string& attr_name) {
  auto attr = attributes_.find(attr_name);

  if (attr != attributes_.cend() && utils::HasGraph(attr->second)) {
    GraphProto& mutable_graph = *attr->second.mutable_g();
    std::unique_ptr<Graph> subgraph{new Graph(*graph_, mutable_graph)};
    attr_to_subgraph_map_.insert({std::string{attr_name}, gsl::not_null<Graph*>{subgraph.get()}});
    subgraphs_.push_back(std::move(subgraph));
  }
}

void Node::AddAttribute(const std::string& attr_name, const AttributeProto& value) {
  graph_->SetGraphResolveNeeded();
  graph_->SetGraphProtoSyncNeeded();
  attributes_[attr_name] = value;
}

#define ADD_BASIC_ATTR_IMPL(type, enumType, field)                           \
  void Node::AddAttribute(const std::string& attr_name, const type& value) { \
    graph_->SetGraphResolveNeeded();                                         \
    graph_->SetGraphProtoSyncNeeded();                                       \
    AttributeProto a;                                                        \
    a.set_name(attr_name);                                                   \
    a.set_type(enumType);                                                    \
    a.set_##field(value);                                                    \
    attributes_[attr_name] = a;                                              \
  };

#define ADD_ATTR_IMPL(type, enumType, field)                                 \
  void Node::AddAttribute(const std::string& attr_name, const type& value) { \
    graph_->SetGraphResolveNeeded();                                         \
    graph_->SetGraphProtoSyncNeeded();                                       \
    AttributeProto a;                                                        \
    a.set_name(attr_name);                                                   \
    a.set_type(enumType);                                                    \
    *(a.mutable_##field()) = value;                                          \
    attributes_[attr_name] = a;                                              \
  };

#define ADD_LIST_ATTR_IMPL(type, enumType, field)            \
  void Node::AddAttribute(const std::string& attr_name,      \
                          const std::vector<type>& values) { \
    graph_->SetGraphResolveNeeded();                         \
    graph_->SetGraphProtoSyncNeeded();                       \
    AttributeProto a;                                        \
    a.set_name(attr_name);                                   \
    a.set_type(enumType);                                    \
    for (const auto& val : values) {                         \
      *(a.mutable_##field()->Add()) = val;                   \
    }                                                        \
    attributes_[attr_name] = a;                              \
  };

void Node::AddAttribute(const std::string& attr_name, const GraphProto& value) {
  graph_->SetGraphResolveNeeded();
  graph_->SetGraphProtoSyncNeeded();
  AttributeProto a;
  a.set_name(attr_name);
  a.set_type(AttributeProto_AttributeType::AttributeProto_AttributeType_GRAPH);
  *a.mutable_g() = value;
  attributes_[attr_name] = a;

  CreateSubgraph(attr_name);
};

ADD_BASIC_ATTR_IMPL(float, AttributeProto_AttributeType::AttributeProto_AttributeType_FLOAT, f)
ADD_BASIC_ATTR_IMPL(int64_t, AttributeProto_AttributeType::AttributeProto_AttributeType_INT, i)
ADD_BASIC_ATTR_IMPL(std::string, AttributeProto_AttributeType::AttributeProto_AttributeType_STRING, s)
ADD_ATTR_IMPL(TensorProto, AttributeProto_AttributeType::AttributeProto_AttributeType_TENSOR, t)
ADD_LIST_ATTR_IMPL(float, AttributeProto_AttributeType::AttributeProto_AttributeType_FLOATS, floats)
ADD_LIST_ATTR_IMPL(int64_t, AttributeProto_AttributeType::AttributeProto_AttributeType_INTS, ints)
ADD_LIST_ATTR_IMPL(std::string, AttributeProto_AttributeType::AttributeProto_AttributeType_STRINGS, strings)
ADD_LIST_ATTR_IMPL(TensorProto, AttributeProto_AttributeType::AttributeProto_AttributeType_TENSORS, tensors)
ADD_LIST_ATTR_IMPL(GraphProto, AttributeProto_AttributeType::AttributeProto_AttributeType_GRAPHS, graphs)

bool Node::ClearAttribute(const std::string& attr_name) {
  graph_->SetGraphResolveNeeded();
  graph_->SetGraphProtoSyncNeeded();
  return attributes_.erase(attr_name) > 0;
}

Status Node::UpdateInputArgCount() {
  // The node refers to a primitive operator.
  // Infer and verify node input arg type information.
  int total_arg_count = std::accumulate(definitions_.input_arg_count.cbegin(),
                                        definitions_.input_arg_count.cend(), 0);

  if (total_arg_count < 0 || static_cast<size_t>(total_arg_count) != definitions_.input_defs.size()) {
    return ORT_MAKE_STATUS(ONNXRUNTIME, FAIL,
                           "This is an invalid model. "
                           "The sum of input arg count is not equal to size of input defs in node (",
                           name_, ")");
  }

  // op_ is always valid when this is called
  const ONNX_NAMESPACE::OpSchema& op = *Op();

  // Verify size of node arg count is same as input number in
  // operator definition.
  if (op.inputs().size() != definitions_.input_arg_count.size()) {
    // Adjust input arg count array with op definition
    // The adjustment will work as below,
    // In total, there're <total_arg_count> inputs, which
    // will be split as <1, 1, 1, 1, ... 1, x> or
    // <1, 1, 1, 1, ...1, 0, 0, ...0>. The final input
    // arg count array's element number will be the same
    // as op definition, and the sum of all elements will
    // be equal to <total_arg_count>.
    auto& input_arg_count = definitions_.input_arg_count;
    input_arg_count.clear();
    size_t m = 0;
    auto arg_count_left = total_arg_count;

    if (!op.inputs().empty()) {
      for (; m < op.inputs().size() - 1; ++m) {
        if (arg_count_left > 0) {
          input_arg_count.push_back(1);
          arg_count_left--;
        } else {
          input_arg_count.push_back(0);
        }
      }
    }

    // Set the arg count for the last input formal parameter.
    // NOTE: in the case that there's no .input(...) defined
    // in op schema, all input args will be fed as one input
    // of the operator.
    input_arg_count.push_back(arg_count_left);

    graph_->SetGraphResolveNeeded();
    graph_->SetGraphProtoSyncNeeded();
  }

  return Status::OK();
}

const NodeAttributes& Node::GetAttributes() const noexcept {
  return attributes_;
}

Graph* Node::GetMutableGraphAttribute(const std::string& attr_name) {
  Graph* subgraph = nullptr;

  const auto& entry = attr_to_subgraph_map_.find(attr_name);
  if (entry != attr_to_subgraph_map_.cend()) {
    subgraph = entry->second;
  }

  return subgraph;
}

const Graph* Node::GetGraphAttribute(const std::string& attr_name) const {
  return const_cast<Node*>(this)->GetMutableGraphAttribute(attr_name);
}

std::vector<gsl::not_null<const Graph*>> Node::GetSubgraphs() const {
  std::vector<gsl::not_null<const Graph*>> subgraphs;
  subgraphs.reserve(attr_to_subgraph_map_.size());
  std::transform(attr_to_subgraph_map_.cbegin(), attr_to_subgraph_map_.cend(), std::back_inserter(subgraphs),
                 [](const auto& entry) { return entry.second; });

  return subgraphs;
}

void Node::ForEachDef(std::function<void(const onnxruntime::NodeArg&, bool is_input)> func,
                      bool include_missing_optional_defs) const {
  for (const auto* arg : InputDefs()) {
    if (include_missing_optional_defs || arg->Exists())
      func(*arg, true);
  }

  for (const auto* arg : ImplicitInputDefs()) {
    if (include_missing_optional_defs || arg->Exists())
      func(*arg, true);
  }

  for (const auto* arg : OutputDefs()) {
    if (include_missing_optional_defs || arg->Exists())
      func(*arg, false);
  }
};

void Node::ReplaceDefs(const std::map<const onnxruntime::NodeArg*, onnxruntime::NodeArg*>& replacements) {
  std::vector<std::vector<NodeArg*>*> all_defs = {&definitions_.input_defs, &definitions_.output_defs};

  for (auto pair : replacements)
    for (auto* defs : all_defs)
      for (auto& def : *defs)
        if (def == pair.first)
          def = pair.second;
}

// Constructor: Given a <GraphProto> loaded from model file, construct
// a <Graph> object and Resolve() it.
//Status Graph::LoadGraph(const GraphProto& graph_proto,
//                        const std::unordered_map<std::string, int>& domain_to_version,
//                        Version ir_version,
//                        std::unique_ptr<Graph>& new_graph) {
//  // create instance. need to call private ctor so can't use make_unique
//  GSL_SUPPRESS(r .11)
//  new_graph.reset(new Graph(nullptr, &graph_proto, domain_to_version, ir_version));
//
//  // as we just loaded from file we want to fully initialize/Resolve, but not let that change
//  // the proto sync flag
//  auto status = new_graph->Resolve(/* no_proto_sync_required */ true);
//  return status;
//}
using google::protobuf::RepeatedPtrField;

Graph::Graph(GraphProto* graph_proto,
             const std::unordered_map<std::string, int>& domain_to_version,
             Version ir_version,
             IOnnxRuntimeOpSchemaCollectionPtr schema_registry,
             const std::unordered_map<std::string, const ONNX_NAMESPACE::FunctionProto*>& model_functions) : Graph(graph_proto, domain_to_version, ir_version, schema_registry, nullptr, model_functions) {}

Graph::Graph(GraphProto* graph_proto, const std::unordered_map<std::string, int>& domain_to_version, Version ir_version,
             IOnnxRuntimeOpSchemaCollectionPtr schema_registry, Graph* parent_graph,
             const std::unordered_map<std::string, const ONNX_NAMESPACE::FunctionProto*>& model_functions)
    : graph_proto_{graph_proto},
      schema_registry_(schema_registry),
      graph_resolve_needed_(true),

      domain_to_version_(domain_to_version),
      model_functions_(model_functions),
      ir_version_(ir_version),
      parent_graph_{parent_graph} {
  ORT_ENFORCE(graph_proto != nullptr, "graph_proto cannot be null");
  ArgNameToTypeMap name_to_type_map;

  for (auto& node : graph_proto_->node()) {
    if (node.op_type() != kConstant) {
      continue;
    }

    // Copy constant nodes _value to name_to_initial_tensor_
    const gsl::not_null<TensorProto*>
        tensor{graph_proto_->add_initializer()};
    *tensor = node.attribute(0).t();
    *(tensor->mutable_name()) = node.output(0);
  }

  // Remove constant nodes as they're replaced with initializers above.
  const gsl::not_null<RepeatedPtrField<NodeProto>*> graph_mutable_nodes{graph_proto_->mutable_node()};
  graph_mutable_nodes->erase(
      std::remove_if(graph_mutable_nodes->begin(), graph_mutable_nodes->end(),
                     [](NodeProto& p) {
                       return (p.op_type() == kConstant);
                     }),
      graph_mutable_nodes->end());

  // Copy initial tensors to a map.
  for (auto& tensor : graph_proto_->initializer()) {
    name_to_initial_tensor_[tensor.name()] = &tensor;

    // v4 does not require initializers to be inputs, so we need to ensure there is a NodeArg created for all
    // initializers in that case
    if (ir_version_ > 3) {
      TypeProto t;
      t.mutable_tensor_type()->set_elem_type(tensor.data_type());
      auto shape = t.mutable_tensor_type()->mutable_shape();
      for (auto dim : tensor.dims())
        shape->add_dim()->set_dim_value(dim);

      GetOrCreateNodeArg(tensor.name(), &t);
    }
  }

  // Collect all node arg name, type, shape information in the graph.
  // type/shape information will be assigned to each node arg when going
  // thru all nodes later.
  for (auto& graph_input : graph_proto_->input()) {
    if (utils::HasName(graph_input) && utils::HasType(graph_input)) {
      name_to_type_map[graph_input.name()] = graph_input.type();
      // always create a NodeArg for graph input in case its from an initializer
      GetOrCreateNodeArg(graph_input.name(), &graph_input.type());
    }
  }

  for (auto& graph_output : graph_proto_->output()) {
    if (utils::HasName(graph_output) && utils::HasType(graph_output)) {
      auto& name = graph_output.name();
      name_to_type_map[name] = graph_output.type();
      // always create NodeArg for graph output, in case it's from initializer
      GetOrCreateNodeArg(name, &graph_output.type());
    }
  }

  for (auto& node_arg : graph_proto_->value_info()) {
    if (utils::HasName(node_arg) && utils::HasType(node_arg)) {
      name_to_type_map[node_arg.name()] = node_arg.type();
    }
  }

  for (const auto& node_proto : graph_proto_->node()) {
    AddNode(node_proto, name_to_type_map);
  }
}

Graph::Graph(Graph& parent_graph, ONNX_NAMESPACE::GraphProto& subgraph_proto)
    : Graph(&subgraph_proto,
            parent_graph.DomainToVersionMap(), parent_graph.IrVersion(), parent_graph.schema_registry_,
            &parent_graph) {
}

Status Graph::VerifyNoDuplicateName() {
  auto& inputs_and_initializers = resolve_context_.inputs_and_initializers;
  auto& output_args = resolve_context_.output_args;
  auto& node_name_to_index = resolve_context_.node_name_to_index;

  output_args.clear();
  node_name_to_index.clear();
  // inputs_and_initializers: this is passed in as a parameter, since functions don't have initializers
  // but graphs have them.

  for (auto& node : Nodes()) {
    // Verify node name should be unique.
    auto& node_name = node.Name();

    if (!node_name.empty() && node_name_to_index.end() != node_name_to_index.find(node_name)) {
      // The node has name and its name was used by another node.
      Status status(ONNXRUNTIME, FAIL,
                    "This is an invalid model. Error: two nodes with same node name (" + node_name + ").");
      return status;
    }

    node_name_to_index[node_name] = node.Index();

    // Verify node outputs' name should be unique.
    int output_index = -1;
    for (const auto* output_def : node.OutputDefs()) {
      ++output_index;
      if (output_def->Exists()) {
        auto& output_arg_name = output_def->Name();
        if (inputs_and_initializers.count(output_arg_name)) {
          Status status(ONNXRUNTIME, FAIL,
                        "This is an invalid model. Error: Duplicate definition of name (" + output_arg_name + ").");
          return status;
        }
        auto result = output_args.insert({output_arg_name, {&node, output_index}});
        if (!result.second) {
          // Two outputs with same name, so that insertion fails.
          Status status(ONNXRUNTIME, FAIL,
                        "This is an invalid model. Error: Duplicate definition of name (" + output_arg_name + ").");
          return status;
        }
      }
    }
  }
  return Status::OK();
}

// Recurse into any subgraphs to update the list of NodeArg values in outer scope.
// This information is needed to resolve any dependencies on outer scope values.
common::Status Graph::SetOuterScopeNodeArgs(const std::unordered_set<std::string>& outer_scope_node_args) {
  resolve_context_.outer_scope_node_args = outer_scope_node_args;

  if (!resolve_context_.nodes_with_subgraphs.empty()) {
    // Build the list of NodeArg's that are valid for a subgraph of this GraphBase instance:
    //   - outer scope for this graph
    //   - any inputs/initializers from this graph
    //   - any outputs from nodes in this graph
    //
    // NOTE: We must add the most outer most NodeArgs first, and then local NodeArgs, as the local should override
    // an outer scope value if they have the same name.
    //
    // We provide outputs from all nodes in this graph at this stage.
    // BuildConnections will link the node with the subgraph to any outer scope Node/NodeArgs it consumes.
    // PerformTopologicalSortAndCheckIsAcyclic will validate these links.
    std::unordered_set<std::string> node_args_in_scope_for_subgraph = outer_scope_node_args;

    node_args_in_scope_for_subgraph.insert(resolve_context_.inputs_and_initializers.cbegin(),
                                           resolve_context_.inputs_and_initializers.cend());

    std::transform(resolve_context_.output_args.cbegin(), resolve_context_.output_args.cend(),
                   std::inserter(node_args_in_scope_for_subgraph, node_args_in_scope_for_subgraph.end()),
                   [](const std::pair<std::string, std::pair<Node*, int>>& entry) { return entry.first; });

    for (auto* node : resolve_context_.nodes_with_subgraphs) {
      for (auto& subgraph : node->MutableSubgraphs()) {
        auto status = subgraph->SetOuterScopeNodeArgs(node_args_in_scope_for_subgraph);
        ORT_RETURN_IF_ERROR(status);
      }
    }
  }

  return Status::OK();
}

NodeArg* Graph::GetNodeArgIncludingParentGraphs(const std::string& node_arg_name) {
  NodeArg* node_arg = GetNodeArg(node_arg_name);

  if (!node_arg && parent_graph_) {
    node_arg = parent_graph_->GetNodeArgIncludingParentGraphs(node_arg_name);
  }

  return node_arg;
}

void Graph::AddEdge(NodeIndex src_node_index, NodeIndex dst_node_index, int src_arg_slot, int dst_arg_slot) {
  if (nodes_.size() <= src_node_index || src_arg_slot < 0 || nodes_.size() <= dst_node_index || dst_arg_slot < 0 ||
      nullptr == nodes_[src_node_index] || nullptr == nodes_[dst_node_index]) {
    // Invalid node indexes specified.
    ORT_THROW("Invalid node indexes specified when adding edge.");
  }

  NodeArg* src_arg = nullptr;
  NodeArg* dst_arg = nullptr;
  if (nodes_[src_node_index]->MutableDefinitions().output_defs.size() > static_cast<size_t>(src_arg_slot)) {
    src_arg = nodes_[src_node_index]->MutableDefinitions().output_defs[src_arg_slot];
  }

  if (nullptr == src_arg) {
    ORT_THROW("Invalid source node arg slot specified when adding edge.");
  }

  auto& dst_node_defs = nodes_[dst_node_index]->MutableDefinitions();
  NodeArg** dst_arg_pointer = nullptr;
  if (dst_node_defs.input_defs.size() > static_cast<size_t>(dst_arg_slot)) {
    dst_arg_pointer = &dst_node_defs.input_defs[dst_arg_slot];
    dst_arg = *dst_arg_pointer;
  } else {
    auto num_of_explicit_inputs = dst_node_defs.input_defs.size();
    if (num_of_explicit_inputs + dst_node_defs.implicit_input_defs.size() > static_cast<size_t>(dst_arg_slot)) {
      dst_arg_pointer = &dst_node_defs.implicit_input_defs[dst_arg_slot - num_of_explicit_inputs];
      dst_arg = *dst_arg_pointer;
    }
  }
  if (nullptr == dst_arg) {
    ORT_THROW("Invalid destination node arg slot specified when adding edge.");
  }

  if (src_arg != dst_arg) {
    if (src_arg->Type() != dst_arg->Type()) {
      // The output type of source node arg does not match the input type of destination node arg.
      ORT_THROW("Argument type mismatch when adding edge.");
    }
    *dst_arg_pointer = src_arg;
  }

  nodes_[src_node_index]->MutableRelationships().output_edges.insert(Node::EdgeEnd(*nodes_[dst_node_index], src_arg_slot, dst_arg_slot));
  nodes_[dst_node_index]->MutableRelationships().input_edges.insert(Node::EdgeEnd(*nodes_[src_node_index], src_arg_slot, dst_arg_slot));
}

void Graph::RemoveEdge(NodeIndex src_node_index, NodeIndex dst_node_index, int src_arg_slot, int dst_arg_slot) {
  if (nodes_.size() <= src_node_index || src_arg_slot < 0 || nodes_.size() <= dst_node_index || dst_arg_slot < 0 ||
      nullptr == nodes_[src_node_index] || nullptr == nodes_[dst_node_index]) {
    // Invalid node indexes specified.
    ORT_THROW("Invalid node indexes specified when removing edge.");
  }

  const NodeArg* src_arg = nullptr;
  const NodeArg* dst_arg = nullptr;
  if (nodes_[src_node_index]->GetDefinitions().output_defs.size() > static_cast<size_t>(src_arg_slot)) {
    src_arg = nodes_[src_node_index]->GetDefinitions().output_defs[src_arg_slot];
  }

  if (nullptr == src_arg) {
    ORT_THROW("Invalid source node arg slot specified when removing edge.");
  }

  auto& dst_node_defs = nodes_[dst_node_index]->GetDefinitions();
  if (dst_node_defs.input_defs.size() > static_cast<size_t>(dst_arg_slot)) {
    dst_arg = dst_node_defs.input_defs[dst_arg_slot];
  } else {
    auto num_of_explicit_inputs = dst_node_defs.input_defs.size();
    if (num_of_explicit_inputs + dst_node_defs.implicit_input_defs.size() > static_cast<size_t>(dst_arg_slot)) {
      dst_arg = dst_node_defs.implicit_input_defs[dst_arg_slot - num_of_explicit_inputs];
    }
  }
  if (nullptr == dst_arg) {
    ORT_THROW("Invalid destination node arg slot specified when removing edge.");
  }

  if (src_arg != dst_arg) {
    // The edge ends specified by source and destination arg slot are not referring to same node arg.
    // It means there was no edge between these two slots before.
    ORT_THROW("Argument mismatch when removing edge.");
  }

  nodes_[dst_node_index]->MutableRelationships().input_edges.erase(Node::EdgeEnd(*nodes_[src_node_index], src_arg_slot, dst_arg_slot));
  nodes_[src_node_index]->MutableRelationships().output_edges.erase(Node::EdgeEnd(*nodes_[dst_node_index], src_arg_slot, dst_arg_slot));
}

GSL_SUPPRESS(es .84)  // ignoring return value from unordered_map::insert causes noisy complaint
Status Graph::BuildConnections(std::unordered_set<std::string>& outer_scope_node_args_consumed) {
  const std::unordered_set<std::string>& outer_scope_node_args = resolve_context_.outer_scope_node_args;
  std::unordered_set<Node*> inner_nodes;

  // recurse into subgraphs first so we can update any nodes in this graph that are used by those subgraphs
  if (!resolve_context_.nodes_with_subgraphs.empty()) {
    const bool loaded_from_model_file = GraphLoadedFromModelFile(graph_proto_);

    for (auto* node : resolve_context_.nodes_with_subgraphs) {
      for (auto& subgraph : node->MutableSubgraphs()) {
        std::unordered_set<std::string> node_args_consumed;
        ORT_RETURN_IF_ERROR(subgraph->BuildConnections(node_args_consumed));

        for (auto& node_arg_name : node_args_consumed) {
          auto node_arg = GetNodeArg(node_arg_name);

          if (node_arg == nullptr) {
            // it's a node arg from outside this graph's scope, so add that to the list we return
            // so that we can add the dependency at the next level up. this happens if you have multiple
            // levels of subgraphs between the graph with the original NodeArg and the subgraph with implicit usage.
            ORT_IGNORE_RETURN_VALUE(outer_scope_node_args_consumed.insert(node_arg_name));

            if (!parent_graph_) {
              return ORT_MAKE_STATUS(
                  ONNXRUNTIME, INVALID_GRAPH,
                  "This is an invalid model. At top level graph without matching NodeArg that subgraph consumes. Name=",
                  node_arg_name,
                  " Graph may not conform to the ONNX spec and contain initializers that are not graph inputs.");
            }

            node_arg = parent_graph_->GetNodeArgIncludingParentGraphs(node_arg_name);

            // make sure the node arg is found in the parent graph/s
            if (!node_arg) {
              return ORT_MAKE_STATUS(
                  ONNXRUNTIME, INVALID_GRAPH,
                  "This is an invalid model. Failed to find NodeArg in all parent graphs. Name=", node_arg_name,
                  " Graph may not conform to the ONNX spec and contain initializers that are not graph inputs.");
            }
          }

          // add it to the Node's list of implicit inputs
          auto& implicit_inputs = node->MutableDefinitions().implicit_input_defs;
          int input_slot_index = static_cast<int>(node->GetDefinitions().input_defs.size());
          auto iter = std::find(implicit_inputs.cbegin(), implicit_inputs.cend(), node_arg);
          if (implicit_inputs.cend() == iter) {
            implicit_inputs.push_back(node_arg);
            input_slot_index += static_cast<int>(implicit_inputs.size() - 1);
          } else {
            input_slot_index += static_cast<int>(iter - implicit_inputs.cbegin());
          }

          auto entry = resolve_context_.output_args.find(node_arg_name);
          if (entry != resolve_context_.output_args.end()) {
            // Create relationship between this node (node), and the node providing the output (output_node).
            Node& output_node = *entry->second.first;
            AddEdge(output_node.Index(), node->Index(), entry->second.second, input_slot_index);

            inner_nodes.insert(&output_node);

            // If this Graph was built manually, remove the implicit input from the graph outputs if it is present there
            // and not explicitly listed in the ordered graph outputs (as that implies we should leave it as an output).
            // If the Graph was loaded from a GraphProto, honor the explicit graph outputs and leave as is.
            if (!loaded_from_model_file) {
              graph_outputs_.erase(std::remove(graph_outputs_.begin(), graph_outputs_.end(), node_arg),
                                   graph_outputs_.end());
            }
          }
        }
      }
    }
  }

  // now build connections within this Graph instance
  for (auto& node : Nodes()) {
    // Need mutable input defs to be able to set any outer scope NodeArg implicit inputs
    auto& input_args = node.MutableInputDefs();

    if (!input_args.empty()) {
      // This node needs inputs.

      int input_slot_index = -1;
      for (const auto* input_arg : input_args) {
        ++input_slot_index;
        if (!input_arg->Exists()) {
          // This input could be optional and it does not exist in this case.
          continue;
        }

        const auto& input_arg_name = input_arg->Name();
        auto output_arg_iter = resolve_context_.output_args.find(input_arg_name);
        if (resolve_context_.output_args.end() != output_arg_iter) {
          // The input to this node is an output from a previous node in this graph.
          // Create relationship between this node (node), and the node providing the output (output_node).
          Node& output_node = *output_arg_iter->second.first;
          AddEdge(output_node.Index(), node.Index(), output_arg_iter->second.second, input_slot_index);

          inner_nodes.insert(&output_node);
        } else {
          // the value is either an input, an initializer, or coming from outer scope. we only need to take action
          // if coming from outer scope, so first check if this is a subgraph (otherwise there is no outer scope).
          if (parent_graph_ != nullptr) {
            // make sure it's not an input or initializer first as those override any outer scope values
            if (resolve_context_.inputs_and_initializers.find(input_arg_name) ==
                resolve_context_.inputs_and_initializers.cend()) {
              // If it is present in the outer scope it will be 'fed' by the execution frame
              // providing access to the OrtValue from the outer scope. Pass the name back up so nodes can
              // be linked correctly at that level.
              if (outer_scope_node_args.find(input_arg_name) != outer_scope_node_args.cend()) {
                ORT_IGNORE_RETURN_VALUE(outer_scope_node_args_consumed.insert(input_arg_name));
              }
            }
          }
        }
      }
    } else if (node.OutputDefs().empty()) {
      // This is a useless node.
      // It has no input/output.
      RemoveNode(node.Index());
    }
  }

  return Status::OK();
}  // namespace onnxruntime

void Graph::ReverseDFSFrom(const std::vector<NodeIndex>& from,
                           const std::function<void(const Node*)>& enter,
                           const std::function<void(const Node*)>& leave,
                           const std::function<bool(const Node*, const Node*)>& comp) const {
  std::vector<const Node*> node_vec;
  node_vec.reserve(from.size());
  for (auto i : from) {
    node_vec.push_back(GetNode(i));
  }

  ReverseDFSFrom(node_vec, enter, leave, comp);
}

void Graph::ReverseDFSFrom(const std::vector<const Node*>& from,
                           const std::function<void(const Node*)>& enter,
                           const std::function<void(const Node*)>& leave,
                           const std::function<bool(const Node*, const Node*)>& comp) const {
  using WorkEntry = std::pair<const Node*, bool>;  // bool represents leave or not
  std::vector<WorkEntry> stack(from.size());
  for (size_t i = 0; i < from.size(); i++) {
    stack[i] = WorkEntry(from[i], false);
  }

  std::vector<bool> visited(MaxNodeIndex(), false);
  while (!stack.empty()) {
    const WorkEntry last_entry = stack.back();
    stack.pop_back();
    const Node& n = *last_entry.first;
    if (last_entry.second) {
      // leave node
      leave(&n);
      continue;
    }

    if (visited[n.Index()]) continue;

    visited[n.Index()] = true;

    if (enter) enter(&n);

    if (leave) stack.emplace_back(&n, true);

    if (comp) {
      std::vector<const Node*> sorted_nodes;
      for (auto iter = n.InputNodesBegin(); iter != n.InputNodesEnd(); ++iter) {
        sorted_nodes.push_back(&(*iter));
      }
      std::sort(sorted_nodes.begin(), sorted_nodes.end(), comp);
      for (const auto* in : sorted_nodes) {
        const NodeIndex idx = in->Index();
        if (!visited[idx]) {
          stack.emplace_back(in, false);
        }
      }
    } else {
      for (auto iter = n.InputNodesBegin(); iter != n.InputNodesEnd(); ++iter) {
        const NodeIndex idx = (*iter).Index();
        if (!visited[idx]) {
          stack.emplace_back(GetNode(idx), false);
        }
      }
    }
  }
}

GSL_SUPPRESS(es .84)  // noisy warning about ignoring return value from insert(...)
Status Graph::PerformTopologicalSortAndCheckIsAcyclic() {
  nodes_in_topological_order_.clear();
  // nodes that have been processed and added to nodes_in_topological_order.
  std::unordered_set<NodeIndex> processed_nodes;
  std::unordered_set<NodeIndex> output_nodes;
  std::unordered_set<NodeIndex> nodes_added_for_processing;
  std::stack<NodeIndex> stack;

  // push the top level nodes into nodes_in_topological_order in the order they were added
  // to ensure that is consistent.
  auto& nodes_in_original_order = Nodes();
  std::for_each(nodes_in_original_order.cbegin(), nodes_in_original_order.cend(),
                [&](const Node& node) {
                  auto index = node.Index();

                  // find the top level nodes in the graph.
                  // need to also consider nodes that only have Constants as inputs as top level nodes,
                  // as the constant will get replaced by an initializer.
                  auto input_edges = node.GetRelationships().input_edges;
                  auto has_inputs = std::any_of(input_edges.cbegin(), input_edges.cend(), [](const Node::EdgeEnd& edge) {
                    return edge.GetNode().OpType() != kConstant;
                  });

                  if (!has_inputs) {
                    // add to the topological list, and ensure we skip these nodes when walking the graph
                    nodes_in_topological_order_.push_back(index);
                    processed_nodes.insert(index);

                    // mark this as added as we've fully processed it and don't need to do it again later
                    nodes_added_for_processing.insert(index);
                  }
                });

  // start at the bottom and work our way up the graph
  for (auto iter = Nodes().begin(); iter != Nodes().end(); ++iter) {
    if (iter->relationships_.output_edges.empty()) {
      // This is a leaf node.
      stack.push(iter->Index());
    }
  }

  while (!stack.empty()) {
    const NodeIndex current = stack.top();
    stack.pop();

    if (processed_nodes.find(current) != processed_nodes.end()) {
      continue;
    }

    if (nodes_added_for_processing.find(current) != nodes_added_for_processing.end()) {
      // we popped the stack and are back to a node that was added previously,
      // so we know all the upstream nodes from it have been fully processed,
      nodes_in_topological_order_.push_back(current);
      processed_nodes.insert(current);
      output_nodes.erase(current);
      continue;
    }

    const Node* node = GetNode(current);
    if (!node) {
      continue;
    }

    stack.push(current);
    output_nodes.insert(current);

    for (auto iter = node->InputNodesBegin(); iter != node->InputNodesEnd(); ++iter) {
      const NodeIndex idx = (*iter).Index();
      if (output_nodes.find(idx) != output_nodes.end()) {
        Status status(ONNXRUNTIME, FAIL, "This is an invalid model. Error: the graph is not acyclic.");
        return status;
      }

      // avoid re-processing nodes
      if (nodes_added_for_processing.find(idx) == nodes_added_for_processing.end()) {
        stack.push(idx);
      }
    }

    nodes_added_for_processing.insert(current);
  }

  if (num_of_nodes_ >= 0 && static_cast<size_t>(num_of_nodes_) == nodes_in_topological_order_.size()) {
    return Status::OK();
  }
  return Status(ONNXRUNTIME, FAIL, "This is an invalid model. Error: the graph is not acyclic.");
}

bool FullyDefinedType(const TypeProto& type_proto) {
  switch (type_proto.value_case()) {
    case TypeProto::kTensorType: {
      auto& tensor_type = type_proto.tensor_type();
      return utils::HasElemType(tensor_type);
    }
    case TypeProto::kSparseTensorType: {
      auto& tensor_type = type_proto.sparse_tensor_type();
      return utils::HasElemType(tensor_type);
    }
    case TypeProto::kSequenceType: {
      auto& seq_type = type_proto.sequence_type();
      return utils::HasElemType(seq_type) && FullyDefinedType(seq_type.elem_type());
    }
    case TypeProto::kMapType: {
      auto& map_type = type_proto.map_type();
      return utils::HasKeyType(map_type) &&
             utils::HasValueType(map_type) &&
             FullyDefinedType(map_type.value_type());
    }
    case TypeProto::kOpaqueType:
      return true;
    case TypeProto::VALUE_NOT_SET:
    default:
      return false;
  }
}

// function to handle type/shape inferencing of a subgraph.
// parameters are the Graph instance for the subgraph, the input types from the control flow node that contains
// the subgraph, and the vector to write the output from the inferencing.
using SubgraphInferencingFunc =
    std::function<Status(const Node&, Graph&, const std::vector<const TypeProto*>&, std::vector<const TypeProto*>&)>;

class GraphInferencerImpl : public ONNX_NAMESPACE::GraphInferencer {
 public:
  GraphInferencerImpl(const Node& node, Graph& graph, SubgraphInferencingFunc& inferencing_func)
      : node_{node}, graph_{graph}, inferencing_func_{inferencing_func} {
  }

  // Perform inferencing on the graph contained in GraphInferencer.
  // Returns the graph output types post-inferencing.
  // We ignore input_data currently. Re-consider if InferenceContextImpl::getInputData gets implemented
  std::vector<const TypeProto*> doInferencing(const std::vector<const TypeProto*>& input_types,
                                              const std::vector<const TensorProto*>& /*input_data*/) override {
    std::vector<const TypeProto*> output_types;

    auto status = inferencing_func_(node_, graph_, input_types, output_types);

    if (status != Status::OK()) {
      fail_type_inference("Graph attribute inferencing failed: ", status.ErrorMessage());
    }

    return output_types;
  }

 private:
  const Node& node_;
  Graph& graph_;
  SubgraphInferencingFunc& inferencing_func_;
};

// An implementation of the InferenceContext interface required by operator-specific
// shape inference for onnxruntime graphs.
class InferenceContextImpl : public ONNX_NAMESPACE::InferenceContext {
  using AttributeGraphMap = std::unordered_map<std::string, Graph*>;

 public:
  InferenceContextImpl(Node& node,
                       SubgraphInferencingFunc subgraph_inferencing_func,
                       const InitializedTensorSet& initialized_tensor_set = {}) noexcept
      : node_(node),
        subgraph_inferencing_func_(subgraph_inferencing_func),
        initialized_tensor_set_(initialized_tensor_set) {
    node_output_types_.resize(node.OutputDefs().size());
  }

  void RunInferencing() {
    auto schema = node_.Op();
    if (nullptr != schema) {
      schema->GetTypeAndShapeInferenceFunction()(*this);
    }
  }

  std::vector<TypeProto> InferredOutputTypes() const { return node_output_types_; }

  const AttributeProto* getAttribute(const std::string& name) const override {
    auto& attribute_value_map = node_.GetAttributes();
    auto iter = attribute_value_map.find(name);
    if (iter == attribute_value_map.end()) {
      return nullptr;
    }
    return &iter->second;
  }

  size_t getNumInputs() const noexcept override {
    return node_.InputDefs().size();
  }

  const TypeProto* getInputType(size_t index) const override {
    auto p_node_arg = node_.InputDefs().at(index);
    if ((nullptr != p_node_arg) && p_node_arg->Exists()) {
      return p_node_arg->TypeAsProto();
      // auto p_type_proto = p_node_arg->TypeAsProto();
      //if ((p_type_proto != nullptr) && p_type_proto->has_tensor_type()) {
      //  return &p_type_proto->tensor_type();
      //}
    }
    return nullptr;
  }

  size_t getNumOutputs() const noexcept override {
    return node_output_types_.size();
  }

  TypeProto* getOutputType(size_t index) override {
    return &node_output_types_[index];
  }

  const TensorProto* getInputData(size_t index) const override {
    auto def = node_.InputDefs()[index];
    if (!def)
      return nullptr;
    if (initialized_tensor_set_.count(def->Name()) == 0)
      return nullptr;
    return initialized_tensor_set_.at(def->Name());
  }

  GraphInferencer* getGraphAttributeInferencer(const std::string& attribute_name) override {
    GraphInferencer* graph_inferencer = nullptr;

    auto* subgraph = node_.GetMutableGraphAttribute(attribute_name);

    if (subgraph) {
      auto inferencer = std::make_unique<GraphInferencerImpl>(node_, *subgraph, subgraph_inferencing_func_);
      graph_inferencer = inferencer.get();
      graph_inferencers_.push_back(std::move(inferencer));
    } else {
      fail_type_inference("No Graph instance was found for attribute ",
                          attribute_name, " in node ", node_.Name());
    }

    return graph_inferencer;
  }

 private:
  Node& node_;
  // node_output_types_ will be populated by the operator-specific shape inference.
  std::vector<TypeProto> node_output_types_;
  SubgraphInferencingFunc subgraph_inferencing_func_;
  std::vector<std::unique_ptr<GraphInferencerImpl>> graph_inferencers_;
  const InitializedTensorSet& initialized_tensor_set_;
};

Status Graph::InferAndVerifySubgraphTypes(const Node& node, Graph& subgraph,
                                          const std::vector<const TypeProto*>& input_types,
                                          std::vector<const TypeProto*>& output_types) {
  auto status = Status::OK();

  output_types.clear();

  // the spec says all inputs should be provided for the subgraph so default to that first
  auto* subgraph_inputs = &subgraph.GetInputsIncludingInitializers();
  auto num_subgraph_inputs = subgraph_inputs->size();

  if (num_subgraph_inputs != input_types.size()) {
    // we also allow for just the required inputs to be provided to be user friendly due to ONNX requiring
    // initializers to have matching inputs (making them optional inputs that most likely the user doesn't want to
    // override).
    auto& required_subgraph_inputs = subgraph.GetInputs();
    auto num_required_subgraph_inputs = required_subgraph_inputs.size();

    if (num_required_subgraph_inputs != input_types.size()) {
      return ORT_MAKE_STATUS(ONNXRUNTIME, FAIL, "Size mismatch validating subgraph inputs. Got ", input_types.size(),
                             " inputs but subgraph has ", num_subgraph_inputs,
                             " inputs and requires ", num_required_subgraph_inputs,
                             " inputs. Either provide all subgraph inputs, or just the required inputs.");
    }
<<<<<<< HEAD
    
=======

>>>>>>> 98dbdb1e
    subgraph_inputs = &required_subgraph_inputs;
    num_subgraph_inputs = num_required_subgraph_inputs;
  }

  // apply type/shape info to the subgraph's inputs
  for (size_t i = 0; i < num_subgraph_inputs; ++i) {
    const auto& input_type = *input_types[i];
    const auto& subgraph_input = *subgraph_inputs->at(i);

    NodeArg* mutable_nodearg = subgraph.GetNodeArg(subgraph_input.Name());
    status = mutable_nodearg->UpdateTypeAndShape(input_type);
    if (!status.IsOK()) {
      return ORT_MAKE_STATUS(ONNXRUNTIME, FAIL, "Node:", node.Name(), " ", status.ErrorMessage());
    }
  }

  // Apply any current input type/shape information to the Nodes in the subgraph that are implicitly
  // consuming NodeArg's from this scope or higher.
  // The NodeArg's that implicit_input_defs point to would have any type/shape inferencing applied to them
  // by now. As the subgraph is referring to the outer scope NodeArg, we simply replace any information in
  // the subgraph with the details from the outer scope NodeArg.
  auto implicit_input_defs = node.GetDefinitions().implicit_input_defs;
  for (const auto* implicit_node_arg : implicit_input_defs) {
    auto subgraph_nodearg = subgraph.GetNodeArg(implicit_node_arg->Name());

    // the implicit input defs may be for a nested subgraph, so it won't necessarily match here.
    // if that is the case, we will update the type/shape information when we descend into the
    // nested subgraph later.
    if (!subgraph_nodearg)
      continue;

    status = subgraph_nodearg->UpdateTypeAndShape(*implicit_node_arg);
    if (!status.IsOK()) {
      return ORT_MAKE_STATUS(ONNXRUNTIME, FAIL, "Node:", node.Name(), " ", status.ErrorMessage());
    }

    // all values above us should have a type by now due to ONNX requirements.
    if (subgraph_nodearg->Type() == nullptr)
      return ORT_MAKE_STATUS(ONNXRUNTIME, FAIL, "Subgraph input missing type.");
  }

  // now that we have handled the input types, do the type/shape inferencing for the subgraph
  // to flow the type/shape info through it
  status = subgraph.PerformTypeAndShapeInferencing();
  ORT_RETURN_IF_ERROR(status);

  auto& subgraph_outputs = subgraph.GetOutputs();
  for (const auto* output : subgraph_outputs) {
    output_types.push_back(output->TypeAsProto());
  }

  return Status::OK();
}

// Implementation of type-inference and type-checking for a single node
GSL_SUPPRESS(f .23)  // spurious warning about inferred_type never being checked for null
Status Graph::InferAndVerifyTypeMatch(Node& node, const OpSchema& op) {
  auto& node_name = node.Name();

  // if we're building a graph we permit outer scope node args to have no type
  // as the 'real' Resolve at runtime will have type inferencing
  auto is_outer_scope_nodearg = [this](const std::string& name) {
    return outer_scope_node_arg_names_.find(name) != outer_scope_node_arg_names_.cend();
  };

  // <k> index used to navigate node->InputDefs().
  int k = 0;
  std::unordered_map<std::string, DataType> type_parameter_to_type_map;

  for (size_t i = 0; i < node.InputArgCount().size(); ++i) {
    // Number of inputs corresponding to the i-th argument.
    const int arg_count = node.InputArgCount()[i];
    // The i-th formal parameter definition.
    auto op_formal_parameter = op.inputs()[i];

    // Check all <arg_count> actual parameters (corresponding to the k-th input)
    // match the formal parameter definition (i-th argument).
    for (int j = 0; j < arg_count; ++j, ++k) {
      auto& input_def = node.MutableDefinitions().input_defs[k];
      if (!input_def->Exists())
        continue;

      if (input_def->Type() == nullptr) {
        // if we are building a subgraph that uses outer scope values,
        // allow an empty type as it will be copied from the outer scope graph at runtime
        if (is_outer_scope_nodearg(input_def->Name()))
          continue;

        // Logic error: This should not happen if we properly checked that every use has
        // a corresponding def, for which type-inference already produced a valid type
        Status status(ONNXRUNTIME, FAIL,
                      "This is an invalid model. "
                      "Node (" +
                          node_name + ") input arg (" +
                          input_def->Name() + ") does not have type information set by parent node.");
        return status;
      }

      // Verify that the actual parameter's type is one of permitted types of the formal parameter
      DataType input_type = input_def->Type();
      auto& permitted_types = op_formal_parameter.GetTypes();
      if (0 == permitted_types.count(input_type)) {
        std::string null_pointer("(null)");
        if (input_type == nullptr) input_type = &null_pointer;
        // Type error in input model/graph.

        Status status(ONNXRUNTIME, INVALID_GRAPH,
                      "This is an invalid model. "
                      "Type Error: Type '" +
                          *input_type + "' of input parameter (" + input_def->Name() +
                          ") of operator (" + op.Name() + ") in node (" + node_name + ") is invalid.");
        return status;
      }

      // When multiple parameters have the same type-variable, they are all required
      // to have the same type. E.g., when adding tensors A and B, it is an error if
      // input A is of type "tensor(int32)" and B is of type "tensor(float)".
      // For variadic arguments, this verification rule is normally applicable:
      // e.g., Concat/Max/Mean/Min/Sum all require all input tensors to be of same type.
      // However, some ops, like the control-flow constructs (Scan, If, Loop) have variadic
      // inputs and outputs of different types. The check is not applicable to such ops.
      if (op_formal_parameter.GetIsHomogeneous()) {
        auto param_to_type_iter = type_parameter_to_type_map.find(op_formal_parameter.GetTypeStr());
        if (type_parameter_to_type_map.end() == param_to_type_iter) {
          // Bind the corresponding type-parameter's value to the actual type:
          type_parameter_to_type_map[op_formal_parameter.GetTypeStr()] = input_type;
        } else if (param_to_type_iter->second != input_type) {
          // Type error in input model/graph:
          // The type-parameter T is bound to different values for different inputs.
          Status status(ONNXRUNTIME, FAIL,
                        "Type Error: Type parameter (" + op_formal_parameter.GetTypeStr() +
                            ") bound to different types (" + *(param_to_type_iter->second) +
                            " and " + *(input_def->Type()) +
                            " in node (" + node_name + ").");
          return status;
        }
      }
    }
  }

  // Apply ONNX's type/shape inference to this node.
  // This will call InferAndVerifySubgraphTypes if the ONNX level type/shape inferencing for the Node attempts
  // to do subgraph type/shape inferencing (Scan/If/Loop nodes).
  // InferAndVerifySubgraphTypes will call PerformTypeAndShapeInferencing for the subgraph, which will recursively
  // handle type/shape inferencing for it.
  // Once that completes, the outputs from the node containing the subgraph will be updated, and the final values
  // returned here.
  SubgraphInferencingFunc func(Graph::InferAndVerifySubgraphTypes);
  InferenceContextImpl context(node, func, name_to_initial_tensor_);

  try {
    context.RunInferencing();
  } catch (const std::exception& ex) {
    return Status(ONNXRUNTIME, FAIL, ex.what());
  }

  const auto& onnx_inferred_types{context.InferredOutputTypes()};

  // Infer and verify node output arg type information.
  int i = -1;
  for (auto& output_def : node.MutableDefinitions().output_defs) {
    ++i;
    if (!output_def->Exists()) continue;

    // if the number of actual parameters exceeds the number of formal parameters,
    // then the op has variadic outputs and the trailing extra actual parameters
    // correspond to the last formal parameter. (The ONNX schema verification check
    // would have checked that the corresponding formal parameter is variadic.)

    const int num_formal_params = gsl::narrow_cast<int>(op.outputs().size());
    auto operand_index = std::min(i, num_formal_params - 1);
    auto op_formal_parameter = op.outputs().at(operand_index);

    const TypeProto& onnx_inferred_type = onnx_inferred_types[i];
    DataType existing_type = output_def->Type();
    DataType inferred_type = nullptr;

    // Infer output arg type if it is constrained to be of the same type as some input:
    // For example, the output of "Abs" is of the same type as its input.
    bool homogeneous = op_formal_parameter.GetIsHomogeneous();
    auto input_types_iter = type_parameter_to_type_map.find(op_formal_parameter.GetTypeStr());
    if (homogeneous && (type_parameter_to_type_map.end() != input_types_iter)) {
      inferred_type = input_types_iter->second;
    } else if (1 == op_formal_parameter.GetTypes().size()) {
      // Infer output arg type if operator definition specifies unique output type:
      inferred_type = *(op_formal_parameter.GetTypes().begin());
    } else if (FullyDefinedType(onnx_inferred_type)) {
      // Use output type inferred by ONNX inference
      inferred_type = DataTypeUtils::ToType(onnx_inferred_type);
    } else if (existing_type != nullptr) {
      inferred_type = existing_type;
    } else {
      // This should not happen: indicates incompleteness in ONNX inference.
      Status status(ONNXRUNTIME, FAIL,
                    "Node (" + node_name + ") output arg (" + output_def->Name() + ") type inference failed");
      return status;
    }

    if ((existing_type != inferred_type) && (existing_type != nullptr)) {
      // A type exists for this output but does not match the inferred type.
      return Status(ONNXRUNTIME, FAIL,
                    "Type Error: Type (" + *existing_type + ") of output arg (" +
                        output_def->Name() + ") of node (" + node_name +
                        ") does not match expected type (" + *inferred_type + ").");
    }

    if (existing_type == nullptr)
      output_def->SetType(inferred_type);

    // Update output-shape if it was inferred:
    if (utils::HasTensorType(onnx_inferred_type)) {
      auto& tensor_type = onnx_inferred_type.tensor_type();
      if (utils::HasShape(tensor_type)) {
        if (output_def->Shape() == nullptr) {
          output_def->SetShape(tensor_type.shape());
        } else {
          // we need to merge the shapes as a subgraph may have placeholder dimensions to represent the rank
          // that have no values.
          TypeProto_Tensor merge_target;
          (*merge_target.mutable_shape()) = *output_def->Shape();
          auto status = MergeShapeInfo(output_def->Name(), tensor_type, merge_target);
          if (!status.IsOK()) {
            return ORT_MAKE_STATUS(ONNXRUNTIME, FAIL, "Node:", node_name, " ", status.ErrorMessage());
          }

          output_def->SetShape(merge_target.shape());
        }
      }
    }
  }

  return Status::OK();
}

// Apply type-inference and type-checking to all inputs and initializers:
common::Status Graph::TypeCheckInputsAndInitializers() {
  // Check that the type of every input is specified:
  for (auto* graph_input : GetInputs()) {
    if (nullptr == graph_input->Type()) {
      Status status(ONNXRUNTIME, FAIL,
                    "This is an invalid model. "
                    "Model input (" +
                        graph_input->Name() + ") does not have type information.");
      return status;
    }
  }

  // Note: The ONNX spec requires every initializer to be included in the graph input,
  // but onnxruntime relaxes this requirement for various reasons.

  // Infer/check type and shape for all initializers from their values
  for (auto& initializer_pair : name_to_initial_tensor_) {
    const std::string& name = initializer_pair.first;
    auto* node_arg = GetNodeArg(name);
    // If node_arg is null, we ignore this as a potentially unused initializer here
    if (nullptr != node_arg) {
      const TensorProto* tensor_proto = initializer_pair.second;
      TypeProto tensor_type;
      tensor_type.mutable_tensor_type()->set_elem_type(tensor_proto->data_type());
      auto inferred_type = DataTypeUtils::ToType(tensor_type);
      auto existing_type = node_arg->Type();
      if (nullptr == existing_type)
        node_arg->SetType(inferred_type);
      else if (inferred_type != existing_type) {
        return Status(ONNXRUNTIME, FAIL,
                      "Type Error: Value of initializer " + name + " does not match its type.");
      }

      // Set shape accordingly.
      TensorShapeProto inferred_shape;
      for (auto dim : tensor_proto->dims()) {
        inferred_shape.add_dim()->set_dim_value(dim);
      }
      const TensorShapeProto* p_existing_shape = node_arg->Shape();
      if (nullptr == p_existing_shape)
        node_arg->SetShape(inferred_shape);
      else {
        if (p_existing_shape->dim_size() != tensor_proto->dims_size())
          return Status(ONNXRUNTIME, FAIL,
                        "Type Error: Shape of initializer " + name + " does not match its type.");
        for (int i = 0; i < p_existing_shape->dim_size(); ++i) {
          auto& d = p_existing_shape->dim(i);
          if (utils::HasDimValue(d) && (d.dim_value() != tensor_proto->dims(i)))
            return Status(ONNXRUNTIME, FAIL,
                          "Type Error: Shape of initializer " + initializer_pair.first + " does not match its type.");
        }
      }
    }
  }
  return Status::OK();
}

Status Graph::VerifyNodeAndOpMatch() {
  CheckerContext ctx;
  ctx.set_ir_version(gsl::narrow_cast<int>(IrVersion()));
  ctx.set_opset_imports(DomainToVersionMap());
  ctx.set_schema_registry(schema_registry_.get());

  LexicalScopeContext lsc;
  lsc.output_names.insert(resolve_context_.inputs_and_initializers.cbegin(),
                          resolve_context_.inputs_and_initializers.cend());

  // technically we could add values from Node.GetDefinitions().implicit_input_defs on a per-node basis inside
  // the below loop so that we only check against the specific outer dependencies of the node.
  // doing that requires lots of copies of LexicalScopeContext.output_names to clear out the per-Node values
  // after each loop. instead add all the outer scope values upfront so we can just accumulate new inner scope values
  // during each loop iteration.
  lsc.output_names.insert(resolve_context_.outer_scope_node_args.cbegin(),
                          resolve_context_.outer_scope_node_args.cend());

  // we may have some locally defined outer scope args if we're in the middle of constructing a subgraph
  // and need to call Resolve
  lsc.output_names.insert(outer_scope_node_arg_names_.cbegin(), outer_scope_node_arg_names_.cend());

  for (auto node_index : nodes_in_topological_order_) {
    // Node verification.
    auto& node = *GetNode(node_index);

    NodeProto node_proto;
    node.ToProto(node_proto);
    auto& node_name = node.Name();
    auto& domain = node.Domain();

    auto iter = model_functions_.find(node.OpType());
    if (iter != model_functions_.end()) {
      const ONNX_NAMESPACE::FunctionProto* model_function_proto = iter->second;
      auto model_func_ptr = std::make_unique<onnxruntime::FunctionImpl>(*this, node.Index(), model_function_proto);
      function_container_.emplace_back(std::move(model_func_ptr));
      node.SetFunctionBody(*function_container_.back());
    }

    if (!node.Op()) {
      try {
        checker::check_node(node_proto, ctx, lsc);
      } catch (const std::exception& ex) {
        return ORT_MAKE_STATUS(ONNXRUNTIME, INVALID_GRAPH, "This is an invalid model. Error in Node:", node_name, " : ", ex.what());
      }

      auto maxInclusiveVersion = DomainToVersionMap().find(domain)->second;
      node.op_ = schema_registry_->GetSchema(node.OpType(), maxInclusiveVersion, node.Domain());

      if (node.op_ && node.op_->Deprecated()) {
        node.op_ = nullptr;
      }

      if (node.op_ && node.op_->HasFunction()) {
        auto onnx_function_proto = node.op_->GetFunction();
        auto func_ptr = std::make_unique<onnxruntime::FunctionImpl>(*this, node.Index(), onnx_function_proto);
        function_container_.emplace_back(std::move(func_ptr));
        node.SetFunctionBody(*function_container_.back());
      }

      if (!node.op_) {
        return Status(ONNXRUNTIME, FAIL, "Fatal error: " + node.OpType() + " is not a registered function/op");
      }
    }

    ORT_RETURN_IF_ERROR(node.UpdateInputArgCount());

    // currently an Op is required by ValidateVersion, so we use gsl::not_null to validate that.
    // This may change in the future to allow a null Op
    const gsl::not_null<const OpSchema*> p_op{node.Op()};

    // Attribute verification and fill node attribute with
    // default value defined in operator definition if needed.
    // Fill node attribute with default value specified in operator definition if any.
    const auto& node_attributes = node.GetAttributes();
    for (const auto& attr_def : p_op->attributes()) {
      auto node_attr_iter = node_attributes.find(attr_def.first);
      if (node_attributes.end() == node_attr_iter) {
        // The attribute was not specified in the node.
        if (!attr_def.second.required) {
          if (utils::HasName(attr_def.second.default_value)) {
            // Set default value to the node attributes.
            node.AddAttribute(attr_def.first, attr_def.second.default_value);
          }
          // TODO: Handle optional attribute but no default value specified in op definition.
        } else {
          Status status(ONNXRUNTIME, FAIL,
                        "This is an invalid model. "
                        "Node (" +
                            node_name + ") attribute (" + attr_def.first +
                            ") is required but not specified.");
          return status;
        }
      }
    }

    NO_CHANGE_ON_SYNC_FLAG(ORT_RETURN_IF_ERROR(InferAndVerifyTypeMatch(node, *p_op)));

    // Accumulate output names of the iterated Node
    for (auto& output_name : node_proto.output()) {
      lsc.output_names.insert(output_name);
    }
  }

  return Status::OK();
}

void Graph::FindAllSubgraphs(std::vector<Graph*>& subgraphs) {
  for (auto& node : Nodes()) {
    for (auto& subgraph : node.MutableSubgraphs()) {
      subgraphs.push_back(subgraph.get());
      subgraph->FindAllSubgraphs(subgraphs);
    }
  }
}

Status Graph::VerifyInputAndInitializerNames() {
  std::unordered_set<std::string>& inputs_and_initializers = resolve_context_.inputs_and_initializers;

  for (auto* input : GetInputs()) {
    auto result = inputs_and_initializers.insert(input->Name());
    if (!result.second) {
      Status status(ONNXRUNTIME, FAIL,
                    "Error: Duplicate definition-site for (" + input->Name() + ").");
      return status;
    }
  }

  for (auto& initializer_pair : name_to_initial_tensor_) {
    GSL_SUPPRESS(es .84)
    inputs_and_initializers.insert(initializer_pair.first);
    // Initializers are expected to be included in inputs (according to ONNX spec).
    // onnxruntime relaxes this constraint. No duplicate-name check here.
  }

  return Status::OK();
}

Status Graph::InitInputsInitializersOutputs() {
  resolve_context_.Clear();

  // clear the previous relationships, as we re-create them when resolving.
  // same applies to the implicit input defs as they are built from any subgraphs within this graph.
  for (auto& node : Nodes()) {
    node.MutableRelationships().Clear();
    node.MutableDefinitions().implicit_input_defs.clear();
  }

  // add the subgraph pointers to the resolve context.
  for (auto& node : Nodes()) {
    auto& subgraphs = node.MutableSubgraphs();
    if (!subgraphs.empty()) {
      resolve_context_.nodes_with_subgraphs.insert(&node);
    }
  }

  ORT_RETURN_IF_ERROR(SetGraphInputsOutputs());
  ORT_RETURN_IF_ERROR(VerifyInputAndInitializerNames());
  ORT_RETURN_IF_ERROR(VerifyNoDuplicateName());

  return Status::OK();
}

Status Graph::PerformTypeAndShapeInferencing() {
  ORT_RETURN_IF_ERROR(TypeCheckInputsAndInitializers());

  // type/shape inferencing on the nodes is done recursively as we need subgraph outputs
  // to be applied to Node outputs for the node containing the subgraph.
  // Call path is
  // VerifyNodeAndOpMatch
  //   Iterates Nodes
  //     Runs ONNX type/shape inferencing for each Node
  //      - If it hits a node with a subgraph, InferenceContext::getGraphAttributeInferencer is called
  //        by the ONNX level type/shape inferencing, which updates the subgraph inputs using GraphInferencerImpl
  //      - GraphInferencerImpl::doInferencing calls PerformTypeShapeInferencing to execute type/shape inferencing
  //        for all nodes in the subgraph. This leads to recursively handling all subgraphs contained in the node.
  //      - once we finish processing the subgraph/s we apply resultant type/shape information to the outputs
  //        of the node that contains the subgraph.
  ORT_RETURN_IF_ERROR(VerifyNodeAndOpMatch());

  return Status::OK();
}

Status Graph::ForThisAndAllSubgraphs(const std::vector<Graph*>& subgraphs, std::function<Status(Graph&)> func) {
  auto status = func(*this);
  ORT_RETURN_IF_ERROR(status);

  for (auto& subgraph : subgraphs) {
    status = func(*subgraph);
    ORT_RETURN_IF_ERROR(status);
  }

  return status;
}

Status Graph::Resolve() {
  return Resolve(false);
}

Status Graph::Resolve(bool no_proto_sync_required) {
  if (parent_graph_) {
    // Resolve must start at the top level graph in-order to handle outer scope
    // connections correctly, so recurse up to that level to start
    return parent_graph_->Resolve(no_proto_sync_required);
  }

  // find all subgraphs including nested ones.
  std::vector<Graph*> all_subgraphs;
  FindAllSubgraphs(all_subgraphs);

  bool subgraphs_need_resolve = std::any_of(all_subgraphs.cbegin(), all_subgraphs.cend(),
                                            [](const Graph* graph) {
                                              return graph->GraphResolveNeeded();
                                            });

  if (!GraphResolveNeeded() && !subgraphs_need_resolve) {
    return Status::OK();
  }

  // init all graph/subgraphs. non-recursive.
  auto init_func = [](Graph& graph) { return graph.InitInputsInitializersOutputs(); };
  ORT_RETURN_IF_ERROR(ForThisAndAllSubgraphs(all_subgraphs, init_func));

  // recursively set the outer scope node args.
  ORT_RETURN_IF_ERROR(SetOuterScopeNodeArgs(resolve_context_.outer_scope_node_args));

  std::unordered_set<std::string> outer_scope_node_args_consumed;

  // recursively build connections between nodes in this graph and all subgraphs
  ORT_RETURN_IF_ERROR(BuildConnections(outer_scope_node_args_consumed));
  ORT_ENFORCE(outer_scope_node_args_consumed.empty(),
              "Shouldn't be possible to have NodeArgs that haven't been handled already.");

  // topological sort of this and any subgraphs is non-recursive
  auto topo_sort_func = [](Graph& graph) { return graph.PerformTopologicalSortAndCheckIsAcyclic(); };
  ORT_RETURN_IF_ERROR(ForThisAndAllSubgraphs(all_subgraphs, topo_sort_func));

  // type/shape validation and inferencing on this and any subgraphs
  // recurses into subgraphs via the ONNX checker, which descends into the GraphProto in node attributes
  // which define a subgraph.
  ORT_RETURN_IF_ERROR(PerformTypeAndShapeInferencing());

  // perform the final steps for this graph and all subgraphs
  auto finalize_func = [&no_proto_sync_required](Graph& graph) {
            graph.CleanUnusedInitializers();
            graph.GraphResolveNeeded(false);

            // if we are resolving immediately after loading from a GraphProto, we don't need to
            // do a proto sync
            if (no_proto_sync_required) {
                graph.GraphProtoSyncNeeded(false);
            }

            return Status::OK(); };

  ORT_RETURN_IF_ERROR(ForThisAndAllSubgraphs(all_subgraphs, finalize_func));

  ++num_resolves_;

  return Status::OK();
}

const std::string& Graph::Name() const noexcept {
  return graph_proto_->name();
}

void Graph::SetName(const std::string& name) {
  graph_proto_->set_name(name);
}

const std::string& Graph::Description() const noexcept {
  return graph_proto_->doc_string();
}

void Graph::SetDescription(const std::string& description) {
  graph_proto_->set_doc_string(description);
}

void Graph::AddInitializedTensor(const TensorProto& tensor) {
  if (name_to_initial_tensor_.end() != name_to_initial_tensor_.find(tensor.name())) {
    return;
  }

  const gsl::not_null<TensorProto*> tensor_added{graph_proto_->add_initializer()};
  *(tensor_added) = tensor;
  name_to_initial_tensor_[tensor.name()] = tensor_added;

  if (!GraphLoadedFromModelFile(graph_proto_)) {
    // make sure there is a NodeArg for the initializer as SetGraphInputsOutputs will add it to the graph inputs
    TypeProto t;
    t.mutable_tensor_type()->set_elem_type(tensor.data_type());
    auto shape = t.mutable_tensor_type()->mutable_shape();
    for (auto dim : tensor.dims())
      shape->add_dim()->set_dim_value(dim);

    ORT_IGNORE_RETURN_VALUE(GetOrCreateNodeArg(tensor.name(), &t));
  }

  SetGraphProtoSyncNeeded();
  SetGraphResolveNeeded();
}

void Graph::RemoveInitializedTensor(const std::string& tensor_name) {
  auto iter = name_to_initial_tensor_.find(tensor_name);
  if (name_to_initial_tensor_.end() != iter) {
    name_to_initial_tensor_.erase(tensor_name);
    SetGraphProtoSyncNeeded();
    SetGraphResolveNeeded();
  }
}

bool Graph::GetInitializedTensor(const std::string& tensor_name, const TensorProto*& value) const {
  auto iter = name_to_initial_tensor_.find(tensor_name);
  if (name_to_initial_tensor_.end() == iter) {
    value = nullptr;
    return false;
  }
  value = iter->second;
  return true;
}

void Graph::CleanAllInitializedTensors() noexcept {
  name_to_initial_tensor_.clear();
  removed_initializer_indexes_.clear();

  // Clearing RepeatedPtrFields does not free objects' memory. The memory is retained
  // and can be reused. Need to explicitly release the cleared objects and free the
  // memory.
  graph_proto_->mutable_initializer()->Clear();
  const int num_cleared = graph_proto_->initializer().ClearedCount();
  for (int i = 0; i < num_cleared; i++) {
    delete graph_proto_->mutable_initializer()->ReleaseCleared();
  }
}

const InitializedTensorSet& Graph::GetAllInitializedTensors() const noexcept {
  return name_to_initial_tensor_;
}

const std::vector<const NodeArg*>& Graph::GetValueInfo() const noexcept {
  return value_info_;
}

std::vector<NodeArg*> Graph::CreateNodeArgs(const google::protobuf::RepeatedPtrField<std::string>& names,
                                            const ArgNameToTypeMap& name_to_type_map) {
  const auto name_to_type_map_end = name_to_type_map.end();
  std::vector<NodeArg*> results;
  results.reserve(names.size());

  for (auto& name : names) {
    const TypeProto* type = nullptr;

    auto name_to_type_iter = name_to_type_map.find(name);
    if (name_to_type_iter != name_to_type_map_end) {
      // This node input arg type/shape does exist in graph proto.
      // Assign type/shape information to node input arg.
      type = &(name_to_type_iter->second);
    }

    auto node_arg = &GetOrCreateNodeArg(name, type);
    results.push_back(node_arg);
  }

  return results;
}

Node& Graph::AddNode(const Node& other) {
  const auto& definitions = other.GetDefinitions();

  auto& new_node = AddNode(other.Name(), other.OpType(), other.Description(),
                           definitions.input_defs,
                           definitions.output_defs,
                           &other.GetAttributes(),
                           other.Domain());

  return new_node;
}

Node& Graph::AddNode(const NodeProto& node_proto,
                     const ArgNameToTypeMap& name_to_type_map) {
  auto input_defs = CreateNodeArgs(node_proto.input(), name_to_type_map);
  auto output_defs = CreateNodeArgs(node_proto.output(), name_to_type_map);

  const int num_attributes = node_proto.attribute_size();
  NodeAttributes attributes;
  attributes.reserve(num_attributes);

  for (int i = 0; i < num_attributes; ++i) {
    auto& attr = node_proto.attribute(i);
    attributes[attr.name()] = attr;
  }

  return AddNode(node_proto.name(),
                 node_proto.op_type(),
                 node_proto.doc_string(),
                 input_defs,
                 output_defs,
                 &attributes,
                 node_proto.domain());
}

std::string Graph::GenerateNodeArgName(const std::string& base_name) {
  std::string new_name;
  do {
    std::ostringstream str;
    str << base_name << "_" << name_generator_++;
    new_name = str.str();
  } while (node_args_.find(new_name) != node_args_.end());
  return new_name;
}

std::string Graph::GenerateNodeName(const std::string& base_name) {
  std::string new_name;
  bool keep_going = true;

  do {
    std::ostringstream str;
    str << base_name << "_" << name_generator_++;
    new_name = str.str();

    keep_going = std::find_if(nodes_.cbegin(), nodes_.cend(), [&new_name](const std::unique_ptr<Node>& n) {
                   return (n != nullptr) && (n->Name() == new_name);
                 }) != nodes_.end();
  } while (keep_going);

  return new_name;
}

Node& Graph::AddNode(const std::string& name,
                     const std::string& op_type,
                     const std::string& description,
                     const std::vector<NodeArg*>& input_args,
                     const std::vector<NodeArg*>& output_args,
                     const NodeAttributes* attributes,
                     const std::string& domain) {
  std::vector<NodeArg*> inputs;
  std::vector<NodeArg*> outputs;
  inputs.resize(input_args.size());
  outputs.resize(output_args.size());
  int i = 0;
  for (auto input_arg : input_args) {
    inputs[i++] = &GetOrCreateNodeArg(input_arg->Name(), input_arg->TypeAsProto());
  }
  i = 0;
  for (auto output_arg : output_args) {
    outputs[i++] = &GetOrCreateNodeArg(output_arg->Name(), output_arg->TypeAsProto());
  }

  const gsl::not_null<Node*> node = AllocateNode();
  node->Init(name, op_type, description, inputs, outputs, attributes, domain);
  if (0 != op_type.compare(kNoOp)) {
    graph_proto_sync_needed_ = true;
  }

  return *node;
}

bool Graph::RemoveNode(NodeIndex p_index) {
  auto node = GetNode(p_index);
  if (nullptr == node /*|| 0 != node->GetRelationships().output_edges.size()*/) {
    // Node should be removed after all out edges are removed.
    // TODO: add the check commented out back.
    return false;
  }

  // Remove all input edges.
  auto input_edges = node->GetRelationships().input_edges;

  for (auto& input_edge : input_edges) {
    RemoveEdge(input_edge.GetNode().Index(), p_index, input_edge.GetSrcArgIndex(), input_edge.GetDstArgIndex());
  }
  return ReleaseNode(p_index);
}

bool Graph::AddControlEdge(NodeIndex src_node_index, NodeIndex dst_node_index) {
  if (nodes_.size() <= src_node_index ||
      nodes_.size() <= dst_node_index ||
      nullptr == nodes_[src_node_index] ||
      nullptr == nodes_[dst_node_index]) {
    // Invalid node indexes specified.
    return false;
  }

  GSL_SUPPRESS(es .84) {  // ignoring return from insert()
    nodes_[src_node_index]->MutableRelationships().output_edges.insert(Node::EdgeEnd(*nodes_[dst_node_index]));
    nodes_[dst_node_index]->MutableRelationships().input_edges.insert(Node::EdgeEnd(*nodes_[src_node_index]));
    nodes_[dst_node_index]->MutableRelationships().control_inputs.insert(nodes_[src_node_index]->Name());
  }

  return true;
}

const ONNX_NAMESPACE::GraphProto& Graph::ToGraphProto() {
  if (!GraphProtoSyncNeeded()) {
    return *graph_proto_;
  }

  // Nodes.
  ToGraphProtoInternal(*graph_proto_);

  if (!removed_initializer_indexes_.empty()) {
    // Move initializers.
    std::sort(removed_initializer_indexes_.begin(), removed_initializer_indexes_.end());
    int lastInUseInitializerIndex = graph_proto_->initializer_size() - 1;
    int start = 0;
    int end = gsl::narrow_cast<int>(removed_initializer_indexes_.size()) - 1;
    int lastRemovedInitializerIndex = removed_initializer_indexes_[end];

    for (; start <= end; start++) {
      // Find a lastInUseInitializer.
      while (start <= end && lastInUseInitializerIndex == lastRemovedInitializerIndex) {
        graph_proto_->mutable_initializer()->RemoveLast();
        lastInUseInitializerIndex--;
        end--;
        if (start <= end) {
          lastRemovedInitializerIndex = removed_initializer_indexes_[end];
        }
      }

      if (start <= end) {
        // Copy the <lastInUseInitializerIndex> initializer in use to the <start> slot which is removed.
        *graph_proto_->mutable_initializer(removed_initializer_indexes_[start]) = graph_proto_->initializer(lastInUseInitializerIndex);
        graph_proto_->mutable_initializer()->RemoveLast();
        lastInUseInitializerIndex--;
      }
    }
    removed_initializer_indexes_.clear();
  }

  GraphProtoSyncNeeded(false);

  return *graph_proto_;
}

ONNX_NAMESPACE::GraphProto Graph::ToGraphProto() const {
  if (!GraphProtoSyncNeeded()) {
    return *graph_proto_;
  }
  GraphProto result;
  ToGraphProtoInternal(result);

  for (auto initializer : GetAllInitializedTensors()) {
    *result.add_initializer() = *initializer.second;
  }

  return result;
}

void Graph::ToGraphProtoInternal(ONNX_NAMESPACE::GraphProto& graph_proto) const {
  graph_proto_->clear_node();
  graph_proto_->clear_input();
  graph_proto_->clear_output();
  graph_proto_->clear_value_info();
  graph_proto.set_name(Name());
  graph_proto.set_doc_string(Description());

  for (const auto* input_arg : GetInputsIncludingInitializers()) {
    *(graph_proto.mutable_input()->Add()) = input_arg->ToProto();
  }

  for (const auto* output_arg : GetOutputs()) {
    *(graph_proto.mutable_output()->Add()) = output_arg->ToProto();
  }

  for (const auto* value_info : value_info_) {
    *(graph_proto.mutable_value_info()->Add()) = value_info->ToProto();
  }

  // add the NodeArg info for outer scope NodeArgs so we capture the type information
  for (const auto& name : outer_scope_node_arg_names_) {
    auto* node_arg = GetNodeArg(name);
    ORT_ENFORCE(node_arg, "Outer scope node arg name '" + name + "'was added but does not exist. ");
    *(graph_proto.mutable_value_info()->Add()) = node_arg->ToProto();
  }

  GraphViewer graph_viewer(*this);
  // Nodes must be sorted in Topological Order in the GraphProto per ONNX spec.
  for (auto& node_idx : graph_viewer.GetNodesInTopologicalOrder()) {
    const gsl::not_null<NodeProto*> node_proto{graph_proto.add_node()};
    const gsl::not_null<const Node*> p_node{GetNode(node_idx)};
    p_node->ToProto(*node_proto);
  }
}

void Graph::CleanUnusedInitializers() {
  std::unordered_set<std::string> used_args;

  const auto& inputs = GetInputs();
  const auto& outputs = GetOutputs();

  std::for_each(inputs.cbegin(), inputs.cend(), [&used_args](const NodeArg* input) {
    ORT_IGNORE_RETURN_VALUE(used_args.insert(input->Name()));
  });

  std::for_each(outputs.cbegin(), outputs.cend(), [&used_args](const NodeArg* output) {
    ORT_IGNORE_RETURN_VALUE(used_args.insert(output->Name()));
  });

  for (const auto& node : Nodes()) {
    for (const auto* def : node.InputDefs()) {
      ORT_IGNORE_RETURN_VALUE(used_args.insert(def->Name()));
    }

    for (const auto* def : node.ImplicitInputDefs()) {
      ORT_IGNORE_RETURN_VALUE(used_args.insert(def->Name()));
    }
  }

  std::vector<std::string> erase_list;
  auto end = used_args.end();
  for (const auto& pv : name_to_initial_tensor_) {
    const std::string& name = pv.first;
    if (used_args.find(name) == end) {
      // on the first call to Graph::Resolve we are removing unnecessary initializers that should be removed
      // from the model.
      // on later calls we are removing initializers that optimizations have made redundant.
      if (num_resolves_ == 0) {
        LOGS_DEFAULT(WARNING) << "Removing initializer '"
                              << name << "'. It is not used by any node and should be removed from the model.";
      } else {
        LOGS_DEFAULT(INFO) << "Removing initializer '" << name << "'. It is no longer used by any node.";
      }

      erase_list.push_back(name);
    }
  }

  std::for_each(erase_list.cbegin(), erase_list.cend(),
                [this](const std::string& name) { name_to_initial_tensor_.erase(name); });
}

GSL_SUPPRESS(es .84)  // warning about ignoring return value from insert(...)
Status Graph::SetGraphInputsOutputs() {
  // Reset graph inputs excluding initializers/value_info.
  graph_inputs_excluding_initializers_.clear();
  value_info_.clear();

  // Flag indicates that this graph is loaded from model file.
  // If it's true, then graph inputs and outputs will keep the same
  // as what are specified in the model, otherwise, graph inputs
  // and outputs will be inferred.
  const bool loaded_from_model_file = GraphLoadedFromModelFile(graph_proto_);

  if (loaded_from_model_file) {
    // Reset graph inputs/outputs.
    graph_inputs_including_initializers_.clear();
    graph_outputs_.clear();

    // Name to NodeArg mapping of all graph initializers.
    std::unordered_map<std::string, const NodeArg*> graph_initializers;

    // Name to NodeArg mapping of all graph inputs.
    std::unordered_map<std::string, const NodeArg*> graph_inputs;

    // Name to NodeArg mapping of all graph node outputs.
    std::unordered_map<std::string, const NodeArg*> nodes_outputs;

    for (auto& initializer : graph_proto_->initializer()) {
      auto& initializer_name = initializer.name();
      auto initializer_arg = GetNodeArg(initializer_name);
      graph_initializers.insert({initializer_name, initializer_arg});
    }

    // Set graph inputs.
    // <graph_inputs_including_initializers_> contains inputs exactly specified in proto.
    // <graph_inputs_excluding_initializers_> contains inputs without default value (specified as initializer).
    for (auto& graph_input : graph_proto_->input()) {
      auto& name = graph_input.name();
      const auto* node_arg = GetNodeArg(name);
      ORT_ENFORCE(node_arg, "Graph ctor should have created NodeArg for initializer.");
      graph_inputs.insert({name, node_arg});
      graph_inputs_including_initializers_.push_back(node_arg);
      if (graph_initializers.end() == graph_initializers.find(name)) {
        graph_inputs_excluding_initializers_.push_back(node_arg);
      }
    }

    for (const auto& node : Nodes()) {
      for (const auto* output_def : node.OutputDefs()) {
        nodes_outputs.insert({output_def->Name(), output_def});
      }
    }

    // Set graph outputs.
    // Graph outputs specified in the model must be nodes' outputs, initializer or graph inputs.
    for (auto& graph_output : graph_proto_->output()) {
      auto& graph_output_name = graph_output.name();
      auto iter = nodes_outputs.find(graph_output_name);
      if (nodes_outputs.end() == iter) {
        // Graph output is not found as any node's output.
        auto iter2 = graph_initializers.find(graph_output_name);
        if (graph_initializers.end() == iter2) {
          // Graph output is not found as any initializer.
          auto iter3 = graph_inputs.find(graph_output_name);
          if (graph_inputs.end() == iter3) {
            // Graph output is not found as any graph input.
            return Status(ONNXRUNTIME, FAIL,
                          "This is an invalid model. "
                          "Graph output (" +
                              graph_output_name + ") does not exist in the graph.");
          }
          graph_outputs_.push_back(iter3->second);
          continue;
        }
        graph_outputs_.push_back(iter2->second);
        continue;
      }
      graph_outputs_.push_back(iter->second);
    }

    // Set graph value_info_.
    for (auto& graph_value_info : graph_proto_->value_info()) {
      auto& name = graph_value_info.name();
      const auto* node_arg = GetNodeArg(name);
      value_info_.push_back(node_arg);
    }

  } else {
    std::unordered_map<std::string, size_t> output_name_to_node_arg_index;
    std::vector<const NodeArg*> output_node_args_in_order;

    // if something is coming from outer scope, consider it already added
    std::unordered_set<std::string> added_input_names{outer_scope_node_arg_names_};
    if (!graph_inputs_manually_set_) {
      graph_inputs_including_initializers_.clear();
    }

    if (!graph_outputs_manually_set_) {
      graph_outputs_.clear();
    }

    // Collect all nodes' outputs
    for (const auto& node : Nodes()) {
      for (const auto* output_def : node.OutputDefs()) {
        if (output_def->Exists()) {
          output_node_args_in_order.push_back(output_def);
          output_name_to_node_arg_index.insert({output_def->Name(), output_node_args_in_order.size() - 1});
        }
      }
    }

    // Init graph output args with copy of all node output args.
    auto graph_output_args = output_name_to_node_arg_index;
    for (const auto& node : Nodes()) {
      // Go thru all node's inputs.
      for (const auto* input_arg : node.InputDefs()) {
        if (!input_arg->Exists()) {
          // It's an optional input and does not exist in this case.
          continue;
        }

        auto output_arg_iter = output_name_to_node_arg_index.find(input_arg->Name());
        if (output_name_to_node_arg_index.end() == output_arg_iter) {
          // This input arg is not the output of another node so must come from either a graph input or an initializer.
          const std::string& name = input_arg->Name();

          if (added_input_names.end() == added_input_names.find(name)) {
            // This graph input has not been added into <graph_inputs_>.
            bool is_initializer = name_to_initial_tensor_.find(name) != name_to_initial_tensor_.end();

            if (!graph_inputs_manually_set_) {
              // if IR version < 4 all initializers must have a matching graph input
              // (even though the graph input is not allowed to override the initializer).
              // if IR version >= 4 initializers are not required to have a matching graph input.
              // any graph inputs that are to override initializers must be specified by calling SetInputs.
              if (!is_initializer || ir_version_ < 4) {
                graph_inputs_including_initializers_.push_back(input_arg);
              }
            } else {
              // graph_inputs_including_initializers_ has been manually populated by SetInputs.
              // Validation: the <input_arg> must be in graph inputs or initializers when it's manually set.
              if (!is_initializer) {
                const auto& inputs = graph_inputs_including_initializers_;
                bool in_inputs = std::find(inputs.begin(), inputs.end(), input_arg) != inputs.end();
                if (!in_inputs) {
                  return Status(ONNXRUNTIME, FAIL,
                                name + " must be either specified in graph inputs or graph initializers.");
                }
              }
            }

            if (!is_initializer) {
              graph_inputs_excluding_initializers_.push_back(input_arg);
            }

            added_input_names.insert(name);
          }
        } else if (graph_output_args.erase(output_arg_iter->first) >= 1) {
          // Remove the output arg name from graph outputs since it's
          // the input of this node, which we call it intermediate result
          // and store it in <m_valueinfo>.
          value_info_.push_back(input_arg);
        }
      }
    }

    if (!graph_outputs_manually_set_) {
      // Set graph outputs in order.
      std::vector<size_t> graph_output_args_index;
      graph_output_args_index.reserve(graph_output_args.size());
      for (const auto& output_arg : graph_output_args) {
        graph_output_args_index.push_back(output_arg.second);
      }
      std::sort(graph_output_args_index.begin(), graph_output_args_index.end());
      for (auto& output_arg_index : graph_output_args_index) {
        graph_outputs_.push_back(output_node_args_in_order[output_arg_index]);
      }
    }
  }

  return Status::OK();
}

// calling private ctor
GSL_SUPPRESS(r .11)
gsl::not_null<Node*> Graph::AllocateNode() {
  ORT_ENFORCE(nodes_.size() < static_cast<unsigned int>(std::numeric_limits<int>::max()));
  std::unique_ptr<Node> new_node(new Node(nodes_.size(), *this));
  Node* node{new_node.get()};

  nodes_.push_back(std::move(new_node));
  ++num_of_nodes_;
  graph_resolve_needed_ = true;

  return gsl::not_null<Node*>{node};
}

// TODO: Does this need (and maybe AllocateNode) to be threadsafe so nodes_ and num_of_nodes_ managed more carefully?
bool Graph::ReleaseNode(NodeIndex index) {
  if (index >= nodes_.size()) {
    return false;
  }

  // index is valid, but the entry may already be empty
  if (nodes_[index] != nullptr) {
    nodes_[index] = nullptr;
    --num_of_nodes_;
    graph_proto_sync_needed_ = true;
    graph_resolve_needed_ = true;
  }

  return true;
}

IOnnxRuntimeOpSchemaCollectionPtr Graph::GetSchemaRegistry() const {
  return schema_registry_;
}

Node& Graph::FuseSubGraph(std::unique_ptr<::onnxruntime::IndexedSubGraph> sub_graph,
                          const std::string& fused_node_name) {
  ORT_ENFORCE(nullptr != sub_graph && nullptr != sub_graph->GetMetaDef());

  auto func_meta_def = sub_graph->GetMetaDef();
  ORT_ENFORCE(nullptr != func_meta_def);
  std::vector<NodeArg*> input_args;
  std::vector<NodeArg*> output_args;
  for (auto& arg_name : func_meta_def->inputs) {
    input_args.push_back(GetNodeArg(arg_name));
  }
  for (auto& arg_name : func_meta_def->outputs) {
    output_args.push_back(GetNodeArg(arg_name));
  }

  auto& fused_node = AddNode(fused_node_name,
                             func_meta_def->name,
                             func_meta_def->doc_string,
                             input_args,
                             output_args,
                             &func_meta_def->attributes,
                             func_meta_def->domain);

  fused_node.SetNodeType(Node::Type::Fused);
  function_container_.emplace_back(MakeFunction(*this, std::move(sub_graph)));
  fused_node.SetFunctionBody(*function_container_.back());

  // Remove nodes fused above.
  auto& sub_graph_ref = function_container_.back()->GetIndexedSubGraph();
  for (auto node_index : sub_graph_ref.nodes) {
    auto node = GetNode(node_index);
    if (nullptr == node) {
      continue;
    }
    auto output_edges = node->GetRelationships().output_edges;
    for (auto output_edge : output_edges) {
      RemoveEdge(node->Index(), output_edge.GetNode().Index(), output_edge.GetSrcArgIndex(), output_edge.GetDstArgIndex());
    }
    RemoveNode(node_index);
  }
  return fused_node;
}

Status Graph::InlineFunction(Node& node) {
  // Remove the function node, add the nodes in function's subgraph into the
  // main graph.
  const Graph& subgraph = node.GetFunctionBody()->Body();
  auto output_edges = node.GetRelationships().output_edges;
  for (auto output_edge : output_edges) {
    RemoveEdge(node.Index(), output_edge.GetNode().Index(), output_edge.GetSrcArgIndex(), output_edge.GetDstArgIndex());
  }
  RemoveNode(node.Index());
  for (const auto& subgraph_node : subgraph.Nodes()) {
    AddNode(subgraph_node);
  }
  ORT_RETURN_IF_ERROR(this->Resolve());
  return Status::OK();
}

void Graph::SetInputs(const std::vector<const NodeArg*>& inputs) {
  if (GraphLoadedFromModelFile(graph_proto_)) {
    // TODO: add this support.
    ORT_THROW("This API is not supported when model is loaded from proto file right now.");
  }

  graph_inputs_including_initializers_ = inputs;
  graph_inputs_manually_set_ = true;
}

void Graph::SetOutputs(const std::vector<const NodeArg*>& outputs) {
  if (GraphLoadedFromModelFile(graph_proto_)) {
    // TODO: add this support.
    ORT_THROW("This API is not supported when model is loaded from proto file right now.");
  }
  graph_outputs_ = outputs;
  graph_outputs_manually_set_ = true;
}

void Graph::AddFunction(const ONNX_NAMESPACE::FunctionProto* func_proto) {
  this->model_functions_[func_proto->name()] = func_proto;
}

Graph::~Graph() {
  // nothing to do, but we put it here so we don't need to fully define types in Graph that are held in unique_ptr
  // such as   std::unique_ptr<FunctionContainer> function_container_;
}
}  // namespace onnxruntime<|MERGE_RESOLUTION|>--- conflicted
+++ resolved
@@ -1352,11 +1352,7 @@
                              " inputs and requires ", num_required_subgraph_inputs,
                              " inputs. Either provide all subgraph inputs, or just the required inputs.");
     }
-<<<<<<< HEAD
     
-=======
-
->>>>>>> 98dbdb1e
     subgraph_inputs = &required_subgraph_inputs;
     num_subgraph_inputs = num_required_subgraph_inputs;
   }

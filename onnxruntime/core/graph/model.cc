// Copyright (c) Microsoft Corporation. All rights reserved.
// Licensed under the MIT License.

#include "core/framework/tensorprotoutils.h"
#include "core/graph/model.h"
#include <memory>
#include "core/common/logging/logging.h"

#ifdef _MSC_VER
#pragma warning(push)
// 'type' : forcing value to bool 'true' or 'false' (performance warning)
#pragma warning(disable : 4800)
#endif
#include <google/protobuf/io/coded_stream.h>
#ifdef _MSC_VER
#pragma warning(pop)
#endif
#include "core/util/protobuf_parsing_utils.h"

#include "gsl/gsl"

#include "core/platform/env.h"
#include "core/graph/schema_registry.h"

using namespace ONNX_NAMESPACE;
using namespace onnxruntime;
using namespace onnxruntime::common;
<<<<<<< HEAD

static constexpr int protobuf_block_size_in_bytes = 4 * 1024 * 1024;
=======
>>>>>>> 49268c42

namespace onnxruntime {
Model::Model(const std::string& graph_name,
             bool is_onnx_domain_only,
             const ModelMetaData& model_metadata,
             const PathString& model_path,
             const IOnnxRuntimeOpSchemaRegistryList& local_registries,
             const std::unordered_map<std::string, int>& domain_to_version,
             const std::vector<ONNX_NAMESPACE::FunctionProto>& model_functions,
             const logging::Logger& logger)
    : model_path_(Path::Parse(model_path)) {
  model_proto_.set_ir_version(ONNX_NAMESPACE::Version::IR_VERSION);
  model_proto_.mutable_graph()->set_name(graph_name);
  model_metadata_ = model_metadata;
  for (auto& metadata : model_metadata_) {
    const gsl::not_null<StringStringEntryProto*> prop{model_proto_.add_metadata_props()};
    prop->set_key(metadata.first);
    prop->set_value(metadata.second);
  }

  auto schema_registry = std::make_shared<SchemaRegistryManager>();
  for (const auto& schema_collection : local_registries) {
    schema_registry->RegisterRegistry(schema_collection);
  }

  auto* p_domain_to_version = &domain_to_version;
  std::unordered_map<std::string, int> domain_to_version_static;
  if (p_domain_to_version->empty()) {
    domain_to_version_static = schema_registry->GetLatestOpsetVersions(is_onnx_domain_only);
    p_domain_to_version = &domain_to_version_static;
  }

  for (const auto& domain : *p_domain_to_version) {
    const gsl::not_null<OperatorSetIdProto*> opset_id_proto{model_proto_.add_opset_import()};
    opset_id_proto->set_domain(domain.first);
    opset_id_proto->set_version(domain.second);
  }

  std::unordered_map<std::string, const ONNX_NAMESPACE::FunctionProto*> model_functions_map;
  for (auto& func : model_functions) {
    auto func_ptr = model_proto_.add_functions();
    func_ptr->CopyFrom(func);
    model_functions_map[func_ptr->name()] = func_ptr;
  }

  // need to call private ctor so can't use make_shared
  GSL_SUPPRESS(r .11)
  graph_.reset(new Graph(*this, model_proto_.mutable_graph(), *p_domain_to_version, IrVersion(), schema_registry,
                         logger, model_functions_map));
}

Model::Model(const ModelProto& model_proto, const PathString& model_path,
             const IOnnxRuntimeOpSchemaRegistryList* local_registries, const logging::Logger& logger)
    : Model(ModelProto(model_proto), model_path, local_registries, logger) {
}

Model::Model(ModelProto&& model_proto, const PathString& model_path, const IOnnxRuntimeOpSchemaRegistryList* local_registries,
             const logging::Logger& logger)
    : model_path_(Path::Parse(model_path)) {
  if (!utils::HasGraph(model_proto)) {
    throw std::invalid_argument("ModelProto does not have a graph.");
  }

  if (model_proto.opset_import_size() == 0) {
    throw std::invalid_argument(
        "Missing opset in the model. All ModelProtos MUST have at least one entry that"
        " specifies which version of the ONNX OperatorSet is being imported.");
  }

  if (!model_proto.has_ir_version() || model_proto.ir_version() > ONNX_NAMESPACE::Version::IR_VERSION) {
    throw std::invalid_argument("Unknown model file format version.");
  }

  model_proto_ = std::move(model_proto);
  for (auto& prop : model_proto_.metadata_props()) {
    model_metadata_[prop.key()] = prop.value();
  }

  auto schema_registry = std::make_shared<SchemaRegistryManager>();
  if (local_registries != nullptr) {
    for (const auto& schema_collection : *local_registries) {
      schema_registry->RegisterRegistry(schema_collection);
    }
  }

  std::unordered_map<std::string, int> domain_to_version;
  for (auto& opSet : model_proto_.opset_import()) {
    const auto& domain = opSet.domain();
    const auto version = opSet.version();
    // empty domain and 'ai.onnx' are equivalent
    if ((domain.empty() || domain == kOnnxDomainAlias) && version < 7) {
      // TODO: Check if we can upgrade all the current opset 6 models that are being tested
      // in CI to opset 7 or above
      LOGS(logger, WARNING) << "ONNX Runtime only *guarantees* support for models stamped "
                               "with opset version 7 or above for opset domain 'ai.onnx'. "
                               "Please upgrade your model to opset 7 or higher. "
                               "For now, this opset "
                            << version
                            << " model may run depending upon legacy support "
                               "of some older opset version operators.";
    }
    // We need to overwrite the domain here with ("") or else the loop below will try to find ("")
    // in the map and if not found (when domain == kOnnxDomainAlias), adds an entry for ("", 11).
    // This effectively ignores the opset version specified by the model for the onnx domain.
    if (domain == kOnnxDomainAlias) {
      domain_to_version[kOnnxDomain] = gsl::narrow_cast<int>(version);
    } else {
      domain_to_version[domain] = gsl::narrow_cast<int>(version);
    }
  }

  auto domain_map = schema_registry->GetLatestOpsetVersions(false);
  for (const auto& domain : domain_map) {
    if (domain_to_version.find(domain.first) == domain_to_version.end()) {
      domain_to_version[domain.first] = domain.second;
      const gsl::not_null<OperatorSetIdProto*> opset_id_proto{model_proto_.add_opset_import()};
      opset_id_proto->set_domain(domain.first);
      opset_id_proto->set_version(domain.second);
    }
  }

  std::unordered_map<std::string, const ONNX_NAMESPACE::FunctionProto*> model_functions_map;
  for (auto& func : model_proto_.functions()) {
    model_functions_map[func.name()] = &func;
  }

  // create instance. need to call private ctor so can't use make_unique
  GSL_SUPPRESS(r .11)
  graph_.reset(new Graph(*this, model_proto_.mutable_graph(), domain_to_version, IrVersion(), schema_registry, logger,
                         model_functions_map));
}

Version Model::IrVersion() const {
  if (utils::HasIrVersion(model_proto_)) {
    return model_proto_.ir_version();
  }
  return kNoVersion;
}

const std::string& Model::ProducerName() const {
  return model_proto_.producer_name();
}

void Model::SetProducerName(const std::string& producer_name) {
  model_proto_.set_producer_name(producer_name);
}

const std::string& Model::ProducerVersion() const {
  return model_proto_.producer_version();
}

void Model::SetProducerVersion(const std::string& producer_version) {
  model_proto_.set_producer_version(producer_version);
}

const std::string& Model::Domain() const {
  return model_proto_.domain();
}

void Model::SetDomain(const std::string& domain) {
  model_proto_.set_domain(domain);
}

Version Model::ModelVersion() const {
  if (utils::HasModelVersion(model_proto_)) {
    return model_proto_.model_version();
  }
  return kNoVersion;
}

void Model::SetModelVersion(onnxruntime::Version version) {
  model_proto_.set_model_version(version);
}

const std::string& Model::DocString() const {
  return model_proto_.doc_string();
}

void Model::SetDocString(const std::string& doc_string) {
  model_proto_.set_doc_string(doc_string);
}

const ModelMetaData& Model::MetaData() const noexcept {
  return model_metadata_;
}

Graph& Model::MainGraph() noexcept {
  return *graph_;
}

const Graph& Model::MainGraph() const noexcept {
  return *graph_;
}

void Model::AddFunction(const ONNX_NAMESPACE::FunctionProto& func_proto) {
  auto func_ptr = model_proto_.add_functions();
  func_ptr->CopyFrom(func_proto);
  graph_->AddFunction(func_ptr);
}

ModelProto Model::ToProto() {
  *(model_proto_.mutable_graph()) = graph_->ToGraphProto();
  return model_proto_;
}

Status Model::Load(std::istream& model_istream, ModelProto* p_model_proto) {
  if (!model_istream.good()) {
    return Status(ONNXRUNTIME, INVALID_ARGUMENT, "Invalid istream object.");
  }
  if (!p_model_proto) {
    return Status(ONNXRUNTIME, INVALID_ARGUMENT, "Null model_proto ptr.");
  }
  google::protobuf::io::IstreamInputStream zero_copy_input(&model_istream, protobuf_block_size_in_bytes);
  const bool result = p_model_proto->ParseFromZeroCopyStream(&zero_copy_input) && model_istream.eof();
  if (!result) {
    return Status(ONNXRUNTIME, INVALID_PROTOBUF, "Failed to load model because protobuf parsing failed.");
  }
  return Status::OK();
}

Status Model::Load(const ModelProto& model_proto,
                   std::shared_ptr<Model>& model,
                   const IOnnxRuntimeOpSchemaRegistryList* local_registries,
                   const logging::Logger& logger) {
  return Model::Load(model_proto, PathString{}, model, local_registries, logger);
}

Status Model::Load(const ModelProto& model_proto,
                   const PathString& model_path,
                   std::shared_ptr<Model>& model,
                   const IOnnxRuntimeOpSchemaRegistryList* local_registries,
                   const logging::Logger& logger) {
  // we expect a graph to be present
  if (!utils::HasGraph(model_proto)) {
    return Status(ONNXRUNTIME, INVALID_ARGUMENT, "No graph was found in the protobuf.");
  }

  // need to call private ctor so can't use make_shared
  GSL_SUPPRESS(r .11)
  try {
    model.reset(new Model(model_proto, model_path, local_registries, logger));
  } catch (const std::exception& ex) {
    return Status(ONNXRUNTIME, INVALID_ARGUMENT, "Failed to load model with error: " + std::string(ex.what()));
  }

  Graph::ResolveOptions options;
  options.no_proto_sync_required = true;
  ORT_RETURN_IF_ERROR(model->MainGraph().Resolve(options));

  return Status::OK();
}

Status Model::Load(ModelProto&& model_proto,
                   std::shared_ptr<Model>& model,
                   const IOnnxRuntimeOpSchemaRegistryList* local_registries,
                   const logging::Logger& logger) {
  return Model::Load(std::move(model_proto), PathString{}, model, local_registries, logger);
}

Status Model::Load(ModelProto&& model_proto,
                   const PathString& model_path,
                   std::shared_ptr<Model>& model,
                   const IOnnxRuntimeOpSchemaRegistryList* local_registries,
                   const logging::Logger& logger) {
  // we expect a graph to be present
  if (!utils::HasGraph(model_proto)) {
    return Status(ONNXRUNTIME, INVALID_ARGUMENT, "No graph was found in the protobuf.");
  }

  // need to call private ctor so can't use make_shared
  GSL_SUPPRESS(r .11)
  try {
    model.reset(new Model(std::move(model_proto), model_path, local_registries, logger));
  } catch (const std::exception& ex) {
    return Status(ONNXRUNTIME, INVALID_ARGUMENT, "Failed to load model with error: " + std::string(ex.what()));
  }

  Graph::ResolveOptions options;
  options.no_proto_sync_required = true;
  ORT_RETURN_IF_ERROR(model->MainGraph().Resolve(options));

  return Status::OK();
}

template <typename T, typename Loader>
static Status LoadModelHelper(const T& file_path, Loader loader) {
  int fd;
  Status status = Env::Default().FileOpenRd(file_path, fd);
  if (!status.IsOK()) {
    if (status.Category() == common::SYSTEM) {
      switch (status.Code()) {
        case ENOENT:
          return ORT_MAKE_STATUS(ONNXRUNTIME, NO_SUCHFILE, "Load model ", ToMBString(file_path),
                                 " failed. File doesn't exist");
        case EINVAL:
          return ORT_MAKE_STATUS(ONNXRUNTIME, INVALID_ARGUMENT, "Load model ", ToMBString(file_path), " failed");
        default:
          return ORT_MAKE_STATUS(ONNXRUNTIME, FAIL, "system error number ", status.Code());
      }
    }
  }
  try {
    status = loader(fd);
  } catch (const std::exception& ex) {
    GSL_SUPPRESS(es .84)
    ORT_IGNORE_RETURN_VALUE(Env::Default().FileClose(fd));
    return Status(ONNXRUNTIME, FAIL, ex.what());
  }
  if (!status.IsOK()) {
    GSL_SUPPRESS(es .84)
    ORT_IGNORE_RETURN_VALUE(Env::Default().FileClose(fd));
    return status;
  }
  return Env::Default().FileClose(fd);
}

template <typename T>
static Status LoadModel(const T& file_path, ONNX_NAMESPACE::ModelProto& model_proto) {
  const auto loader = [&model_proto](int fd) {
    return Model::Load(fd, model_proto);
  };

  return LoadModelHelper(file_path, loader);
}

template <typename T>
static Status LoadModel(const T& file_path, std::shared_ptr<Model>& p_model,
                        const IOnnxRuntimeOpSchemaRegistryList* local_registries,
                        const logging::Logger& logger) {
  const auto loader = [&file_path, &p_model, local_registries, &logger](int fd) {
    return Model::Load(fd, ToPathString(file_path), p_model, local_registries, logger);
  };

  return LoadModelHelper(file_path, loader);
}

template <typename T>
static Status SaveModel(Model& model, const T& file_path) {
  int fd;
  Status status = Env::Default().FileOpenWr(file_path, fd);
  ORT_RETURN_IF_ERROR(status);
  try {
    status = Model::Save(model, fd);
  } catch (const std::exception& ex) {
    GSL_SUPPRESS(es .84)
    ORT_IGNORE_RETURN_VALUE(Env::Default().FileClose(fd));
    return Status(ONNXRUNTIME, FAIL, ex.what());
  }
  if (!status.IsOK()) {
    GSL_SUPPRESS(es .84)
    ORT_IGNORE_RETURN_VALUE(Env::Default().FileClose(fd));
    return status;
  }
  return Env::Default().FileClose(fd);
}

#ifdef _WIN32
Status Model::Save(Model& model, const std::wstring& file_path) {
  return SaveModel(model, file_path);
}
#endif

Status Model::Load(const PathString& file_path,
                   ONNX_NAMESPACE::ModelProto& model_proto) {
  return LoadModel(file_path, model_proto);
}

GSL_SUPPRESS(r .30)  // spurious warnings. p_model is potentially reset in the internal call to Load
GSL_SUPPRESS(r .35)
Status Model::Load(const PathString& file_path, std::shared_ptr<Model>& p_model,
                   const IOnnxRuntimeOpSchemaRegistryList* local_registries,
                   const logging::Logger& logger) {
  return LoadModel(file_path, p_model, local_registries, logger);
}

Status Model::Save(Model& model, const std::string& file_path) {
  return SaveModel(model, file_path);
}

Status Model::LoadFromBytes(int count, void* p_bytes, /*out*/ ONNX_NAMESPACE::ModelProto& model_proto) {
  const bool result = model_proto.ParseFromArray(p_bytes, count);
  if (!result) {
    return Status(ONNXRUNTIME, INVALID_PROTOBUF, "Protobuf parsing failed.");
  }

  return Status::OK();
}

Status Model::LoadFromBytes(int count, void* p_bytes, /*out*/ std::shared_ptr<Model>& p_model,
                            const IOnnxRuntimeOpSchemaRegistryList* local_registries, const logging::Logger& logger) {
  return LoadFromBytes(count, p_bytes, PathString{}, p_model, local_registries, logger);
}

Status Model::LoadFromBytes(int count, void* p_bytes, const PathString& model_path,
                            std::shared_ptr<Model>& p_model, const IOnnxRuntimeOpSchemaRegistryList* local_registries,
                            const logging::Logger& logger) {
  ModelProto model_proto;

  auto status = LoadFromBytes(count, p_bytes, model_proto);
  if (!status.IsOK()) {
    return status;
  }

  p_model = std::make_shared<Model>(std::move(model_proto), model_path, local_registries, logger);

  Graph::ResolveOptions options;
  options.no_proto_sync_required = true;
  ORT_RETURN_IF_ERROR(p_model->MainGraph().Resolve(options));

  return Status::OK();
}

using ::google::protobuf::io::CodedInputStream;
using ::google::protobuf::io::FileInputStream;
using ::google::protobuf::io::ZeroCopyInputStream;

Status Model::Load(int fd, ONNX_NAMESPACE::ModelProto& model_proto) {
  if (fd < 0) {
    return Status(ONNXRUNTIME, INVALID_ARGUMENT, "<p_fd> less than 0.");
  }

#if GOOGLE_PROTOBUF_VERSION >= 3002000
<<<<<<< HEAD
  FileInputStream input(fd, protobuf_block_size_in_bytes);
=======
  FileInputStream input(fd);
>>>>>>> 49268c42
  const bool result = model_proto.ParseFromZeroCopyStream(&input) && input.GetErrno() == 0;
  if (!result) {
    return Status(ONNXRUNTIME, INVALID_PROTOBUF, "Protobuf parsing failed.");
  }
#else
  // CNTK uses ORT as a submodule in order to use its GraphIR code.
  // CNTK needs to be built with protobuf 3.1.0 for its version specific features.
  // This code block is needed to support CNTK and any other
  // GraphIR client that will be built with protobuf at a version older than 3.2.0.
  FileInputStream fs(fd);
  CodedInputStream cis(&fs);

  // Allows protobuf library versions < 3.2.0 to parse messages greater than 64MB.
  cis.SetTotalBytesLimit(INT_MAX);
  if (!model_proto->ParseFromCodedStream(&cis)) {
    return Status(ONNXRUNTIME, INVALID_PROTOBUF, "Protobuf parsing failed.");
  }
#endif
  return Status::OK();
}

Status Model::Load(int fd, std::shared_ptr<Model>& p_model, const IOnnxRuntimeOpSchemaRegistryList* local_registries,
                   const logging::Logger& logger) {
  return Load(fd, PathString{}, p_model, local_registries, logger);
}

Status Model::Load(int fd, const PathString& model_path, std::shared_ptr<Model>& p_model,
                   const IOnnxRuntimeOpSchemaRegistryList* local_registries, const logging::Logger& logger) {
  ModelProto model_proto;

  ORT_RETURN_IF_ERROR(Load(fd, model_proto));

  p_model = std::make_shared<Model>(std::move(model_proto), model_path, local_registries, logger);

  Graph::ResolveOptions options;
  options.no_proto_sync_required = true;
  ORT_RETURN_IF_ERROR(p_model->MainGraph().Resolve(options));

  return Status::OK();
}

Status Model::Save(Model& model, int p_fd) {
  if (p_fd < 0) {
    return Status(ONNXRUNTIME, INVALID_ARGUMENT, "<p_fd> is less than 0.");
  }

  ORT_RETURN_IF_ERROR(model.MainGraph().Resolve());

  auto model_proto = model.ToProto();
  google::protobuf::io::FileOutputStream output(p_fd);
  const bool result = model_proto.SerializeToZeroCopyStream(&output) && output.Flush();
  if (result) {
    return Status::OK();
  }
  return Status(ONNXRUNTIME, INVALID_PROTOBUF, "Protobuf serialization failed.");
}
}  // namespace onnxruntime<|MERGE_RESOLUTION|>--- conflicted
+++ resolved
@@ -25,11 +25,6 @@
 using namespace ONNX_NAMESPACE;
 using namespace onnxruntime;
 using namespace onnxruntime::common;
-<<<<<<< HEAD
-
-static constexpr int protobuf_block_size_in_bytes = 4 * 1024 * 1024;
-=======
->>>>>>> 49268c42
 
 namespace onnxruntime {
 Model::Model(const std::string& graph_name,
@@ -242,7 +237,7 @@
   if (!p_model_proto) {
     return Status(ONNXRUNTIME, INVALID_ARGUMENT, "Null model_proto ptr.");
   }
-  google::protobuf::io::IstreamInputStream zero_copy_input(&model_istream, protobuf_block_size_in_bytes);
+  google::protobuf::io::IstreamInputStream zero_copy_input(&model_istream);
   const bool result = p_model_proto->ParseFromZeroCopyStream(&zero_copy_input) && model_istream.eof();
   if (!result) {
     return Status(ONNXRUNTIME, INVALID_PROTOBUF, "Failed to load model because protobuf parsing failed.");
@@ -452,11 +447,7 @@
   }
 
 #if GOOGLE_PROTOBUF_VERSION >= 3002000
-<<<<<<< HEAD
-  FileInputStream input(fd, protobuf_block_size_in_bytes);
-=======
   FileInputStream input(fd);
->>>>>>> 49268c42
   const bool result = model_proto.ParseFromZeroCopyStream(&input) && input.GetErrno() == 0;
   if (!result) {
     return Status(ONNXRUNTIME, INVALID_PROTOBUF, "Protobuf parsing failed.");

#!/usr/bin/env python
# coding: utf-8
# -------------------------------------------------------------------------
# Copyright (c) Microsoft, Intel Corporation. All rights reserved.
# Licensed under the MIT License. See License.txt in the project root for
# license information.
# --------------------------------------------------------------------------

import os
import argparse
import numpy as np
from PIL import Image
import onnx
import onnxruntime
from onnx import helper, TensorProto
#from smooth_average import smooth_average

import re
import subprocess
import json

# Originally from process_images_with_debug_op.bat
def preprocess_images_with_debug_op(model_file, image_files):
    """
    Carries out inference in an instrumented model that can log
    outputs of quantizable operators *or* using an unmodified model
    but through a suitably instrumented inference engine that can
    log outputs of quantizable operators.
    """
    for img in image_files:
        # FIXME: Can we do this asynchronously?
        subprocess.call([r'debug-operator-sample.exe', model_file, img])

def cleanup_images_from_debug_op_run():
    # TODO -- implement cleanup phase
    pass

def calibrate_loop(image_directory):
    """
    Loops through the images in `image_directory` and collects
    distribution of outputs on relevant nodes for each inference.
    """
    logs_directory = os.getcwd() # log files location  # TODO -- Make this an argument?
    # image_directory = os.path.join(logs_directory , "images") # dataset images location
    # loop through all the images in a directory
    for image in os.listdir(image_directory):
        image_file = os.path.join(image_directory, image)

        #call the batch file to process the image[i] in the location and generate output log files
        # --> TODO <--
        preprocess_images_with_debug_op(image_file)

    sfacs, zpts = process_logfiles(logs_directory)
    # quantized_model = quantize(model, per_channel=False, nbits=8, quantization_mode=QuantizationMode.QLinearOps_Dynamic,
# 		asymmetric_input_types=False, input_quantization_params=sfacs,
# 		output_quantization_params=zpts)

def process_logfiles(logs_directory):
    """
    Open each log file in :param logs_directory: and read through it line
    by line and ignore 'labels' file
    """
    rx_dict = {
        'dimensions': re.compile(r'dimensions: (.*)\n'),
        'data type': re.compile(r'data type: (\d+)\n'),
        'data': re.compile(r'(?<=data:).*'),
    }

    def _parse_line(line):
        """
        Do a regex search against all defined regexes and
        return the key and match result of the first matching regex
        """
        for key, rx in rx_dict.items():
            match = rx.search(line)
            if match:
                return key, match
        # if there are no matches
        return None, None

    data = []  # temp empty list to collect the data
    spaces_removed_data = [] # temp empty list to collect float outputs
    scale = 0.05
    zero_point = 0

    maxvalue = {} # dictionary to store max values
    minvalue = {} # dictionary to store min values

    if not(os.path.exists(logs_directory)):
        raise ValueError(f"Log directory ${logs_directory} not found!")

    for filename in os.listdir(logs_directory):
        if (not filename.endswith(".txt")) or filename.startswith("labels.txt"):
            next

        # FIXME -- maybe log this
        # print(f"Processing: {filename}.")

        with open(os.path.join(logs_directory, filename), 'r') as file_object:
            spaces_removed_data = []
            for line in file_object:
                # at each line check for a match with a regex
                key, match = _parse_line(line)
                if key != 'data':
                    continue
                data = match.group(0)
                for i in data.split(','):
                    try:
                        if i != '':
                            spaces_removed_data.append(float(i.strip()))
                    except ValueError:
                        pass  # Ignore errors

                # Add min and max values to the dictionary
                fname_key = filename.split(".")[0]
                if (fname_key not in maxvalue) or (max(spaces_removed_data) > maxvalue[fname_key]):
                    maxvalue[fname_key] = max(spaces_removed_data)
                if (fname_key not in minvalue) or (min(spaces_removed_data) < minvalue[filename.split(".")[0]]):
                    minvalue[fname_key] = min(spaces_removed_data)

    #clean up the log files to repeat steps for the next image
    cleanup_images_from_debug_op_run()

    scalefacs = {}
    zpoints = {}

    for conv_output in maxvalue:
        scalefacs[conv_output] = (maxvalue[conv_output] - minvalue[conv_output]) / 255 if minvalue[conv_output] !=maxvalue[conv_output] else 1
        zpoints[conv_output] = round((0 - minvalue[conv_output]) / scale)

    return (scalefacs, zpoints)

<<<<<<< HEAD
# Adding ability to record intermediate graph outputs
selected_types = ['Conv', 'MatMul'] # node types to extend

def augment_graph(model):
    '''
    Adds ReduceMin and ReduceMax nodes to all Conv and MatMul nodes in
    model and ensures their outputs are stored as part of the graph output
        parameter model: loaded FP32 ONNX model to quantize
        return: augmented ONNX model
    '''
    added_nodes = []
    added_outputs = []
    for node in model.graph.node:
        if node.op_type in selected_types:
            input_name = node.output[0]
            # Adding ReduceMin nodes
            reduce_min_name = node.name + '_ReduceMin'
            reduce_min_node = onnx.helper.make_node('ReduceMin', [input_name],
                            [input_name + '_ReduceMin'], reduce_min_name, keepdims=0)
            added_nodes.append(reduce_min_node)
            added_outputs.append(helper.make_tensor_value_info(reduce_min_node.output[0], TensorProto.FLOAT, ()))

            # Adding ReduceMax nodes
            reduce_max_name = node.name + '_ReduceMax'
            reduce_max_node = onnx.helper.make_node('ReduceMax', [input_name],
                            [input_name + '_ReduceMax'], reduce_max_name, keepdims=0)
            added_nodes.append(reduce_max_node)
            added_outputs.append(helper.make_tensor_value_info(reduce_max_node.output[0], TensorProto.FLOAT, ()))
    model.graph.node.extend(added_nodes)
    model.graph.output.extend(added_outputs)
    return model

# Reading user input (images)
def load_and_resize_image(image_filepath, height, width):
    '''
    Resizes image to NCHW format
        parameter image_filepath: path to image files
        parameter height: image height in pixels
        parameter width: image width in pixels
        return: matrix characterizing image
    '''
    pillow_img = Image.open(image_filepath).resize((width, height))
    input_data = np.float32(pillow_img)/127.5 - 1.0 # normalization
    input_data -= np.mean(input_data) # normalization
    nhwc_data = np.expand_dims(input_data, axis=0)
    nchw_data = nhwc_data.transpose(0, 3, 1, 2) # ONNX Runtime standard
    return nchw_data

def load_batch(images_folder, height, width, size_limit=30):
    '''
    Loads a batch of images
    parameter images_folder: path to folder storing images
    parameter height: image height in pixels
    parameter width: image width in pixels
    parameter size_limit: number of images used to run inference
    return: list of matrices characterizing multiple images
    '''
    image_names = os.listdir(images_folder)
    if len(image_names) >= size_limit:
        batch_filenames = [image_names[i] for i in range(size_limit)]
    else:
        batch_filenames = image_names
    unconcatenated_batch_data = []
    for image_name in batch_filenames:
        image_filepath = images_folder + '/' + image_name
        nchw_data = load_and_resize_image(image_filepath, height, width)
        unconcatenated_batch_data.append(nchw_data)
    batch_data = np.concatenate(np.expand_dims(unconcatenated_batch_data, axis=0), axis=0)
    return batch_data

# Using augmented outputs to generate inputs to quantize.py
def get_intermediate_outputs(model_path, session, inputs, calib_mode='naive'):
    '''
    Gather intermediate model outputs after running inference
        parameter model: path to augmented FP32 ONNX model
        parameter inputs: list of loaded test inputs (or image matrices)
        parameter average_mode: type 'naive' gives (ReduceMin, ReduceMax) pairs
                                for each augmented node across test data sets, where
                                the first element is a minimum of all ReduceMin values
                                and the second element is a maximum of all ReduceMax
                                values; the type 'smooth' yields a smooth average
                                with anomalous values removed
        return: dictionary mapping added node names to (ReduceMin, ReduceMax) pairs
    '''
    model = onnx.load(model_path)
    num_model_outputs = len(model.graph.output) # number of outputs in original model
    num_inputs = len(inputs)
    input_name = session.get_inputs()[0].name
    intermediate_outputs = [session.run([], {input_name: inputs[i]}) for i in range(num_inputs)]

    # Creating dictionary with output results from multiple test inputs
    node_output_names = [session.get_outputs()[i].name for i in range(len(intermediate_outputs[0]))]
    output_dicts = [dict(zip(node_output_names, intermediate_outputs[i])) for i in range(num_inputs)]
    merged_dict = {}
    for d in output_dicts:
        for k, v in d.items():
            merged_dict.setdefault(k, []).append(v)
    added_node_output_names = node_output_names[num_model_outputs:]
    node_names = [added_node_output_names[i].rpartition('_')[0] for i in range(0, len(added_node_output_names), 2)] # output names

    # Characterizing distribution of a node's values across test data sets
    clean_merged_dict = dict((i, merged_dict[i]) for i in merged_dict if i != list(merged_dict.keys())[0])
    if calib_mode == 'naive':
        pairs = [tuple([float(min(clean_merged_dict[added_node_output_names[i]])),
                float(max(clean_merged_dict[added_node_output_names[i+1]]))])
                for i in range(0, len(added_node_output_names), 2)]
    elif calib_mode == 'smooth':
        # Calls smoooth averaging script (number of bootstraps and confidence threshold are adjustable)
        pairs = [tuple([float(smooth_average(sorted(clean_merged_dict[added_node_output_names[i]]))),
                float(smooth_average(sorted(clean_merged_dict[added_node_output_names[i+1]])))])
                for i in range(0, len(added_node_output_names), 2)]
    final_dict = dict(zip(node_names, pairs))
    return final_dict
=======
def calculate_scale_zeropoint(node, next_node, rmin, rmax):
    zp_and_scale = []
    # adjust rmin and rmax such that 0 is included in the range. This is required
    # to make sure zero can be uniquely represented.
    rmin = min(rmin, 0)
    rmax = max(rmax, 0)

    # We update the output range min and max when next node is clip or relu
    # With this technique we can remove these 2 ops and 
    # reduce the output range which in turn helps to improve accuracy
    if next_node.op_type == 'Clip':
        clip_min = next_node.attribute[0].f
        clip_max = next_node.attribute[1].f
        if rmin < clip_min:
            rmin = clip_min
        if rmax > clip_max:
            rmax = clip_max
    if next_node.op_type == 'Relu':
        if rmin < 0:
            rmin = 0

    scale = np.float32((rmax - rmin)/255 if rmin != rmax else 1)
    initial_zero_point = (0 - rmin) / scale
    zero_point = np.uint8(round(max(0, min(255, initial_zero_point))))

    zp_and_scale.append(zero_point)
    zp_and_scale.append(scale)
    return zp_and_scale

def calculate_output_quantization_params(model, nbits=8, output_quantization_thresholds=None):
    '''
        Given a model and quantization thresholds, calculates the quantization params.
    :param model: ModelProto to quantize
    :param asymmetric_input_types:
        True: Weights are quantized into signed integers and inputs/activations into unsigned integers.
        False: Weights and inputs/activations are quantized into unsigned integers.
    :param output_quantization_thresholds:
        Dictionary specifying the min and max values for outputs of conv and matmul nodes.
        The output_quantization_thresholds should be specified in the following format:
            {
                "output_name": [min, max]
            }
        example:
            {
                'Conv_3:0': [np.float32(0), np.float32(0.5)],
                'Conv_4:0': [np.float32(1), np.float32(3.5)]
            }
    :return: Dictionary containing the zero point and scale values for outputs of conv and matmul nodes.
        The dictionary format is 
            {
                "output_name": [min, max]
            }
    '''
    if nbits != 8:
        raise ValueError('Unknown value for nbits. only 8 bit quantization is currently supported')

    if output_quantization_thresholds == None:
        raise ValueError('output quantization threshold is required to calculate quantization thresholds')
    
    quantization_params = {}
        for index, node in enumerate(model.graph.node):
            print('Processing node ' + model.graph.node[index])
            node_output_name = node.output[0]
            if node_output_name in output_quantization_thresholds:
                node_thresholds = output_quantization_thresholds[node_output_name]
                node_params = calculate_scale_zeropoint(node, model.graph.node[index+1], node_thresholds[0], node_thresholds[1])
                quantization_params[node_output_name] = node_params
            else:
                print('Quantization threshold for node output not present' + node_output_name)

    return quantization_params

>>>>>>> ac8c7dbf

def main():
    # Parsing command-line arguments
    parser = argparse.ArgumentParser(description='parsing model and test data set paths')
    parser.add_argument('--model_path', required=True)
    parser.add_argument('--dataset_path', required=True)
    parser.add_argument('--calib_mode', default='naive')
    parser.add_argument('--dataset_size', type=int, default=30)
    args = parser.parse_args()
    model_path = args.model_path
    images_folder = args.dataset_path
    calib_mode = args.calib_mode
    size_limit = args.dataset_size

    # Generating augmented ONNX model
    augmented_model_path = 'augmented_model.onnx'
    model = onnx.load(model_path)
    augmented_model = augment_graph(model)
    onnx.save(augmented_model, augmented_model_path)

    # Conducting inference
    session = onnxruntime.InferenceSession(augmented_model_path, None)
    (samples, channels, height, width) = session.get_inputs()[0].shape

    # Generating inputs for quantization
    inputs = load_batch(images_folder, height, width, size_limit)
    dict_for_quantization = get_intermediate_outputs(model_path, session, inputs, calib_mode)
    print(dict_for_quantization)
    return dict_for_quantization

if __name__ == '__main__':
    main()<|MERGE_RESOLUTION|>--- conflicted
+++ resolved
@@ -130,7 +130,6 @@
 
     return (scalefacs, zpoints)
 
-<<<<<<< HEAD
 # Adding ability to record intermediate graph outputs
 selected_types = ['Conv', 'MatMul'] # node types to extend
 
@@ -244,7 +243,7 @@
                 for i in range(0, len(added_node_output_names), 2)]
     final_dict = dict(zip(node_names, pairs))
     return final_dict
-=======
+
 def calculate_scale_zeropoint(node, next_node, rmin, rmax):
     zp_and_scale = []
     # adjust rmin and rmax such that 0 is included in the range. This is required
@@ -317,8 +316,6 @@
 
     return quantization_params
 
->>>>>>> ac8c7dbf
-
 def main():
     # Parsing command-line arguments
     parser = argparse.ArgumentParser(description='parsing model and test data set paths')

--- conflicted
+++ resolved
@@ -365,17 +365,7 @@
                               onnx_dir, input_names, use_gpu, precision, optimize_onnx, validate_onnx,
                               use_raw_attention_mask, overwrite, model_fusion_statistics):
 
-<<<<<<< HEAD
-    config = AutoConfig.from_pretrained(model_name, cache_dir=cache_dir)
-
-    model = load_pretrained_model(model_name,
-                                  config=config,
-                                  cache_dir=cache_dir,
-                                  custom_model_class=model_class,
-                                  is_tf_model=True)
-=======
     config, model = load_tf_model(model_name, model_class, cache_dir)
->>>>>>> 7495dc16
 
     model._saved_model_inputs_spec = None
 

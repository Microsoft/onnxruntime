# Copyright (c) Microsoft Corporation.  All rights reserved.
# Copyright 2018 The HuggingFace Inc. team.
# Copyright (c) 2018, NVIDIA CORPORATION.  All rights reserved.
#
# Licensed under the Apache License, Version 2.0 (the "License");
# you may not use this file except in compliance with the License.
# You may obtain a copy of the License at
#
#     http://www.apache.org/licenses/LICENSE-2.0
#
# Unless required by applicable law or agreed to in writing, software
# distributed under the License is distributed on an "AS IS" BASIS,
# WITHOUT WARRANTIES OR CONDITIONS OF ANY KIND, either express or implied.
# See the License for the specific language governing permissions and
# limitations under the License.
""" Benchmarking the inference of pretrained transformer models.
    PyTorch/TorchScript benchmark is based on https://github.com/huggingface/transformers/blob/master/examples/benchmarks.py.
    One difference is that random input_ids is generated in this benchmark.

    For onnxruntime, this script will convert a pretrained model to ONNX, and optimize it when -o parameter is used.

    Example commands:
        Export all models to ONNX, optimize and validate them:
            python benchmark.py -b 0 -o -v -i 1 2 3
        Run OnnxRuntime on GPU for all models:
            python benchmark.py -g
        Run OnnxRuntime on GPU for all models with fp32 optimization:
            python benchmark.py -g -o
        Run OnnxRuntime on GPU with fp16 optimization:
            python benchmark.py -g -o --fp16
        Run TorchScript on GPU for all models:
            python benchmark.py -e torchscript -g
        Run TorchScript on GPU for all models with fp16:
            python benchmark.py -e torchscript -g --fp16
"""

import argparse
import logging
import coloredlogs
import csv
import timeit
from datetime import datetime
import numpy
import sys
import os
import psutil
from packaging import version

logger = logging.getLogger('')

# List of pretrained models: https://huggingface.co/transformers/pretrained_models.html
# Pretrained model name to a tuple of input names, opset_version, use_external_data_format and optimization model type
MODELS = {
    "bert-base-cased": (["input_ids", "attention_mask", "token_type_ids"], 11, False, "bert"),
    "distilbert-base-uncased": (["input_ids", "attention_mask"], 11, False, "bert"),
    "roberta-base": (["input_ids", "attention_mask"], 11, False, "bert"),

    # No past state inputs for GPT models.
    "gpt2": (["input_ids"], 11, False, "gpt2"),  # no past state inputs & outputs
    "distilgpt2": (["input_ids"], 11, False, "gpt2"),  # no past state inputs & outputs

    #"openai-gpt": (["input_ids"], 11, False, "gpt2"),  # no past state inputs

    # Models uses Einsum, which need opset version 12 and PyTorch 1.5.0 or above.
    # Currently OnnxRuntime lacks cuda op for Einsum. GPU inference will be very slow.
    #"albert-base-v2": (["input_ids"], 12, False, "bert"),
    #"xlnet-base-cased": (["input_ids"], 12, False, "bert"),

<<<<<<< HEAD
    # Model>2GB. Need use_external_data_format=True to export it.
    #"xlm-mlm-en-2048": (["input_ids"], 11, True, "bert"),
    #"gpt2-large": (["input_ids"], 11, True, "gpt2"),  # no past state inputs & outputs
=======
    # This model is very large. Need use_external_data_format=True to export it.
    "xlm-mlm-en-2048": (["input_ids"], 11, True, "bert"),
    "gpt2-large": (["input_ids"], 11, True, "gpt2"),  # no past state inputs & outputs
>>>>>>> f1ccbeda
}

cpu_count = psutil.cpu_count(logical=True)
# Set OMP environment variable before importing onnxruntime or torch.
if "OMP_NUM_THREADS" not in os.environ:
    os.environ["OMP_NUM_THREADS"] = str(cpu_count)

import torch
from transformers import (AutoConfig, AutoTokenizer, AutoModel, GPT2Model)


# use_cache is True by default in GPT2Model. Here we wrap a class to disable past state output.
class GPT2ModelNoPastState(GPT2Model):
    def __init__(self, config):
        super().__init__(config)

    def forward(self, input_ids):
        return super().forward(input_ids, use_cache=False)


def load_pretrained_model(model_name, config, cache_dir):
    if model_name in ["gpt2", "distilgpt2"]:
        return GPT2ModelNoPastState.from_pretrained(model_name, config=config, cache_dir=cache_dir)
    return AutoModel.from_pretrained(model_name, config=config, cache_dir=cache_dir)


def create_onnxruntime_session(onnx_model_path, use_gpu, enable_all_optimization):
    import onnxruntime
    sess_options = onnxruntime.SessionOptions()
    sess_options.graph_optimization_level = onnxruntime.GraphOptimizationLevel.ORT_ENABLE_ALL
    if not enable_all_optimization:
        sess_options.graph_optimization_level = onnxruntime.GraphOptimizationLevel.ORT_ENABLE_BASIC

    if (not use_gpu) and (version.parse(onnxruntime.__version__) < version.parse('1.3.0')):
        # Set intra_op_num_threads = 1 to enable OpenMP for onnxruntime 1.2.0 (cpu)
        # onnxruntime-gpu is not built with openmp so it is better to use default (0) or cpu_count instead.
        sess_options.intra_op_num_threads = 1

    execution_providers = ['CPUExecutionProvider'] if not use_gpu else ['CUDAExecutionProvider', 'CPUExecutionProvider']
    try:
        logger.info(f"create session for model: {onnx_model_path}")
        session = onnxruntime.InferenceSession(onnx_model_path, sess_options, providers=execution_providers)
    except onnxruntime.capi.onnxruntime_pybind11_state.Fail as e:
        logger.error(f"Failed to load model: {e}")
        return None

    return session


def create_onnxruntime_input(vocab_size, batch_size, sequence_length, input_names):
    input_ids = numpy.random.randint(low=0, high=vocab_size - 1, size=(batch_size, sequence_length), dtype=numpy.int64)

    inputs = {'input_ids': input_ids}

    if "attention_mask" in input_names:
        attention_mask = numpy.ones([batch_size, sequence_length], dtype=numpy.int64)
        inputs['attention_mask'] = attention_mask

    if "token_type_ids" in input_names:
        segment_ids = numpy.zeros([batch_size, sequence_length], dtype=numpy.int64)
        inputs['token_type_ids'] = segment_ids

    return inputs


def filter_inputs(inputs, input_names):
    remaining_model_inputs = {}
    for input_name in input_names:
        remaining_model_inputs[input_name] = inputs[input_name]
    return remaining_model_inputs


def flatten(inputs):
    return [[flatten(i) for i in inputs] if isinstance(inputs, (list, tuple)) else inputs]


def update_flatten_list(inputs, res_list):
    for i in inputs:
        res_list.append(i) if not isinstance(i, (list, tuple)) else update_flatten_list(i, res_list)
    return res_list


def build_dynamic_axes(example_inputs, outputs_flatten):
    sequence_length = example_inputs["input_ids"].shape[-1]

    dynamic_axes = {key: {0: 'batch_size', 1: 'seq_len'} for key in example_inputs.keys()}

    output_names = ['output_' + str(i + 1) for i in range(len(outputs_flatten))]
    for i, output_name in enumerate(output_names):
        dynamic_axes[output_name] = {0: 'batch_size'}
        dims = outputs_flatten[i].shape
        for j, dim in enumerate(dims):
            if dim == sequence_length:
                dynamic_axes[output_name].update({j: 'seq_len'})
    return dynamic_axes, output_names


def validate_onnx_model(onnx_model_path, example_inputs, example_outputs_flatten, use_gpu, fp16):
    test_session = create_onnxruntime_session(onnx_model_path, use_gpu, enable_all_optimization=False)
    if test_session is None:
        logger.error(f"{onnx_model_path} is an invalid ONNX model")
        return False

    logger.info(f"{onnx_model_path} is a valid ONNX model")

    # Compare the inference result with PyTorch
    example_ort_inputs = {k: t.cpu().numpy() for k, t in example_inputs.items()}
    example_ort_outputs = test_session.run(None, example_ort_inputs)
    if len(example_outputs_flatten) != len(example_ort_outputs):
        logger.error(
            f"Number of output tensors expected {len(example_outputs_flatten)}, got {len(example_ort_outputs)}")
        return False

    for i in range(len(example_outputs_flatten)):
        tol = 1e-02 if fp16 else 1e-4
        if not numpy.allclose(example_ort_outputs[i], example_outputs_flatten[i].cpu(), rtol=tol, atol=tol):
            abs_diff = numpy.amax(numpy.abs(example_ort_outputs[i] - example_outputs_flatten[i].cpu().numpy()))
            logger.error(f"Output tensor {i} is not close to expected result. Max diff={abs_diff}")
            return False

    logger.info(f"inference result of onnxruntime is validated on {onnx_model_path}")
    return True


model_fusion_statistics = {}


<<<<<<< HEAD
def optimize_onnx_model(onnx_model_filename, model_type, num_attention_heads, hidden_size, use_gpu, fp16, overwrite):
    suffix = "_fp{}_{}.onnx".format(16 if fp16 else 32, "gpu" if use_gpu else "cpu")
    optimized_model_filename = onnx_model_filename.replace(".onnx", suffix)
    if overwrite or not os.path.exists(optimized_model_filename):
        from optimizer import optimize_model
=======
def get_onnx_file_path(model_name: str, input_count: int, optimized_by_script: bool, use_gpu: bool, fp16: bool,
                       optimized_by_onnxruntime: bool):
    if not optimized_by_script:
        filename = f"{model_name}_{input_count}"
    else:
        float_type = "fp16" if fp16 else "fp32"
        device = "gpu" if use_gpu else "cpu"
        filename = f"{model_name}_{input_count}_{float_type}_{device}"

    if optimized_by_onnxruntime:
        filename += f"_ort"

    use_external_data = MODELS[model_name][2]
    if use_external_data:
        dirname = filename
        if not os.path.exists(dirname):
            os.makedirs(dirname)
        if os.name == 'nt':  # Windows should use back slash, otherwise OnnxRuntime will throw exception during loading the model.
            return f"{dirname}\\{filename}.onnx"
        return f"{dirname}/{filename}.onnx"

    return f"{filename}.onnx"


def optimize_onnx_model_by_ort(onnx_model_path, ort_model_path, use_gpu, overwrite):
    if overwrite or not os.path.exists(ort_model_path):
        # Use onnxruntime to optimize model, which will be saved to *_ort.onnx
        opt_model = optimize_by_onnxruntime(onnx_model_path,
                                            use_gpu=use_gpu,
                                            optimized_model_path=ort_model_path,
                                            opt_level=99)
        model_fusion_statistics[ort_model_path] = opt_model.get_fused_operator_statistics()
    else:
        logger.info(f"Skip optimization since model existed: {ort_model_path}")


def optimize_onnx_model(onnx_model_path, optimized_model_path, model_type, num_attention_heads, hidden_size, use_gpu,
                        fp16, overwrite):
    if overwrite or not os.path.exists(optimized_model_path):
        from optimizer import optimize_model, optimize_by_onnxruntime
>>>>>>> f1ccbeda
        from BertOnnxModel import BertOptimizationOptions
        optimization_options = BertOptimizationOptions(model_type)
        if fp16:
            optimization_options.enable_gelu_approximation = True

        # Use script to optimize model.
        # Use opt_level <= 1 for models to be converted to fp16, because some fused op (like FusedGemm) has only fp32 and no fp16.
        # It is better to be conservative so we use opt_level=0 here, in case MemcpyFromHost is added to the graph by OnnxRuntime.
        opt_model = optimize_model(onnx_model_path,
                                   model_type,
                                   num_heads=num_attention_heads,
                                   hidden_size=hidden_size,
                                   opt_level=0,
                                   optimization_options=optimization_options,
                                   use_gpu=use_gpu,
                                   only_onnxruntime=False)
        model_fusion_statistics[optimized_model_path] = opt_model.get_fused_operator_statistics()

        if fp16:
            opt_model.convert_model_float32_to_float16()
        opt_model.save_model_to_file(optimized_model_path)
    else:
        logger.info(f"Skip optimization since model existed: {optimized_model_path}")


def export_onnx_model(model_name, cache_dir, input_names, use_gpu, fp16, optimize_onnx, validate_onnx, overwrite):
    config = AutoConfig.from_pretrained(model_name, cache_dir=cache_dir)
    model = load_pretrained_model(model_name, config=config, cache_dir=cache_dir)
    model.cpu()

    tokenizer = AutoTokenizer.from_pretrained(model_name, cache_dir=cache_dir)
    example_inputs = tokenizer.encode_plus("This is a sample input", return_tensors="pt")

    example_inputs = filter_inputs(example_inputs, input_names)

    example_outputs = model(**example_inputs)

    assert isinstance(example_outputs, (list, tuple))
    # Flatten is needed for gpt2 and distilgpt2.
    example_outputs_flatten = flatten(example_outputs)
    example_outputs_flatten = update_flatten_list(example_outputs_flatten, [])

    onnx_model_path = get_onnx_file_path(model_name, len(input_names), False, use_gpu, fp16, False)

    if overwrite or not os.path.exists(onnx_model_path):
        logger.info("Exporting ONNX model to {}".format(onnx_model_path))

        dynamic_axes, output_names = build_dynamic_axes(example_inputs, example_outputs_flatten)

        torch.onnx.export(model=model,
                          args=tuple(example_inputs.values()),
                          f=onnx_model_path,
                          input_names=list(example_inputs.keys()),
                          output_names=output_names,
                          example_outputs=example_outputs,
                          dynamic_axes=dynamic_axes,
                          do_constant_folding=True,
                          opset_version=MODELS[model_name][1],
                          use_external_data_format=MODELS[model_name][2])
    else:
        logger.info(f"Skip export since model existed: {onnx_model_path}")

    is_valid_onnx_model = True
    if validate_onnx:
        is_valid_onnx_model = validate_onnx_model(onnx_model_path, example_inputs, example_outputs_flatten, use_gpu,
                                                  False)

    if optimize_onnx or fp16:  # Use script (optimizer.py) to optimize
        model_type = MODELS[model_name][3]
        optimized_model_path = get_onnx_file_path(model_name, len(input_names), True, use_gpu, fp16, False)
        optimize_onnx_model(onnx_model_path, optimized_model_path, model_type, config.num_attention_heads,
                            config.hidden_size, use_gpu, fp16, overwrite)

        onnx_model_path = optimized_model_path
        if validate_onnx:
            is_valid_onnx_model = validate_onnx_model(onnx_model_path, example_inputs, example_outputs_flatten, use_gpu,
                                                      fp16)
    else:  # Use OnnxRuntime to optimize
        if is_valid_onnx_model:
            ort_model_path = get_onnx_file_path(model_name, len(input_names), False, use_gpu, fp16, True)
            optimize_onnx_model_by_ort(onnx_model_path, ort_model_path, use_gpu, overwrite)

    return onnx_model_path, is_valid_onnx_model, config.vocab_size, tokenizer.max_model_input_sizes[model_name]


def get_latency_result(runtimes, batch_size):
    latency_ms = sum(runtimes) / float(len(runtimes)) * 1000.0
    latency_variance = numpy.var(runtimes, dtype=numpy.float64) * 1000.0
    throughput = batch_size * (1000.0 / latency_ms)

    return {
        "test_times": len(runtimes),
        "latency_variance": "{:.2f}".format(latency_variance),
        "latency_90_percentile": "{:.2f}".format(numpy.percentile(runtimes, 90) * 1000.0),
        "latency_95_percentile": "{:.2f}".format(numpy.percentile(runtimes, 95) * 1000.0),
        "latency_99_percentile": "{:.2f}".format(numpy.percentile(runtimes, 99) * 1000.0),
        "average_latency_ms": "{:.2f}".format(latency_ms),
        "QPS": "{:.2f}".format(throughput),
    }


def run_onnxruntime(use_gpu, model_names, fp16, batch_sizes, sequence_lengths, repeat_times, input_counts,
                    optimize_onnx, validate_onnx, cache_dir, verbose, overwrite):
    import onnxruntime

    results = []
    if use_gpu and ('CUDAExecutionProvider' not in onnxruntime.get_available_providers()):
        logger.error(
            "Please install onnxruntime-gpu package instead of onnxruntime, and use a machine with GPU for testing gpu performance."
        )
        return results

    if (not use_gpu) and ('CUDAExecutionProvider' in onnxruntime.get_available_providers()):
        logger.warning("Please install onnxruntime package instead of onnxruntime-gpu to get best cpu performance.")

    for model_name in model_names:
        all_input_names = MODELS[model_name][0]
        for num_inputs in input_counts:
            if num_inputs > len(all_input_names):
                break

            input_names = all_input_names[:num_inputs]

            with torch.no_grad():
                onnx_model_file, is_valid_onnx_model, vocab_size, max_sequence_length = export_onnx_model(
                    model_name, cache_dir, input_names, use_gpu, fp16, optimize_onnx, validate_onnx, overwrite)
            if not is_valid_onnx_model:
                continue

            ort_session = create_onnxruntime_session(onnx_model_file, use_gpu, enable_all_optimization=True)
            if ort_session is None:
                continue

            for batch_size in batch_sizes:
                if batch_size <= 0:
                    continue
                for sequence_length in sequence_lengths:
                    if max_sequence_length is not None and sequence_length > max_sequence_length:
                        continue

                    ort_input = create_onnxruntime_input(vocab_size, batch_size, sequence_length, input_names)

                    logger.info("Run onnxruntime on {} with input shape {}".format(model_name,
                                                                                   [batch_size, sequence_length]))
                    runtimes = timeit.repeat(lambda: ort_session.run(None, ort_input), number=1, repeat=repeat_times)

                    result = {
                        "engine": "onnxruntime",
                        "version": onnxruntime.__version__,
                        "device": "cuda" if use_gpu else "cpu",
                        "optimize": optimize_onnx,
                        "fp16": fp16,
                        "model_name": model_name,
                        "inputs": num_inputs,
                        "batch_size": batch_size,
                        "sequence_length": sequence_length,
                    }

                    result.update(get_latency_result(runtimes, batch_size))
                    logger.info(result)
                    results.append(result)

    return results


def run_pytorch(use_gpu, model_names, fp16, batch_sizes, sequence_lengths, repeat_times, torchscript, cache_dir,
                verbose):
    results = []
    if use_gpu and not torch.cuda.is_available():
        logger.error("Please install PyTorch with Cuda, and use a machine with GPU for testing gpu performance.")
        return results

    torch.set_num_threads(cpu_count)
    torch.set_grad_enabled(False)

    for model_name in model_names:
        config = AutoConfig.from_pretrained(model_name, torchscript=torchscript, cache_dir=cache_dir)
        model = load_pretrained_model(model_name, config=config, cache_dir=cache_dir)
        tokenizer = AutoTokenizer.from_pretrained(model_name, cache_dir=cache_dir)
        max_input_size = tokenizer.max_model_input_sizes[model_name]
        logger.debug(f"Model {model}")
        logger.debug(f"Number of parameters {model.num_parameters()}")

        if fp16:
            model.half()

        device = torch.device("cuda:0" if use_gpu else "cpu")
        model.to(device)

        for batch_size in batch_sizes:
            if batch_size <= 0:
                continue

            for sequence_length in sequence_lengths:
                if max_input_size is not None and sequence_length > max_input_size:
                    continue

                logger.info("Run PyTorch on {} with input shape {}".format(model_name, [batch_size, sequence_length]))
                input_ids = torch.randint(low=0,
                                          high=config.vocab_size - 1,
                                          size=(batch_size, sequence_length),
                                          dtype=torch.long,
                                          device=device)
                try:
                    inference = torch.jit.trace(model, input_ids) if torchscript else model
                    inference(input_ids)

                    runtimes = timeit.repeat(lambda: inference(input_ids), repeat=repeat_times, number=1)

                    result = {
                        "engine": "torchscript" if torchscript else "torch",
                        "version": torch.__version__,
                        "device": "cuda" if use_gpu else "cpu",
                        "optimize": "",
                        "fp16": fp16,
                        "model_name": model_name,
                        "inputs": 1,
                        "batch_size": batch_size,
                        "sequence_length": sequence_length,
                    }
                    result.update(get_latency_result(runtimes, batch_size))
                    logger.info(result)
                    results.append(result)
                except RuntimeError as e:
                    logger.exception(e)
                    torch.cuda.empty_cache()

    return results


def output_details(results, csv_filename):
    with open(csv_filename, mode="a", newline='') as csv_file:
        column_names = [
            "engine", "version", "device", "fp16", "optimize", "model_name", "inputs", "batch_size", "sequence_length",
            "test_times", "QPS", "average_latency_ms", "latency_variance", "latency_90_percentile",
            "latency_95_percentile", "latency_99_percentile"
        ]

        csv_writer = csv.DictWriter(csv_file, fieldnames=column_names)
        csv_writer.writeheader()
        for result in results:
            csv_writer.writerow(result)

    logger.info(f"Detail results are saved to csv file: {csv_filename}")


def output_summary(results, csv_filename, args):
    with open(csv_filename, mode="a", newline='') as csv_file:
        header_names = ["model_name", "inputs", "engine", "version", "device", "fp16", "optimize"]
        data_names = []
        for batch_size in args.batch_sizes:
            for sequence_length in args.sequence_lengths:
                data_names.append(f"b{batch_size}_s{sequence_length}")

        csv_writer = csv.DictWriter(csv_file, fieldnames=header_names + data_names)
        csv_writer.writeheader()
        for model_name in args.models:
            for input_count in [1, 2, 3]:
                for engine_name in args.engines:
                    row = {}
                    for result in results:
                        if result["model_name"] == model_name and result["inputs"] == input_count and result[
                                "engine"] == engine_name:
                            headers = {k: v for k, v in result.items() if k in header_names}
                            if not row:
                                row.update(headers)
                                row.update({k: "" for k in data_names})
                            else:
                                for k in header_names:
                                    assert row[k] == headers[k]
                            b = result["batch_size"]
                            s = result["sequence_length"]
                            row[f"b{b}_s{s}"] = result["average_latency_ms"]
                    csv_writer.writerow(row)

    logger.info(f"Summary results are saved to csv file: {csv_filename}")


def output_fusion_statistics(model_fusion_statistics, csv_filename):
    from transformers import __version__ as transformers_version
    with open(csv_filename, mode="a", newline='') as csv_file:
        column_names = ["model_filename", "transformers", "torch"] + list(
            next(iter(model_fusion_statistics.values())).keys())
        csv_writer = csv.DictWriter(csv_file, fieldnames=column_names)
        csv_writer.writeheader()
        for key in model_fusion_statistics.keys():
            model_fusion_statistics[key]["transformers"] = transformers_version
            model_fusion_statistics[key]["torch"] = torch.__version__
            model_fusion_statistics[key]["model_filename"] = key
            csv_writer.writerow(model_fusion_statistics[key])
    logger.info(f"Fusion statistics is saved to csv file: {csv_filename}")


def parse_arguments():
    parser = argparse.ArgumentParser()

    parser.add_argument("-m",
                        "--models",
                        required=False,
                        nargs="+",
                        type=str,
                        default=["bert-base-cased", "roberta-base", "gpt2"],
                        choices=list(MODELS.keys()),
                        help="Pre-trained models in the list: " + ", ".join(MODELS.keys()))

    parser.add_argument("-e",
                        "--engines",
                        required=False,
                        nargs="+",
                        type=str,
                        default=['onnxruntime'],
                        choices=['onnxruntime', 'torch', 'torchscript'],
                        help="Engines to benchmark")

    parser.add_argument("-c",
                        "--cache_dir",
                        required=False,
                        type=str,
                        default="./cache_models",
                        help="Directory to cache pre-trained models")

    parser.add_argument("-g", "--use_gpu", required=False, action="store_true", help="Run on cuda device")

    parser.add_argument("--fp16", required=False, action="store_true", help="Use FP16 to accelerate inference")

    parser.add_argument("--verbose", required=False, action="store_true", help="Print more information")

    parser.add_argument("--overwrite", required=False, action="store_true", help="Overwrite existing models")

    parser.add_argument("-o",
                        "--optimize_onnx",
                        required=False,
                        action="store_true",
                        help="Use optimizer.py to optimize onnx model")

    parser.add_argument("-v", "--validate_onnx", required=False, action="store_true", help="Validate ONNX model")

    parser.add_argument("-f",
                        "--fusion_csv",
                        required=False,
                        default=None,
                        help="CSV file for saving summary results of graph optimization.")

    parser.add_argument("-d", "--detail_csv", required=False, default=None, help="CSV file for saving detail results.")

    parser.add_argument("-r", "--result_csv", required=False, default=None, help="CSV file for saving summary results.")

    parser.add_argument("-i",
                        "--input_counts",
                        required=False,
                        nargs="+",
                        default=[1],
                        type=int,
                        choices=[1, 2, 3],
                        help="Number of ONNX model inputs. Please use 1 for fair comparison with Torch or TorchScript.")

    parser.add_argument("-t",
                        "--test_times",
                        required=False,
                        default=100,
                        type=int,
                        help="Number of repeat times to get average inference latency.")

    parser.add_argument("-b", "--batch_sizes", nargs="+", type=int, default=[1])

    parser.add_argument("-s", "--sequence_lengths", nargs="+", type=int, default=[8, 16, 32, 64, 128, 256])

    args = parser.parse_args()
    return args


def setup_logger(verbose):
    if verbose:
        coloredlogs.install(level='DEBUG', fmt='[%(filename)s:%(lineno)s - %(funcName)20s()] %(message)s')
    else:
        coloredlogs.install(fmt='%(message)s')
        logging.getLogger("transformers").setLevel(logging.WARNING)


def main():
    args = parse_arguments()

    setup_logger(args.verbose)

    if args.fp16 and not args.use_gpu:
        logger.warning("--fp16 is for GPU only")
        args.fp16 = False

    logger.info(f"Arguments: {args}")

    if not os.path.exists(args.cache_dir):
        try:
            os.mkdir(args.cache_dir)
        except OSError:
            logger.error("Creation of the directory %s failed" % args.cache_dir)

    enable_torch = "torch" in args.engines
    enable_torchscript = "torchscript" in args.engines
    enable_onnxruntime = "onnxruntime" in args.engines

    results = []
    if enable_torch or enable_torchscript:
        if args.input_counts != [1]:
            logger.warning("--input_counts is not implemented for torch or torchscript engine.")

        if enable_torchscript:
            results += run_pytorch(args.use_gpu, args.models, args.fp16, args.batch_sizes, args.sequence_lengths,
                                   args.test_times, True, args.cache_dir, args.verbose)

        if enable_torch:
            results += run_pytorch(args.use_gpu, args.models, args.fp16, args.batch_sizes, args.sequence_lengths,
                                   args.test_times, False, args.cache_dir, args.verbose)

    if enable_onnxruntime:
        try:
            results += run_onnxruntime(args.use_gpu, args.models, args.fp16, args.batch_sizes, args.sequence_lengths,
                                       args.test_times, args.input_counts, args.optimize_onnx, args.validate_onnx,
                                       args.cache_dir, args.verbose, args.overwrite)
        except:
            logger.error(f"Exception", exc_info=True)

    time_stamp = datetime.now().strftime("%Y%m%d-%H%M%S")
    if model_fusion_statistics:
        csv_filename = args.fusion_csv or f"benchmark_fusion_{time_stamp}.csv"
        output_fusion_statistics(model_fusion_statistics, csv_filename)

    if len(results) == 0:
        logger.warning("No any result avaiable.")
        return

    csv_filename = args.detail_csv or f"benchmark_detail_{time_stamp}.csv"
    output_details(results, csv_filename)

    csv_filename = args.result_csv or f"benchmark_summary_{time_stamp}.csv"
    output_summary(results, csv_filename, args)


if __name__ == "__main__":
    main()<|MERGE_RESOLUTION|>--- conflicted
+++ resolved
@@ -66,15 +66,9 @@
     #"albert-base-v2": (["input_ids"], 12, False, "bert"),
     #"xlnet-base-cased": (["input_ids"], 12, False, "bert"),
 
-<<<<<<< HEAD
     # Model>2GB. Need use_external_data_format=True to export it.
-    #"xlm-mlm-en-2048": (["input_ids"], 11, True, "bert"),
-    #"gpt2-large": (["input_ids"], 11, True, "gpt2"),  # no past state inputs & outputs
-=======
-    # This model is very large. Need use_external_data_format=True to export it.
     "xlm-mlm-en-2048": (["input_ids"], 11, True, "bert"),
     "gpt2-large": (["input_ids"], 11, True, "gpt2"),  # no past state inputs & outputs
->>>>>>> f1ccbeda
 }
 
 cpu_count = psutil.cpu_count(logical=True)
@@ -115,7 +109,7 @@
 
     execution_providers = ['CPUExecutionProvider'] if not use_gpu else ['CUDAExecutionProvider', 'CPUExecutionProvider']
     try:
-        logger.info(f"create session for model: {onnx_model_path}")
+        logger.debug(f"create session for model: {onnx_model_path}")
         session = onnxruntime.InferenceSession(onnx_model_path, sess_options, providers=execution_providers)
     except onnxruntime.capi.onnxruntime_pybind11_state.Fail as e:
         logger.error(f"Failed to load model: {e}")
@@ -202,13 +196,6 @@
 model_fusion_statistics = {}
 
 
-<<<<<<< HEAD
-def optimize_onnx_model(onnx_model_filename, model_type, num_attention_heads, hidden_size, use_gpu, fp16, overwrite):
-    suffix = "_fp{}_{}.onnx".format(16 if fp16 else 32, "gpu" if use_gpu else "cpu")
-    optimized_model_filename = onnx_model_filename.replace(".onnx", suffix)
-    if overwrite or not os.path.exists(optimized_model_filename):
-        from optimizer import optimize_model
-=======
 def get_onnx_file_path(model_name: str, input_count: int, optimized_by_script: bool, use_gpu: bool, fp16: bool,
                        optimized_by_onnxruntime: bool):
     if not optimized_by_script:
@@ -249,11 +236,11 @@
                         fp16, overwrite):
     if overwrite or not os.path.exists(optimized_model_path):
         from optimizer import optimize_model, optimize_by_onnxruntime
->>>>>>> f1ccbeda
         from BertOnnxModel import BertOptimizationOptions
         optimization_options = BertOptimizationOptions(model_type)
         if fp16:
             optimization_options.enable_gelu_approximation = True
+
 
         # Use script to optimize model.
         # Use opt_level <= 1 for models to be converted to fp16, because some fused op (like FusedGemm) has only fp32 and no fp16.

// Copyright (c) Microsoft Corporation. All rights reserved.
// Licensed under the MIT License.

#include "python/onnxruntime_pybind_exceptions.h"
#include "python/onnxruntime_pybind_mlvalue.h"
#include "python/onnxruntime_pybind_state_common.h"

#define NPY_NO_DEPRECATED_API NPY_1_7_API_VERSION
#define PY_ARRAY_UNIQUE_SYMBOL onnxruntime_python_ARRAY_API
#include <numpy/arrayobject.h>

#include "core/common/logging/logging.h"
#include "core/common/logging/severity.h"
#include "core/common/optional.h"
#include "core/framework/arena_extend_strategy.h"
#include "core/framework/data_transfer_utils.h"
#include "core/framework/data_types_internal.h"
#include "core/providers/get_execution_providers.h"
#include "core/framework/kernel_registry.h"
#include "core/framework/provider_options_utils.h"
#include "core/framework/random_seed.h"
#include "core/framework/tensorprotoutils.h"
#include "core/framework/TensorSeq.h"
#include "core/graph/graph_viewer.h"
#include "core/platform/env.h"
#include "core/session/IOBinding.h"
#include "core/session/abi_session_options_impl.h"
<<<<<<< HEAD
#include "core/platform/env.h"
#include "python/dl_convertor.h"
=======

// execution provider factory creator headers
#include "core/providers/cpu/cpu_provider_factory_creator.h"
#ifdef USE_CUDA
#include "core/providers/cuda/cuda_provider_factory_creator.h"
#endif
#ifdef USE_ROCM
#include "core/providers/rocm/rocm_provider_factory_creator.h"
#endif
>>>>>>> 5b69cbe8

struct OrtStatus {
  OrtErrorCode code;
  char msg[1];  // a null-terminated string
};

#if defined(USE_CUDA) || defined(USE_ROCM)
#define BACKEND_PROC "GPU"
#else
#define BACKEND_PROC "CPU"
#endif

#if _OPENMP
#define BACKEND_OPENMP "-OPENMP"
#else
#define BACKEND_OPENMP ""
#endif

#if USE_DNNL
#define BACKEND_DNNL "-DNNL"
#else
#define BACKEND_DNNL ""
#endif

#if USE_MIGRAPHX
#define BACKEND_MIGRAPHX "-MIGRAPHX"
#else
#define BACKEND_MIGRAPHX ""
#endif

#ifdef USE_OPENVINO
#if OPENVINO_CONFIG_CPU_FP32
#define BACKEND_OPENVINO "-OPENVINO_CPU_FP32"

#elif OPENVINO_CONFIG_GPU_FP32
#define BACKEND_OPENVINO "-OPENVINO_GPU_FP32"

#elif OPENVINO_CONFIG_GPU_FP16
#define BACKEND_OPENVINO "-OPENVINO_GPU_FP16"

#elif OPENVINO_CONFIG_MYRIAD
#define BACKEND_OPENVINO "-OPENVINO_MYRIAD"

#elif OPENVINO_CONFIG_VAD_M
#define BACKEND_OPENVINO "-OPENVINO_VAD_M"

#elif OPENVINO_CONFIG_VAD_F
#define BACKEND_OPENVINO "-OPENVINO_VAD_F"

#elif OPENVINO_CONFIG_MULTI
#define BACKEND_OPENVINO "-OPENVINO_MULTI"

#elif OPENVINO_CONFIG_HETERO
#define BACKEND_OPENVINO "-OPENVINO_HETERO"
#endif
#else
#define BACKEND_OPENVINO ""
#endif

#ifdef USE_NUPHAR
#define BACKEND_NUPHAR "-NUPHAR"
#else
#define BACKEND_NUPHAR ""
#endif

#if USE_VITISAI
#define BACKEND_VITISAI "-VITISAI"
#include "core/providers/vitisai/vitisai_execution_provider.h"
#else
#define BACKEND_VITISAI ""
#endif

#if USE_OPENBLAS
#define BACKEND_OPENBLAS "-OPENBLAS"
#else
#define BACKEND_OPENBLAS ""
#endif

#if USE_ACL
#define BACKEND_ACL "-ACL"
#else
#define BACKEND_ACL ""
#endif

#if USE_ARMNN
#define BACKEND_ARMNN "-ARMNN"
#else
#define BACKEND_ARMNN ""
#endif

#if USE_DML
#define BACKEND_DML "-DML"
#else
#define BACKEND_DML ""
#endif

#define BACKEND_DEVICE BACKEND_PROC BACKEND_DNNL BACKEND_OPENVINO BACKEND_NUPHAR BACKEND_OPENBLAS BACKEND_MIGRAPHX BACKEND_ACL BACKEND_ARMNN BACKEND_DML
#include "core/session/onnxruntime_cxx_api.h"
#include "core/providers/providers.h"
#include "core/providers/cpu/cpu_execution_provider.h"

#if defined(USE_CUDA) || defined(USE_ROCM)
#ifdef USE_CUDA
#include "core/providers/cuda/shared_inc/cuda_call.h"
#include "core/providers/cuda/cuda_allocator.h"
// TODO remove deprecated global config
OrtCudnnConvAlgoSearch cudnn_conv_algo_search = OrtCudnnConvAlgoSearch::EXHAUSTIVE;
// TODO remove deprecated global config
bool do_copy_in_default_stream = true;
#endif
// TODO remove deprecated global config
OrtDevice::DeviceId cuda_device_id = 0;
// TODO remove deprecated global config
size_t cuda_mem_limit = std::numeric_limits<size_t>::max();
// TODO remove deprecated global config
onnxruntime::ArenaExtendStrategy arena_extend_strategy = onnxruntime::ArenaExtendStrategy::kNextPowerOfTwo;
#endif

#ifdef USE_TENSORRT
#include "core/providers/tensorrt/tensorrt_provider_factory.h"
#endif
#ifdef USE_MIGRAPHX
#include "core/providers/migraphx/migraphx_provider_factory.h"
#endif
#ifdef USE_OPENVINO
#include "core/providers/openvino/openvino_provider_factory.h"
// TODO remove deprecated global config
std::string openvino_device_type;
#endif
#ifdef USE_NUPHAR
#include "core/providers/nuphar/nuphar_provider_factory.h"
// TODO remove deprecated global config
std::string nuphar_settings;
#endif
#ifdef USE_VITISAI
#include "core/providers/vitisai/vitisai_provider_factory.h"
#endif
#ifdef USE_ACL
#include "core/providers/acl/acl_provider_factory.h"
#endif
#ifdef USE_ARMNN
#include "core/providers/armnn/armnn_provider_factory.h"
#endif
#ifdef USE_DML
#include "core/providers/dml/dml_provider_factory.h"
#endif

// Explicitly provide a definition for the static const var 'GPU' in the OrtDevice struct,
// GCC 4.x doesn't seem to define this and it breaks the pipelines based on CentOS as it uses
// GCC 4.x.
// (This static var is referenced in GetCudaToHostMemCpyFunction())
const OrtDevice::DeviceType OrtDevice::GPU;

namespace onnxruntime {
std::shared_ptr<IExecutionProviderFactory> CreateExecutionProviderFactory_Tensorrt(int device_id);
std::shared_ptr<IExecutionProviderFactory> CreateExecutionProviderFactory_MIGraphX(int device_id);
std::shared_ptr<IExecutionProviderFactory> CreateExecutionProviderFactory_Dnnl(int use_arena);
std::shared_ptr<IExecutionProviderFactory> CreateExecutionProviderFactory_OpenVINO(const OrtOpenVINOProviderOptions* params);
#ifdef USE_OPENVINO
const ProviderInfo_OpenVINO* GetProviderInfo_OpenVINO();
#endif
std::shared_ptr<IExecutionProviderFactory> CreateExecutionProviderFactory_Nuphar(bool, const char*);
std::shared_ptr<IExecutionProviderFactory> CreateExecutionProviderFactory_VITISAI(const char* backend_type, int device_id);
std::shared_ptr<IExecutionProviderFactory> CreateExecutionProviderFactory_ACL(int use_arena);
std::shared_ptr<IExecutionProviderFactory> CreateExecutionProviderFactory_ArmNN(int use_arena);
std::shared_ptr<IExecutionProviderFactory> CreateExecutionProviderFactory_DML(int device_id);
std::shared_ptr<IExecutionProviderFactory> CreateExecutionProviderFactory_Nnapi(uint32_t flags);
std::shared_ptr<IExecutionProviderFactory> CreateExecutionProviderFactory_Rknpu();
}  // namespace onnxruntime

#if defined(_MSC_VER)
#pragma warning(disable : 4267 4996 4503 4003)
#endif  // _MSC_VER

#include <iterator>

#if defined(_MSC_VER)
#pragma warning(disable : 4267 4996 4503 4003)
#endif  // _MSC_VER

namespace onnxruntime {
namespace python {

namespace py = pybind11;
using namespace onnxruntime;
using namespace onnxruntime::logging;

static Env& platform_env = Env::Default();

#if !defined(ORT_MINIMAL_BUILD)
// Custom op section starts

CustomOpLibrary::CustomOpLibrary(const char* library_path, OrtSessionOptions& ort_so) {
  {
    OrtPybindThrowIfError(platform_env.LoadDynamicLibrary(library_path, &library_handle_));

    OrtStatus*(ORT_API_CALL * RegisterCustomOps)(OrtSessionOptions * options, const OrtApiBase* api);

    OrtPybindThrowIfError(platform_env.GetSymbolFromLibrary(library_handle_, "RegisterCustomOps", (void**)&RegisterCustomOps));

    auto* status_raw = RegisterCustomOps(&ort_so, OrtGetApiBase());
    // Manage the raw Status pointer using a smart pointer
    auto status = std::unique_ptr<OrtStatus>(status_raw);

    // A non-nullptr indicates status indicates some error
    if (status) {
      // TODO: How to handle unload failure ?
      // Currently we ignore the returned status assuming it is successful
      platform_env.UnloadDynamicLibrary(library_handle_);

      // Construct error message string
      std::string error_string = status->msg;

      // Throw
      throw std::runtime_error(error_string);
    }

    library_path_ = std::string(library_path);
  }
}

// Unload the library when the destructor is triggered
CustomOpLibrary::~CustomOpLibrary() {
  UnloadLibrary();
}

// Logic to unload the library
void CustomOpLibrary::UnloadLibrary() {
  auto status = platform_env.UnloadDynamicLibrary(library_handle_);

  if (!status.IsOK()) {
    const logging::Logger& default_logger = logging::LoggingManager::DefaultLogger();
    LOGS(default_logger, WARNING) << "Unable to unload the custom op shared library: " << library_path_;
  }
}

// Custom op section ends
#endif  // !defined(ORT_MINIMAL_BUILD)

template <typename T>
static void AddNonTensor(const OrtValue& val, std::vector<py::object>& pyobjs,
                         const DataTransferManager* /*data_transfer_manager*/,
                         const std::unordered_map<OrtDevice::DeviceType, MemCpyFunc>* /*mem_cpy_to_host_functions*/) {
  pyobjs.push_back(py::cast(val.Get<T>()));
}

// In all cases, we may not have access to a DataTransferManager, hence the user may specify functions that
// pretty much does what a DataTransferManager does - copy data from device(s) to the host
void GetPyObjFromTensor(const Tensor& rtensor, py::object& obj,
                        const DataTransferManager* data_transfer_manager,
                        const std::unordered_map<OrtDevice::DeviceType, MemCpyFunc>* mem_cpy_to_host_functions) {
  std::vector<npy_intp> npy_dims;
  const TensorShape& shape = rtensor.Shape();

  for (size_t n = 0; n < shape.NumDimensions(); ++n) {
    npy_dims.push_back(shape[n]);
  }

  MLDataType dtype = rtensor.DataType();
  const int numpy_type = OnnxRuntimeTensorToNumpyType(dtype);
  obj = py::reinterpret_steal<py::object>(PyArray_SimpleNew(
      shape.NumDimensions(), npy_dims.data(), numpy_type));

  void* out_ptr = static_cast<void*>(
      PyArray_DATA(reinterpret_cast<PyArrayObject*>(obj.ptr())));

  if (numpy_type != NPY_OBJECT) {
    //if it is not cpu tensor, need to copy to host
    auto device_type = rtensor.Location().device.Type();
    if (device_type != OrtDevice::CPU) {
      if (!data_transfer_manager && !mem_cpy_to_host_functions)
        throw std::runtime_error(
            "GetPyObjFromTensor: Either data transfer manager or a "
            "function to copy data to the host is needed to convert non-CPU tensor to numpy array");
      static const OrtMemoryInfo cpu_alloc_info{onnxruntime::CPU, OrtDeviceAllocator};

      // Prefer DataTransferManager if available
      if (data_transfer_manager) {
        auto span = gsl::make_span<char>(reinterpret_cast<char*>(out_ptr), dtype->Size() * shape.Size());
        ORT_THROW_IF_ERROR(CopyTensorDataToByteSpan(
            *data_transfer_manager, rtensor, cpu_alloc_info, span));
      } else {
        auto mem_cpy_to_host = mem_cpy_to_host_functions->find(device_type);

        ORT_ENFORCE(mem_cpy_to_host != mem_cpy_to_host_functions->end(),
                    "Unable to locate a function that can copy data to the host from the device");

        ORT_ENFORCE(mem_cpy_to_host->second != 0,
                    "No function that can copy data to the host from the device provided");

        mem_cpy_to_host->second(out_ptr, rtensor.DataRaw(), dtype->Size() * shape.Size());
      }

    } else
      memcpy(out_ptr, rtensor.DataRaw(dtype), dtype->Size() * shape.Size());
  } else {
    // Handle string type.
    // Copying strings to cpu from device is currently not supported
    ORT_ENFORCE(rtensor.Location().device.Type() == OrtDevice::CPU,
                "Copying string tensors located on another device to the host is currently not supported");
    py::object* outObj = static_cast<py::object*>(out_ptr);
    const std::string* src = rtensor.template Data<std::string>();
    for (int i = 0; i < rtensor.Shape().Size(); i++, src++) {
      outObj[i] = py::cast(*src);
    }
  }
}

static const char* GetDeviceName(const OrtDevice& device) {
  switch (device.Type()) {
    case OrtDevice::CPU:
      return CPU;
    case OrtDevice::GPU:
      return CUDA;
    case OrtDevice::FPGA:
      return "FPGA";
    default:
      ORT_THROW("Unknown device type: ", device.Type());
  }
}

template <>
void AddNonTensor<TensorSeq>(const OrtValue& val, std::vector<py::object>& pyobjs,
                             const DataTransferManager* data_transfer_manager,
                             const std::unordered_map<OrtDevice::DeviceType, MemCpyFunc>* mem_cpy_to_host_functions) {
  const auto& seq_tensors = val.Get<TensorSeq>();
  py::list py_list;
  for (const auto& rtensor : seq_tensors) {
    py::object obj;
    GetPyObjFromTensor(rtensor, obj, data_transfer_manager, mem_cpy_to_host_functions);
    py_list.append(obj);
  }
  pyobjs.push_back(py_list);
}

static void AddNonTensorAsPyObj(const OrtValue& val, std::vector<py::object>& pyobjs,
                                const DataTransferManager* data_transfer_manager,
                                const std::unordered_map<OrtDevice::DeviceType, MemCpyFunc>* mem_cpy_to_host_functions) {
  // Should be in sync with core/framework/datatypes.h
  auto val_type = val.Type();
  if (val_type->IsTensorSequenceType()) {
    AddNonTensor<TensorSeq>(val, pyobjs, data_transfer_manager, mem_cpy_to_host_functions);
  } else {
#if !defined(DISABLE_ML_OPS)
    utils::ContainerChecker c_checker(val_type);
    if (c_checker.IsMap()) {
      if (c_checker.IsMapOf<std::string, std::string>()) {
        AddNonTensor<MapStringToString>(val, pyobjs, data_transfer_manager, mem_cpy_to_host_functions);
      } else if (c_checker.IsMapOf<std::string, int64_t>()) {
        AddNonTensor<MapStringToInt64>(val, pyobjs, data_transfer_manager, mem_cpy_to_host_functions);
      } else if (c_checker.IsMapOf<std::string, float>()) {
        AddNonTensor<MapStringToFloat>(val, pyobjs, data_transfer_manager, mem_cpy_to_host_functions);
      } else if (c_checker.IsMapOf<std::string, double>()) {
        AddNonTensor<MapStringToDouble>(val, pyobjs, data_transfer_manager, mem_cpy_to_host_functions);
      } else if (c_checker.IsMapOf<int64_t, std::string>()) {
        AddNonTensor<MapInt64ToString>(val, pyobjs, data_transfer_manager, mem_cpy_to_host_functions);
      } else if (c_checker.IsMapOf<int64_t, int64_t>()) {
        AddNonTensor<MapInt64ToInt64>(val, pyobjs, data_transfer_manager, mem_cpy_to_host_functions);
      } else if (c_checker.IsMapOf<int64_t, float>()) {
        AddNonTensor<MapInt64ToFloat>(val, pyobjs, data_transfer_manager, mem_cpy_to_host_functions);
      } else if (c_checker.IsMapOf<int64_t, double>()) {
        AddNonTensor<MapInt64ToDouble>(val, pyobjs, data_transfer_manager, mem_cpy_to_host_functions);
      }

    } else {
      if (c_checker.IsSequenceOf<std::map<std::string, float>>()) {
        AddNonTensor<VectorMapStringToFloat>(val, pyobjs, data_transfer_manager, mem_cpy_to_host_functions);
      } else if (c_checker.IsSequenceOf<std::map<int64_t, float>>()) {
        AddNonTensor<VectorMapInt64ToFloat>(val, pyobjs, data_transfer_manager, mem_cpy_to_host_functions);
      } else {
        throw std::runtime_error("Output is a non-tensor type which is not supported.");
      }
    }
#else
    throw std::runtime_error("Map type is not supported in this build.");
#endif
  }
}

static void AddTensorAsPyObj(const OrtValue& val, std::vector<py::object>& pyobjs,
                             const DataTransferManager* data_transfer_manager,
                             const std::unordered_map<OrtDevice::DeviceType, MemCpyFunc>* mem_cpy_to_host_functions) {
  const Tensor& rtensor = val.Get<Tensor>();
  py::object obj;
  GetPyObjFromTensor(rtensor, obj, data_transfer_manager, mem_cpy_to_host_functions);
  pyobjs.push_back(obj);
}

static inline void RegisterExecutionProvider(InferenceSession* sess, onnxruntime::IExecutionProviderFactory& f) {
  auto p = f.CreateProvider();
  OrtPybindThrowIfError(sess->RegisterExecutionProvider(std::move(p)));
}

#ifdef USE_CUDA

static bool IsCudaDeviceIdValid(const onnxruntime::logging::Logger& logger, int id) {
  int num_devices = 0;
  CUDA_CALL_THROW(cudaGetDeviceCount(&num_devices));

  if (0 == num_devices) {
    LOGS(logger, WARNING) << "your system does not have a CUDA capable device.";
    return false;
  }

  if (id < 0 || id >= num_devices) {
    LOGS(logger, WARNING) << "cuda_device=" << id << " is invalid, must choose device ID between 0 and " << num_devices - 1;
    return false;
  }

  return true;
}

static AllocatorPtr GetCudaAllocator(OrtDevice::DeviceId id) {
  // Current approach is not thread-safe, but there are some bigger infra pieces to put together in order to make
  // multi-threaded CUDA allocation work we need to maintain a per-thread CUDA allocator
  static std::unordered_map<OrtDevice::DeviceId, AllocatorPtr> id_to_allocator_map;

  if (id_to_allocator_map.find(id) == id_to_allocator_map.end()) {
    // Use arena-based allocator
    AllocatorCreationInfo default_memory_info(
        [](OrtDevice::DeviceId id) {
          return onnxruntime::make_unique<CUDAAllocator>(id, CUDA);
        },
        id,
        true,
        {cuda_mem_limit,
         static_cast<int>(arena_extend_strategy),
         -1, -1});

    auto allocator = CreateAllocator(default_memory_info);

    id_to_allocator_map.insert({id, allocator});
  }

  return id_to_allocator_map[id];
}

static void CpuToCudaMemCpy(void* dst, const void* src, size_t num_bytes) {
  CUDA_CALL_THROW(cudaMemcpy(dst, src, num_bytes, cudaMemcpyHostToDevice));
}

static void CudaToCpuMemCpy(void* dst, const void* src, size_t num_bytes) {
  CUDA_CALL_THROW(cudaMemcpy(dst, src, num_bytes, cudaMemcpyDeviceToHost));
}

static const std::unordered_map<OrtDevice::DeviceType, MemCpyFunc>* GetCudaToHostMemCpyFunction() {
  static std::unordered_map<OrtDevice::DeviceType, MemCpyFunc> map{
      {OrtDevice::GPU, CudaToCpuMemCpy}};

  return &map;
}

#endif

/*
 * Register execution provider with options.
 */
static void RegisterExecutionProviders(InferenceSession* sess, const std::vector<std::string>& provider_types,
                                       const ProviderOptionsMap& provider_options_map) {
  ORT_UNUSED_PARAMETER(provider_options_map);

  for (const std::string& type : provider_types) {
    if (type == kCpuExecutionProvider) {
      RegisterExecutionProvider(sess, *onnxruntime::CreateExecutionProviderFactory_CPU(
                                          sess->GetSessionOptions().enable_cpu_mem_arena));
    } else if (type == kTensorrtExecutionProvider) {
#ifdef USE_TENSORRT
      RegisterExecutionProvider(sess, *onnxruntime::CreateExecutionProviderFactory_Tensorrt(0));
#endif
    } else if (type == kMIGraphXExecutionProvider) {
#ifdef USE_MIGRAPHX
      RegisterExecutionProvider(sess, *onnxruntime::CreateExecutionProviderFactory_MIGraphX(0));
#endif
    } else if (type == kCudaExecutionProvider) {
#ifdef USE_CUDA
      const auto it = provider_options_map.find(type);
      const CUDAExecutionProviderInfo info =
          it != provider_options_map.end()
              ? CUDAExecutionProviderInfo::FromProviderOptions(it->second)
              : [&]() {
                  CUDAExecutionProviderInfo info{};
                  info.device_id = cuda_device_id;
                  info.cuda_mem_limit = cuda_mem_limit;
                  info.arena_extend_strategy = arena_extend_strategy;
                  info.cudnn_conv_algo_search = cudnn_conv_algo_search;
                  info.do_copy_in_default_stream = do_copy_in_default_stream;
                  return info;
                }();

      RegisterExecutionProvider(
          sess, *onnxruntime::CreateExecutionProviderFactory_CUDA(info));
#endif
    } else if (type == kRocmExecutionProvider) {
#ifdef USE_ROCM
      const auto it = provider_options_map.find(type);
      const ROCMExecutionProviderInfo info =
          it != provider_options_map.end()
              ? ROCMExecutionProviderInfo::FromProviderOptions(it->second)
              : [&]() {
                  ROCMExecutionProviderInfo info{};
                  info.device_id = cuda_device_id;
                  info.hip_mem_limit = cuda_mem_limit;
                  info.arena_extend_strategy = arena_extend_strategy;
                  return info;
                }();

      RegisterExecutionProvider(
          sess, *onnxruntime::CreateExecutionProviderFactory_ROCM(info));
#endif
    } else if (type == kDnnlExecutionProvider) {
#ifdef USE_DNNL
      RegisterExecutionProvider(
          sess, *onnxruntime::CreateExecutionProviderFactory_Dnnl(sess->GetSessionOptions().enable_cpu_mem_arena));
#endif
    } else if (type == kOpenVINOExecutionProvider) {
#ifdef USE_OPENVINO
      OrtOpenVINOProviderOptions params;
      params.device_type = openvino_device_type.c_str();

      auto it = provider_options_map.find(type);
      if (it != provider_options_map.end()) {
        for (auto option : it->second) {
          if (option.first == "device_type") {
            openvino_device_type = option.second;
            params.device_type = openvino_device_type.c_str();
          } else if (option.first == "enable_vpu_fast_compile") {
            if (option.second == "True") {
              params.enable_vpu_fast_compile = true;
            } else if (option.second == "False") {
              params.enable_vpu_fast_compile = false;
            } else {
              ORT_THROW("Invalid value passed for enable_vpu_fast_compile: ", option.second);
            }

          } else if (option.first == "device_id") {
            params.device_id = option.second.c_str();
          } else if (option.first == "num_of_threads") {
            params.num_of_threads = std::stoi(option.second);
          } else {
            ORT_THROW("Invalid OpenVINO EP option: ", option.first);
          }
        }
      }

      RegisterExecutionProvider(sess, *onnxruntime::CreateExecutionProviderFactory_OpenVINO(&params));
      // Reset global variables config to avoid it being accidentally passed on to the next session
      openvino_device_type.clear();
#endif
    } else if (type == kNupharExecutionProvider) {
#if USE_NUPHAR
      const auto it = provider_options_map.find(type);
      if (it != provider_options_map.end()) {
        ORT_THROW_IF_ERROR(
            ProviderOptionsParser{}
                .AddAssignmentToReference("nuphar_settings", nuphar_settings)
                .Parse(it->second));
      }

      RegisterExecutionProvider(
          sess, *onnxruntime::CreateExecutionProviderFactory_Nuphar(true, nuphar_settings.c_str()));

      // clear nuphar_settings after use to avoid it being accidentally passed on to next session
      nuphar_settings.clear();
#endif
    } else if (type == kVitisAIExecutionProvider) {
#if USE_VITISAI
      RegisterExecutionProvider(sess, *onnxruntime::CreateExecutionProviderFactory_VITISAI("dpuv1", 0));
#endif
    } else if (type == kAclExecutionProvider) {
#ifdef USE_ACL
      RegisterExecutionProvider(
          sess, *onnxruntime::CreateExecutionProviderFactory_ACL(sess->GetSessionOptions().enable_cpu_mem_arena));
#endif
    } else if (type == kArmNNExecutionProvider) {
#ifdef USE_ARMNN
      RegisterExecutionProvider(
          sess, *onnxruntime::CreateExecutionProviderFactory_ArmNN(sess->GetSessionOptions().enable_cpu_mem_arena));
#endif
    } else if (type == kDmlExecutionProvider) {
#ifdef USE_DML
      RegisterExecutionProvider(sess, *onnxruntime::CreateExecutionProviderFactory_DML(0));
#endif
    } else if (type == kNnapiExecutionProvider) {
#if defined(USE_NNAPI)
#if !defined(__ANDROID__)
      LOGS_DEFAULT(WARNING) << "NNAPI execution provider can only be used to generate ORT format model in this build.";
#endif
      RegisterExecutionProvider(sess, *onnxruntime::CreateExecutionProviderFactory_Nnapi(0));
#endif
    } else if (type == kRknpuExecutionProvider) {
#ifdef USE_RKNPU
      RegisterExecutionProvider(sess, *onnxruntime::CreateExecutionProviderFactory_Rknpu());
#endif
    } else {
      // unknown provider
      throw std::runtime_error("Unknown Provider Type: " + type);
    }
  }
}

/**
 * Generate a map for mapping execution provider to excution provider options.
 *
 * @param providers vector of excution providers. [ep1, ep2, ...]
 * @param provider_options_vector vector of excution provider options. [option1, option2 ...]
 * @param provider_options_map an unordered map for mapping excution provider to excution provider options. 
 *        {'ep1' -> option1, 'ep2' -> option2 ...}
 *
 */
static void GenerateProviderOptionsMap(const std::vector<std::string>& providers,
                                       const ProviderOptionsVector& provider_options_vector,
                                       ProviderOptionsMap& provider_options_map) {
  if (provider_options_vector.empty() || providers.empty()) {
    return;
  }

  std::size_t j = 0;  // index for provider_options_vector

  for (const std::string& type : providers) {
    if (j < provider_options_vector.size() && !provider_options_vector[j].empty()) {
      provider_options_map[type] = provider_options_vector[j];
    }

    j += 1;
  }
}

#if !defined(ORT_MINIMAL_BUILD)
static void RegisterCustomOpDomainsAndLibraries(PyInferenceSession* sess, const PySessionOptions& so) {
  if (!so.custom_op_domains_.empty()) {
    // Register all custom op domains that will be needed for the session
    std::vector<OrtCustomOpDomain*> custom_op_domains;
    custom_op_domains.reserve(so.custom_op_domains_.size());
    for (size_t i = 0; i < so.custom_op_domains_.size(); ++i) {
      custom_op_domains.emplace_back(so.custom_op_domains_[i]);
    }
    OrtPybindThrowIfError(sess->GetSessionHandle()->AddCustomOpDomains(custom_op_domains));

    // Register all custom op libraries that will be needed for the session
    sess->AddCustomOpLibraries(so.custom_op_libraries_);
  }
}
#endif

void InitializeSession(InferenceSession* sess, const std::vector<std::string>& provider_types,
                       const ProviderOptionsVector& provider_options) {
  ProviderOptionsMap provider_options_map;
  GenerateProviderOptionsMap(provider_types, provider_options, provider_options_map);

  if (provider_types.empty()) {
    // use default registration priority.
    RegisterExecutionProviders(sess, GetAllExecutionProviderNames(), provider_options_map);
  } else {
    RegisterExecutionProviders(sess, provider_types, provider_options_map);
  }
  OrtPybindThrowIfError(sess->Initialize());
}

static bool CheckIfTensor(const std::vector<const NodeArg*>& def_list,
                          const std::string& name,
                          /*out*/ onnx::TypeProto& type_proto) {
  auto ret_it = std::find_if(std::begin(def_list), std::end(def_list),
                             [&name](const NodeArg* node_arg) { return name == node_arg->Name(); });
  if (ret_it == std::end(def_list)) {
    throw std::runtime_error("Failed to find NodeArg with name: " + name + " in the def list");
  }

  const auto* temp = (*ret_it)->TypeAsProto();
  if (!temp) {
    throw std::runtime_error("Corresponding type_proto is null");
  } else {
    type_proto = *temp;
  }

  return type_proto.has_tensor_type();
}

#if defined(USE_NUPHAR) ||   \
    defined(USE_OPENVINO) || \
    defined(USE_CUDA) ||     \
    defined(USE_ROCM)
static void LogDeprecationWarning(
    const std::string& deprecated, const optional<std::string>& alternative = nullopt) {
  LOGS_DEFAULT(WARNING) << "This is DEPRECATED and will be removed in the future: " << deprecated;
  LOGS_DEFAULT_IF(alternative.has_value(), WARNING) << "As an alternative, use: " << *alternative;
}
#endif

void addGlobalMethods(py::module& m, Environment& env) {
  m.def("get_default_session_options", &GetDefaultCPUSessionOptions, "Return a default session_options instance.");
  m.def("get_session_initializer", &SessionObjectInitializer::Get, "Return a default session object initializer.");
  m.def(
      "get_device", []() -> std::string { return BACKEND_DEVICE; },
      "Return the device used to compute the prediction (CPU, MKL, ...)");
  m.def(
      "set_seed", [](const int64_t seed) { utils::SetRandomSeed(seed); },
      "Sets the seed used for random number generation in Onnxruntime.");
  m.def(
      "set_default_logger_severity", [&env](int severity) {
        ORT_ENFORCE(severity >= 0 && severity <= 4,
                    "Invalid logging severity. 0:Verbose, 1:Info, 2:Warning, 3:Error, 4:Fatal");
        logging::LoggingManager* default_logging_manager = env.GetLoggingManager();
        default_logging_manager->SetDefaultLoggerSeverity(static_cast<logging::Severity>(severity));
      },
      "Sets the default logging severity. 0:Verbose, 1:Info, 2:Warning, 3:Error, 4:Fatal");
  m.def(
      "get_all_providers", []() -> const std::vector<std::string>& { return GetAllExecutionProviderNames(); },
      "Return list of Execution Providers that this version of Onnxruntime can support. "
      "The order of elements represents the default priority order of Execution Providers "
      "from highest to lowest.");
  m.def(
      "get_available_providers", []() -> const std::vector<std::string>& { return GetAvailableExecutionProviderNames(); },
      "Return list of available Execution Providers available in this installed version of Onnxruntime. "
      "The order of elements represents the default priority order of Execution Providers "
      "from highest to lowest.");
  m.def(
      "enable_telemetry_events", []() -> void { platform_env.GetTelemetryProvider().EnableTelemetryEvents(); },
      "Enables platform-specific telemetry collection where applicable.");
  m.def(
      "disable_telemetry_events", []() -> void { platform_env.GetTelemetryProvider().DisableTelemetryEvents(); },
      "Disables platform-specific telemetry collection.");
  m.def(
      "create_and_register_allocator", [&env](const OrtMemoryInfo& mem_info, const OrtArenaCfg* arena_cfg = nullptr) -> void {
        auto st = env.CreateAndRegisterAllocator(mem_info, arena_cfg);
        if (!st.IsOK()) {
          throw std::runtime_error("Error when creating and registering allocator: " + st.ErrorMessage());
        }
      });

#ifdef USE_NUPHAR
  // TODO remove deprecated global config
  m.def("set_nuphar_settings", [](const std::string& str) {
    LogDeprecationWarning("set_nuphar_settings", "Nuphar execution provider option \"nuphar_settings\"");
    nuphar_settings = str;
  });
  // TODO remove deprecated global config
  m.def("get_nuphar_settings", []() -> std::string {
    LogDeprecationWarning("get_nuphar_settings");
    return nuphar_settings;
  });
#endif

#ifdef USE_OPENVINO
  m.def(
      "get_available_openvino_device_ids", []() -> std::vector<std::string> {
        if (auto* info = GetProviderInfo_OpenVINO()) {
          return info->GetAvailableDevices();
        }
        return {};
      },
      "Lists all OpenVINO device ids available.");
  /*
   * The following APIs to set config options are deprecated. Use Session.set_providers() instead.
   */
  // TODO remove deprecated global config
  m.def(
      "set_openvino_device", [](const std::string& device_type) {
        LogDeprecationWarning("set_openvino_device", "OpenVINO execution provider option \"device_type\"");
        openvino_device_type = device_type;
      },
      "Set the prefered OpenVINO device type to be used. If left unset, the device type selected during build time will be used.");
  // TODO remove deprecated global config
  m.def(
      "get_openvino_device", []() -> std::string {
        LogDeprecationWarning("get_openvino_device");
        return openvino_device_type;
      },
      "Gets the dynamically selected OpenVINO device type for inference.");
#endif

#ifdef onnxruntime_PYBIND_EXPORT_OPSCHEMA
  m.def(
      "get_all_operator_schema", []() -> const std::vector<ONNX_NAMESPACE::OpSchema> {
        return ONNX_NAMESPACE::OpSchemaRegistry::get_all_schemas_with_history();
      },
      "Return a vector of OpSchema all registed operators");
  m.def(
      "get_all_opkernel_def", []() -> const std::vector<onnxruntime::KernelDef> {
        std::vector<onnxruntime::KernelDef> result;

        std::vector<std::shared_ptr<onnxruntime::IExecutionProviderFactory>> factories = {
            onnxruntime::CreateExecutionProviderFactory_CPU(0),
#ifdef USE_CUDA
            onnxruntime::CreateExecutionProviderFactory_CUDA(
                [&]() {
                  CUDAExecutionProviderInfo info{};
                  info.device_id = cuda_device_id;
                  info.cuda_mem_limit = cuda_mem_limit;
                  info.arena_extend_strategy = arena_extend_strategy;
                  info.cudnn_conv_algo_search = cudnn_conv_algo_search;
                  info.do_copy_in_default_stream = do_copy_in_default_stream;
                  return info;
                }()),
#endif
#ifdef USE_ROCM
            onnxruntime::CreateExecutionProviderFactory_ROCM(
                [&]() {
                  ROCMExecutionProviderInfo info{};
                  info.device_id = cuda_device_id;
                  info.hip_mem_limit = cuda_mem_limit;
                  info.arena_extend_strategy = arena_extend_strategy;
                  return info;
                }()),
#endif
#ifdef USE_DNNL
            onnxruntime::CreateExecutionProviderFactory_Dnnl(1),
#endif
#ifdef USE_OPENVINO
            onnxruntime::CreateExecutionProviderFactory_OpenVINO(openvino_device_type, false, "", 8),
#endif
#ifdef USE_TENSORRT
            onnxruntime::CreateExecutionProviderFactory_Tensorrt(0),
#endif
#ifdef USE_MIGRAPHX
            onnxruntime::CreateExecutionProviderFactory_MIGraphX(0),
#endif
#ifdef USE_VITISAI
            onnxruntime::CreateExecutionProviderFactory_VitisAI("DPU", 0),
#endif
#ifdef USE_ACL
            onnxruntime::CreateExecutionProviderFactory_ACL(0),
#endif
#ifdef USE_ARMNN
            onnxruntime::CreateExecutionProviderFactory_ArmNN(0),
#endif
#ifdef USE_DML
            onnxruntime::CreateExecutionProviderFactory_DML(0),
#endif
#ifdef USE_NNAPI
            onnxruntime::CreateExecutionProviderFactory_NNAPI(0),
#endif
#ifdef USE_RKNPU
            onnxruntime::CreateExecutionProviderFactory_Rknpu(),
#endif
        };

        for (const auto& f : factories) {
          for (const auto& m : f->CreateProvider()
                                   ->GetKernelRegistry()
                                   ->GetKernelCreateMap()) {
            result.emplace_back(*(m.second.kernel_def));
          }
        }

        return result;
      },
      "Return a vector of KernelDef for all registered OpKernels");
#endif  //onnxruntime_PYBIND_EXPORT_OPSCHEMA

#if defined(USE_CUDA) || defined(USE_ROCM)
  /*
   * The following set_* methods are deprecated.
   *
   * To achieve same result, please use the following python api:
   * InferenceSession.set_providers(list_of_providers, list_of_provider_option_dicts)
   *
   */
  // TODO remove deprecated global config
  m.def("set_cuda_device_id", [](const int id) {
    LogDeprecationWarning("set_cuda_device_id", "CUDA/ROCM execution provider option \"device_id\"");
    cuda_device_id = static_cast<OrtDevice::DeviceId>(id);
  });
  // TODO remove deprecated global config
  m.def("set_cudnn_conv_algo_search", [](const OrtCudnnConvAlgoSearch algo) {
    LogDeprecationWarning("set_cudnn_conv_algo_search", "CUDA execution provider option \"cudnn_conv_algo_search\"");
#ifdef USE_ROCM
    ORT_UNUSED_PARAMETER(algo);
    ORT_THROW("set_cudnn_conv_algo_search is not supported in ROCM");
#else
        cudnn_conv_algo_search = algo;
#endif
  });
  // TODO remove deprecated global config
  m.def("set_do_copy_in_default_stream", [](const bool use_single_stream) {
    LogDeprecationWarning(
        "set_do_copy_in_default_stream", "CUDA execution provider option \"do_copy_in_default_stream\"");
#ifdef USE_ROCM
    ORT_UNUSED_PARAMETER(use_single_stream);
    ORT_THROW("set_do_copy_in_default_stream is not supported in ROCM");
#else
        do_copy_in_default_stream = use_single_stream;
#endif
  });
  // TODO remove deprecated global config
  m.def("set_cuda_mem_limit", [](const int64_t limit) {
    LogDeprecationWarning(
        "set_cuda_mem_limit",
        "CUDA execution provider option \"cuda_mem_limit\", ROCM execution provider option \"hip_mem_limit\"");
    cuda_mem_limit = gsl::narrow<size_t>(limit);
  });
  // TODO remove deprecated global config
  m.def("set_arena_extend_strategy", [](const onnxruntime::ArenaExtendStrategy strategy) {
    LogDeprecationWarning("set_arena_extend_strategy", "CUDA/ROCM execution provider option \"arena_extend_strategy\"");
    arena_extend_strategy = strategy;
  });
#endif
}

#ifdef onnxruntime_PYBIND_EXPORT_OPSCHEMA

void addOpKernelSubmodule(py::module& m) {
  auto opkernel = m.def_submodule("opkernel");
  opkernel.doc() = "OpKernel submodule";
  py::class_<onnxruntime::KernelDef> kernel_def(opkernel, "KernelDef");
  kernel_def.def_property_readonly("op_name", &onnxruntime::KernelDef::OpName)
      .def_property_readonly("domain", &onnxruntime::KernelDef::Domain)
      .def_property_readonly("provider", &onnxruntime::KernelDef::Provider)
      .def_property_readonly("version_range",
                             [](const onnxruntime::KernelDef& kernelDef) -> std::pair<int, int> {
                               return kernelDef.onnxruntime::KernelDef::SinceVersion();
                             })
      .def_property_readonly("type_constraints",
                             [](const onnxruntime::KernelDef& kernelDef) -> std::unordered_map<std::string, std::vector<std::string>> {
                               std::unordered_map<std::string, std::vector<std::string>> result;
                               const auto& tempResult = kernelDef.TypeConstraints();
                               for (const auto& tc : tempResult) {
                                 result[tc.first] = std::vector<std::string>();
                                 for (const auto& dt : tc.second) {
                                   result[tc.first].emplace_back(onnxruntime::DataTypeImpl::ToString(dt));
                                 }
                               }
                               return result;
                             });
}

void addOpSchemaSubmodule(py::module& m) {
  auto schemadef = m.def_submodule("schemadef");
  schemadef.doc() = "Schema submodule";

  // Keep this binding local to this module
  py::class_<ONNX_NAMESPACE::OpSchema> op_schema(schemadef, "OpSchema", py::module_local());
  op_schema.def_property_readonly("file", &ONNX_NAMESPACE::OpSchema::file)
      .def_property_readonly("line", &ONNX_NAMESPACE::OpSchema::line)
      .def_property_readonly("support_level", &ONNX_NAMESPACE::OpSchema::support_level)
      .def_property_readonly(
          "doc", &ONNX_NAMESPACE::OpSchema::doc, py::return_value_policy::reference)
      .def_property_readonly("since_version", &ONNX_NAMESPACE::OpSchema::since_version)
      .def_property_readonly("deprecated", &ONNX_NAMESPACE::OpSchema::deprecated)
      .def_property_readonly("domain", &ONNX_NAMESPACE::OpSchema::domain)
      .def_property_readonly("name", &ONNX_NAMESPACE::OpSchema::Name)
      .def_property_readonly("min_input", &ONNX_NAMESPACE::OpSchema::min_input)
      .def_property_readonly("max_input", &ONNX_NAMESPACE::OpSchema::max_input)
      .def_property_readonly("min_output", &ONNX_NAMESPACE::OpSchema::min_output)
      .def_property_readonly("max_output", &ONNX_NAMESPACE::OpSchema::max_output)
      .def_property_readonly("attributes", &ONNX_NAMESPACE::OpSchema::attributes)
      .def_property_readonly("inputs", &ONNX_NAMESPACE::OpSchema::inputs)
      .def_property_readonly("outputs", &ONNX_NAMESPACE::OpSchema::outputs)
      .def_property_readonly(
          "has_type_and_shape_inference_function",
          &ONNX_NAMESPACE::OpSchema::has_type_and_shape_inference_function)
      .def_property_readonly(
          "type_constraints", &ONNX_NAMESPACE::OpSchema::typeConstraintParams)
      .def_static("is_infinite", [](int v) {
        return v == std::numeric_limits<int>::max();
      });

  // Keep this binding local to this module
  py::class_<ONNX_NAMESPACE::OpSchema::Attribute>(op_schema, "Attribute", py::module_local())
      .def_readonly("name", &ONNX_NAMESPACE::OpSchema::Attribute::name)
      .def_readonly("description", &ONNX_NAMESPACE::OpSchema::Attribute::description)
      .def_readonly("type", &ONNX_NAMESPACE::OpSchema::Attribute::type)
      .def_property_readonly(
          "_default_value",
          [](ONNX_NAMESPACE::OpSchema::Attribute* attr) -> py::bytes {
            std::string out;
            attr->default_value.SerializeToString(&out);
            return out;
          })
      .def_readonly("required", &ONNX_NAMESPACE::OpSchema::Attribute::required);

  // Keep this binding local to this module
  py::class_<ONNX_NAMESPACE::OpSchema::TypeConstraintParam>(op_schema, "TypeConstraintParam", py::module_local())
      .def_readonly(
          "type_param_str", &ONNX_NAMESPACE::OpSchema::TypeConstraintParam::type_param_str)
      .def_readonly("description", &ONNX_NAMESPACE::OpSchema::TypeConstraintParam::description)
      .def_readonly(
          "allowed_type_strs",
          &ONNX_NAMESPACE::OpSchema::TypeConstraintParam::allowed_type_strs);

  // Keep this binding local to this module
  py::enum_<ONNX_NAMESPACE::OpSchema::FormalParameterOption>(op_schema, "FormalParameterOption", py::module_local())
      .value("Single", ONNX_NAMESPACE::OpSchema::Single)
      .value("Optional", ONNX_NAMESPACE::OpSchema::Optional)
      .value("Variadic", ONNX_NAMESPACE::OpSchema::Variadic);

  // Keep this binding local to this module
  py::class_<ONNX_NAMESPACE::OpSchema::FormalParameter>(op_schema, "FormalParameter", py::module_local())
      .def_property_readonly("name", &ONNX_NAMESPACE::OpSchema::FormalParameter::GetName)
      .def_property_readonly("types", &ONNX_NAMESPACE::OpSchema::FormalParameter::GetTypes)
      .def_property_readonly("typeStr", &ONNX_NAMESPACE::OpSchema::FormalParameter::GetTypeStr)
      .def_property_readonly(
          "description", &ONNX_NAMESPACE::OpSchema::FormalParameter::GetDescription)
      .def_property_readonly("option", &ONNX_NAMESPACE::OpSchema::FormalParameter::GetOption)
      .def_property_readonly(
          "isHomogeneous", &ONNX_NAMESPACE::OpSchema::FormalParameter::GetIsHomogeneous);

  // Keep this binding local to this module
  py::enum_<ONNX_NAMESPACE::AttributeProto::AttributeType>(op_schema, "AttrType", py::module_local())
      .value("FLOAT", ONNX_NAMESPACE::AttributeProto::FLOAT)
      .value("INT", ONNX_NAMESPACE::AttributeProto::INT)
      .value("STRING", ONNX_NAMESPACE::AttributeProto::STRING)
      .value("TENSOR", ONNX_NAMESPACE::AttributeProto::TENSOR)
      .value("GRAPH", ONNX_NAMESPACE::AttributeProto::GRAPH)
      .value("FLOATS", ONNX_NAMESPACE::AttributeProto::FLOATS)
      .value("INTS", ONNX_NAMESPACE::AttributeProto::INTS)
      .value("STRINGS", ONNX_NAMESPACE::AttributeProto::STRINGS)
      .value("TENSORS", ONNX_NAMESPACE::AttributeProto::TENSORS)
      .value("GRAPHS", ONNX_NAMESPACE::AttributeProto::GRAPHS);

  // Keep this binding local to this module
  py::enum_<ONNX_NAMESPACE::OpSchema::SupportType>(op_schema, "SupportType", py::module_local())
      .value("COMMON", ONNX_NAMESPACE::OpSchema::SupportType::COMMON)
      .value("EXPERIMENTAL", ONNX_NAMESPACE::OpSchema::SupportType::EXPERIMENTAL);
}

#endif  //onnxruntime_PYBIND_EXPORT_OPSCHEMA

void dlpack_capsule_destructor(PyObject* data) {
  DLManagedTensor* dlmanged_tensor = (DLManagedTensor*)PyCapsule_GetPointer(data, "dltensor");
  if (dlmanged_tensor) {
    // the dlmanged_tensor has not been consumed, call deleter ourselves.
    dlmanged_tensor->deleter(const_cast<DLManagedTensor*>(dlmanged_tensor));
  } else {
    // the dlmanged_tensor has been consumed,
    // PyCapsule_GetPointer has set an error indicator.
    PyErr_Clear();
  }
}

void addObjectMethods(py::module& m, Environment& env) {
  py::enum_<GraphOptimizationLevel>(m, "GraphOptimizationLevel")
      .value("ORT_DISABLE_ALL", GraphOptimizationLevel::ORT_DISABLE_ALL)
      .value("ORT_ENABLE_BASIC", GraphOptimizationLevel::ORT_ENABLE_BASIC)
      .value("ORT_ENABLE_EXTENDED", GraphOptimizationLevel::ORT_ENABLE_EXTENDED)
      .value("ORT_ENABLE_ALL", GraphOptimizationLevel::ORT_ENABLE_ALL);

  py::enum_<ExecutionMode>(m, "ExecutionMode")
      .value("ORT_SEQUENTIAL", ExecutionMode::ORT_SEQUENTIAL)
      .value("ORT_PARALLEL", ExecutionMode::ORT_PARALLEL);

  py::enum_<ExecutionOrder>(m, "ExecutionOrder")
      .value("DEFAULT", ExecutionOrder::DEFAULT)
      .value("PRIORITY_BASED", ExecutionOrder::PRIORITY_BASED);

  py::enum_<OrtAllocatorType>(m, "OrtAllocatorType")
      .value("INVALID", OrtAllocatorType::Invalid)
      .value("ORT_DEVICE_ALLOCATOR", OrtAllocatorType::OrtDeviceAllocator)
      .value("ORT_ARENA_ALLOCATOR", OrtAllocatorType::OrtArenaAllocator);

  py::enum_<OrtMemType>(m, "OrtMemType")
      .value("CPU_INPUT", OrtMemType::OrtMemTypeCPUInput)
      .value("CPU_OUTPUT", OrtMemType::OrtMemTypeCPUOutput)
      .value("CPU", OrtMemType::OrtMemTypeCPU)
      .value("DEFAULT", OrtMemType::OrtMemTypeDefault);

  py::class_<OrtDevice> device(m, "OrtDevice", R"pbdoc(ONNXRuntime device informaion.)pbdoc");
  device.def(py::init<OrtDevice::DeviceType, OrtDevice::MemoryType, OrtDevice::DeviceId>())
      .def("device_id", &OrtDevice::Id, R"pbdoc(Device Id.)pbdoc")
      .def("device_type", &OrtDevice::Type, R"pbdoc(Device Type.)pbdoc")
      .def_static("cpu", []() { return OrtDevice::CPU; })
      .def_static("cuda", []() { return OrtDevice::GPU; })
      .def_static("default_memory", []() { return OrtDevice::MemType::DEFAULT; });

  py::class_<OrtArenaCfg> ort_arena_cfg_binding(m, "OrtArenaCfg");
  // There is a global var: arena_extend_strategy, which means we can't use that var name here
  // See docs/C_API.md for details on what the following parameters mean and how to choose these values
  ort_arena_cfg_binding.def(py::init([](size_t max_mem, int arena_extend_strategy_local,
                                        int initial_chunk_size_bytes, int max_dead_bytes_per_chunk) {
    auto ort_arena_cfg = onnxruntime::make_unique<OrtArenaCfg>();
    ort_arena_cfg->max_mem = max_mem;
    ort_arena_cfg->arena_extend_strategy = arena_extend_strategy_local;
    ort_arena_cfg->initial_chunk_size_bytes = initial_chunk_size_bytes;
    ort_arena_cfg->max_dead_bytes_per_chunk = max_dead_bytes_per_chunk;
    return ort_arena_cfg;
  }));

  py::class_<OrtMemoryInfo> ort_memory_info_binding(m, "OrtMemoryInfo");
  ort_memory_info_binding.def(py::init([](const char* name, OrtAllocatorType type, int id, OrtMemType mem_type) {
    if (strcmp(name, onnxruntime::CPU) == 0) {
      return onnxruntime::make_unique<OrtMemoryInfo>(onnxruntime::CPU, type, OrtDevice(), id, mem_type);
    } else if (strcmp(name, onnxruntime::CUDA) == 0) {
      return onnxruntime::make_unique<OrtMemoryInfo>(
          onnxruntime::CUDA, type, OrtDevice(OrtDevice::GPU, OrtDevice::MemType::DEFAULT, static_cast<OrtDevice::DeviceId>(id)), id,
          mem_type);
    } else if (strcmp(name, onnxruntime::CUDA_PINNED) == 0) {
      return onnxruntime::make_unique<OrtMemoryInfo>(
          onnxruntime::CUDA_PINNED, type, OrtDevice(OrtDevice::CPU, OrtDevice::MemType::CUDA_PINNED, static_cast<OrtDevice::DeviceId>(id)),
          id, mem_type);
    } else {
      throw std::runtime_error("Specified device is not supported.");
    }
  }));

  py::class_<OrtValue>
      ortvalue_binding(m, "OrtValue");
  ortvalue_binding
      // Factory method to create an OrtValue (Tensor) from the given Numpy object
      // The Tensor allocates and manages its own memory (on the specified device) and copies data from the Numpy data buffer
      .def_static("ortvalue_from_numpy", [](py::object& array_on_cpu, OrtDevice& device) {
        if (!IsNumericNumpyArray(array_on_cpu)) {
          throw std::runtime_error("Creation of OrtValues is currently only supported from non-string numpy arrays");
        }

        auto ml_value = onnxruntime::make_unique<OrtValue>();

        // The tensor's memory is allocated on the CPU
        if (GetDeviceName(device) == CPU) {
          // InputDeflist is null because OrtValue creation is not tied to a specific model
          // Likewise, there is no need to specify the name (as the name was previously used to lookup the def list)

          CreateGenericMLValue(nullptr, GetAllocator(), "", array_on_cpu, ml_value.get(), true);
        } else if (GetDeviceName(device) == CUDA) {
      // The tensor's memory is allocated on CUDA

#ifdef USE_CUDA
          if (!IsCudaDeviceIdValid(logging::LoggingManager::DefaultLogger(), device.Id())) {
            throw std::runtime_error("The provided device id doesn't match any available GPUs on the machine.");
          }

          // InputDeflist is null because OrtValue creation is not tied to a specific model
          // Likewise, there is no need to specify the name (as the name was previously used to lookup the def list)
          // TODO: Add check to ensure that string arrays are not passed - we currently don't support string tensors in CUDA
          CreateGenericMLValue(nullptr, GetCudaAllocator(device.Id()), "", array_on_cpu, ml_value.get(), true, false, CpuToCudaMemCpy);

#else
      throw std::runtime_error(
          "Can't allocate memory on the CUDA device using this package of OnnxRuntime. "
          "Please use the CUDA package of OnnxRuntime to use this feature.");
#endif
        } else {
          throw std::runtime_error("Unsupported device: Cannot place the OrtValue on this device");
        }

        return ml_value;
      })

      // Factory method to create an OrtValue (Tensor) from the given shape and element type with memory on the specified device
      // The memory is left uninitialized
      .def_static("ortvalue_from_shape_and_type", [](std::vector<int64_t>& shape, py::object& element_type, OrtDevice& device) {
        PyArray_Descr* dtype;
        if (!PyArray_DescrConverter(element_type.ptr(), &dtype)) {
          throw std::runtime_error("Not a valid numpy type");
        }

        int type_num = dtype->type_num;
        Py_DECREF(dtype);

        if (!IsNumericNumpyType(type_num)) {
          throw std::runtime_error("Creation of OrtValues is currently only supported from non-string numpy arrays");
        }

        auto ml_value = onnxruntime::make_unique<OrtValue>();

        std::unique_ptr<Tensor> tensor;
        // The tensor's memory is allocated on the CPU
        if (GetDeviceName(device) == CPU) {
          tensor = onnxruntime::make_unique<Tensor>(NumpyTypeToOnnxRuntimeType(type_num), shape, GetAllocator());
        } else if (GetDeviceName(device) == CUDA) {
      // The tensor's memory is allocated on CUDA
#ifdef USE_CUDA
          if (!IsCudaDeviceIdValid(logging::LoggingManager::DefaultLogger(), device.Id())) {
            throw std::runtime_error("The provided device id doesn't match any available GPUs on the machine.");
          }

          tensor = onnxruntime::make_unique<Tensor>(NumpyTypeToOnnxRuntimeType(type_num), shape, GetCudaAllocator(device.Id()));
#else
      throw std::runtime_error(
          "Can't allocate memory on the CUDA device using this package of OnnxRuntime. "
          "Please use the CUDA package of OnnxRuntime to use this feature.");
#endif
        } else {
          throw std::runtime_error("Unsupported device: Cannot place the OrtValue on this device");
        }

        auto ml_tensor = DataTypeImpl::GetType<Tensor>();
        ml_value->Init(tensor.release(),
                       ml_tensor,
                       ml_tensor->GetDeleteFunc());

        return ml_value;
      })
      .def("data_ptr", [](OrtValue* ml_value) -> int64_t {
        // TODO: Assumes that the OrtValue is a Tensor, make this generic to handle non-Tensors
        ORT_ENFORCE(ml_value->IsTensor(), "Only OrtValues that are Tensors are currently supported");

        auto* tensor = ml_value->GetMutable<Tensor>();

        if (tensor->Shape().Size() == 0) {
          return 0;
        }

        // Should cover x86 and x64 platforms
        return reinterpret_cast<int64_t>(tensor->MutableDataRaw());
      })
      .def("device_name", [](OrtValue* ml_value) -> std::string {
        // TODO: Assumes that the OrtValue is a Tensor, make this generic to handle non-Tensors
        ORT_ENFORCE(ml_value->IsTensor(), "Only OrtValues that are Tensors are currently supported");

        return std::string(GetDeviceName(ml_value->Get<Tensor>().Location().device));
      })
      .def("shape", [](OrtValue* ml_value) -> py::list {
        // TODO: Assumes that the OrtValue is a Tensor, make this generic to handle non-Tensors
        ORT_ENFORCE(ml_value->IsTensor(), "Only OrtValues that are Tensors are currently supported");

        py::list shape_arr;
        const auto& dims = ml_value->Get<Tensor>().Shape().GetDims();

        for (auto dim : dims) {
          // For sequence tensors - we would append a list of dims to the outermost list
          // For now only tensors are supported in OrtValue
          shape_arr.append(dim);
        }

        return shape_arr;
      })
      .def("data_type", [](OrtValue* ml_value) -> std::string {
        // TODO: Assumes that the OrtValue is a Tensor, make this generic to handle non-Tensors
        ORT_ENFORCE(ml_value->IsTensor(), "Only OrtValues that are Tensors are currently supported");

        // Currently only "tensor" OrtValues are supported
        std::ostringstream ostr;
        ostr << "tensor";
        ostr << "(";
        ostr << DataTypeImpl::ToString(ml_value->Get<Tensor>().DataType());
        ostr << ")";

        return ostr.str();
      })
      .def("is_tensor", [](OrtValue* ml_value) -> bool {
        return ml_value->IsTensor();
      })
      .def("numpy", [](OrtValue* ml_value) -> py::object {
        ORT_ENFORCE(ml_value->IsTensor(), "Only OrtValues that are Tensors are convertible to Numpy objects");

        py::object obj;

#ifdef USE_CUDA
        GetPyObjFromTensor(ml_value->Get<Tensor>(), obj, nullptr, GetCudaToHostMemCpyFunction());
#else
    GetPyObjFromTensor(ml_value->Get<Tensor>(), obj, nullptr, nullptr);
#endif
        return obj;
      })
      .def("to_dlpack", [](OrtValue* ml_value) -> py::object {
        DLManagedTensor* dlmanaged_tensor = ort_value_to_dlpack(*ml_value);
        return py::reinterpret_steal<py::object>(
            PyCapsule_New(dlmanaged_tensor, "dltensor", dlpack_capsule_destructor));
      });

  py::class_<SessionIOBinding> session_io_binding(m, "SessionIOBinding");
  session_io_binding
      .def(py::init([](PyInferenceSession* sess) {
        auto sess_io_binding = onnxruntime::make_unique<SessionIOBinding>(sess->GetSessionHandle());
        return sess_io_binding;
      }))
      .def("bind_input", [](SessionIOBinding* io_binding, const std::string& name, py::object& arr_on_cpu) -> void {
        InferenceSession* sess = io_binding->GetInferenceSession();
        auto px = sess->GetModelInputs();
        if (!px.first.IsOK() || !px.second) {
          throw std::runtime_error("Either failed to get model inputs from the session object or the input def list was null");
        }

        // For now, limit binding support to only non-string Tensors
        // TODO: Support non-tensors
        const auto& def_list = *px.second;
        onnx::TypeProto type_proto;
        if (!CheckIfTensor(def_list, name, type_proto)) {
          throw std::runtime_error("Only binding Tensors is currently supported");
        }

        ORT_ENFORCE(type_proto.tensor_type().has_elem_type());
        if (type_proto.tensor_type().elem_type() == onnx::TensorProto::STRING) {
          throw std::runtime_error("Only binding non-string Tensors is currently supported");
        }

        OrtValue ml_value;
        // Set the parameter `accept_only_numpy_array` to `true` (we only support binding Tensors)
        CreateGenericMLValue(px.second, GetAllocator(), name, arr_on_cpu, &ml_value, true);

        auto status = io_binding->Get()->BindInput(name, ml_value);
        if (!status.IsOK()) {
          throw std::runtime_error("Error when bind input: " + status.ErrorMessage());
        }
      })
      .def("bind_input", [](SessionIOBinding* io_binding, const std::string& name, const OrtDevice& device, py::object& element_type, std::vector<int64_t>& shape, int64_t data_ptr) -> void {
        ORT_ENFORCE(data_ptr != 0, "Pointer to data memory is not valid");

        PyArray_Descr* dtype;
        if (!PyArray_DescrConverter(element_type.ptr(), &dtype)) {
          throw std::runtime_error("Not a valid numpy type");
        }
        int type_num = dtype->type_num;
        Py_DECREF(dtype);

        OrtMemoryInfo info(GetDeviceName(device), OrtDeviceAllocator, device, device.Id());
        std::unique_ptr<Tensor> p_tensor =
            onnxruntime::make_unique<Tensor>(NumpyTypeToOnnxRuntimeType(type_num), shape, reinterpret_cast<void*>(data_ptr), info);

        OrtValue ml_value;
        ml_value.Init(p_tensor.release(),
                      DataTypeImpl::GetType<Tensor>(),
                      DataTypeImpl::GetType<Tensor>()->GetDeleteFunc());

        auto status = io_binding->Get()->BindInput(name, ml_value);
        if (!status.IsOK()) {
          throw std::runtime_error("Error when binding input: " + status.ErrorMessage());
        }
      })
      .def("bind_ortvalue_input", [](SessionIOBinding* io_binding, const std::string& name, OrtValue& ml_value) -> void {
        auto status = io_binding->Get()->BindInput(name, ml_value);
        if (!status.IsOK()) {
          throw std::runtime_error("Error when binding input: " + status.ErrorMessage());
        }
      })
      .def("bind_output", [](SessionIOBinding* io_binding, const std::string& name, const OrtDevice& device, py::object& element_type, std::vector<int64_t>& shape, int64_t data_ptr) -> void {
        ORT_ENFORCE(data_ptr != 0, "Pointer to data memory is not valid");

        InferenceSession* sess = io_binding->GetInferenceSession();
        auto px = sess->GetModelOutputs();
        if (!px.first.IsOK() || !px.second) {
          throw std::runtime_error("Either failed to get model inputs from the session object or the input def list was null");
        }

        // For now, limit binding support to only non-string Tensors
        // TODO: Support non-tensors
        const auto& def_list = *px.second;
        onnx::TypeProto type_proto;
        if (!CheckIfTensor(def_list, name, type_proto)) {
          throw std::runtime_error("Only binding Tensors is currently supported");
        }

        ORT_ENFORCE(type_proto.tensor_type().has_elem_type());
        if (type_proto.tensor_type().elem_type() == onnx::TensorProto::STRING) {
          throw std::runtime_error("Only binding non-string Tensors is currently supported");
        }

        PyArray_Descr* dtype;
        if (!PyArray_DescrConverter(element_type.ptr(), &dtype)) {
          throw std::runtime_error("Not a valid numpy type");
        }
        int type_num = dtype->type_num;
        Py_DECREF(dtype);

        OrtMemoryInfo info(GetDeviceName(device), OrtDeviceAllocator, device, device.Id());

        std::unique_ptr<Tensor> p_tensor = onnxruntime::make_unique<Tensor>(NumpyTypeToOnnxRuntimeType(type_num), shape, reinterpret_cast<void*>(data_ptr), info);

        OrtValue ml_value;
        ml_value.Init(p_tensor.release(),
                      DataTypeImpl::GetType<Tensor>(),
                      DataTypeImpl::GetType<Tensor>()->GetDeleteFunc());

        auto status = io_binding->Get()->BindOutput(name, ml_value);
        if (!status.IsOK()) {
          throw std::runtime_error("Error when binding output: " + status.ErrorMessage());
        }
      })
      .def("bind_output", [](SessionIOBinding* io_binding, const std::string& name, const OrtDevice& device) -> void {
        auto status = io_binding->Get()->BindOutput(name, device);
        if (!status.IsOK()) {
          throw std::runtime_error("Error when binding output: " + status.ErrorMessage());
        }
      })
      .def("bind_ortvalue_output", [](SessionIOBinding* io_binding, const std::string& name, OrtValue& ml_value) -> void {
        auto status = io_binding->Get()->BindOutput(name, ml_value);
        if (!status.IsOK()) {
          throw std::runtime_error("Error when binding output: " + status.ErrorMessage());
        }
      })
      .def("clear_binding_inputs", [](SessionIOBinding* io_binding) -> void {
        io_binding->Get()->ClearInputs();
      })
      .def("clear_binding_outputs", [](SessionIOBinding* io_binding) -> void {
        io_binding->Get()->ClearOutputs();
      })
      .def("get_outputs", [](SessionIOBinding* io_binding) -> std::vector<OrtValue>& {
        return io_binding->Get()->GetOutputs();
      })
      .def("copy_outputs_to_cpu", [](SessionIOBinding* io_binding) -> std::vector<py::object> {
        const std::vector<OrtValue>& outputs = io_binding->Get()->GetOutputs();
        std::vector<py::object> rfetch;
        rfetch.reserve(outputs.size());
        for (const auto& _ : outputs) {
          if (_.IsTensor()) {
            AddTensorAsPyObj(_, rfetch, &io_binding->GetInferenceSession()->GetDataTransferManager(), nullptr);
          } else {
            AddNonTensorAsPyObj(_, rfetch, &io_binding->GetInferenceSession()->GetDataTransferManager(), nullptr);
          }
        }
        return rfetch;
      });

  py::class_<PySessionOptions>
      sess(m, "SessionOptions", R"pbdoc(Configuration information for a session.)pbdoc");
  sess
      .def(py::init())
      .def_readwrite("enable_cpu_mem_arena", &PySessionOptions::enable_cpu_mem_arena,
                     R"pbdoc(Enables the memory arena on CPU. Arena may pre-allocate memory for future usage.
Set this option to false if you don't want it. Default is True.)pbdoc")
      .def_readwrite("enable_profiling", &PySessionOptions::enable_profiling,
                     R"pbdoc(Enable profiling for this session. Default is false.)pbdoc")
      .def_readwrite("profile_file_prefix", &PySessionOptions::profile_file_prefix,
                     R"pbdoc(The prefix of the profile file. The current time will be appended to the file name.)pbdoc")
      .def_readwrite("optimized_model_filepath", &PySessionOptions::optimized_model_filepath,
                     R"pbdoc(
File path to serialize optimized model to. 
Optimized model is not serialized unless optimized_model_filepath is set.
Serialized model format will default to ONNX unless:
 - add_session_config_entry is used to set 'session.save_model_format' to 'ORT', or
 - there is no 'session.save_model_format' config entry and optimized_model_filepath ends in '.ort' (case insensitive)

)pbdoc")
      .def_readwrite("enable_mem_pattern", &PySessionOptions::enable_mem_pattern,
                     R"pbdoc(Enable the memory pattern optimization. Default is true.)pbdoc")
      .def_readwrite("logid", &PySessionOptions::session_logid,
                     R"pbdoc(Logger id to use for session output.)pbdoc")
      .def_readwrite("log_severity_level", &PySessionOptions::session_log_severity_level,
                     R"pbdoc(Log severity level. Applies to session load, initialization, etc.
0:Verbose, 1:Info, 2:Warning. 3:Error, 4:Fatal. Default is 2.)pbdoc")
      .def_readwrite("log_verbosity_level", &PySessionOptions::session_log_verbosity_level,
                     R"pbdoc(VLOG level if DEBUG build and session_log_severity_level is 0.
Applies to session load, initialization, etc. Default is 0.)pbdoc")
      .def_property(
          "intra_op_num_threads",
          [](const PySessionOptions* options) -> int { return options->intra_op_param.thread_pool_size; },
          [](PySessionOptions* options, int value) -> void { options->intra_op_param.thread_pool_size = value; },
          R"pbdoc(Sets the number of threads used to parallelize the execution within nodes. Default is 0 to let onnxruntime choose.)pbdoc")
      .def_property(
          "inter_op_num_threads",
          [](const PySessionOptions* options) -> int { return options->inter_op_param.thread_pool_size; },
          [](PySessionOptions* options, int value) -> void { options->inter_op_param.thread_pool_size = value; },
          R"pbdoc(Sets the number of threads used to parallelize the execution of the graph (across nodes). Default is 0 to let onnxruntime choose.)pbdoc")
      .def_readwrite("execution_mode", &PySessionOptions::execution_mode,
                     R"pbdoc(Sets the execution mode. Default is sequential.)pbdoc")
      .def_readwrite("execution_order", &PySessionOptions::execution_order,
                     R"pbdoc(Sets the execution order. Default is basic topological order.)pbdoc")
      .def_property(
          "graph_optimization_level",
          [](const PySessionOptions* options) -> GraphOptimizationLevel {
            GraphOptimizationLevel retval = ORT_ENABLE_ALL;
            switch (options->graph_optimization_level) {
              case onnxruntime::TransformerLevel::Default:
                retval = ORT_DISABLE_ALL;
                break;
              case onnxruntime::TransformerLevel::Level1:
                retval = ORT_ENABLE_BASIC;
                break;
              case onnxruntime::TransformerLevel::Level2:
                retval = ORT_ENABLE_EXTENDED;
                break;
              case onnxruntime::TransformerLevel::Level3:
                retval = ORT_ENABLE_ALL;
                break;
              default:
                retval = ORT_ENABLE_ALL;
                LOGS_DEFAULT(WARNING) << "Got invalid graph optimization level; defaulting to ORT_ENABLE_ALL";
                break;
            }
            return retval;
          },

          [](PySessionOptions* options, GraphOptimizationLevel level) -> void {
            switch (level) {
              case ORT_DISABLE_ALL:
                options->graph_optimization_level = onnxruntime::TransformerLevel::Default;
                break;
              case ORT_ENABLE_BASIC:
                options->graph_optimization_level = onnxruntime::TransformerLevel::Level1;
                break;
              case ORT_ENABLE_EXTENDED:
                options->graph_optimization_level = onnxruntime::TransformerLevel::Level2;
                break;
              case ORT_ENABLE_ALL:
                options->graph_optimization_level = onnxruntime::TransformerLevel::Level3;
                break;
            }
          },
          R"pbdoc(Graph optimization level for this session.)pbdoc")
      .def_readwrite("use_deterministic_compute", &PySessionOptions::use_deterministic_compute,
                     R"pbdoc(Whether to use deterministic compute. Default is false.)pbdoc")
      .def(
          "add_free_dimension_override_by_denotation",
          [](PySessionOptions* options, const char* dim_name, int64_t dim_value)
              -> void { options->free_dimension_overrides.push_back(
                            onnxruntime::FreeDimensionOverride{
                                dim_name,
                                onnxruntime::FreeDimensionOverrideType::Denotation,
                                dim_value}); },
          R"pbdoc(Specify the dimension size for each denotation associated with an input's free dimension.)pbdoc")
      .def(
          "add_free_dimension_override_by_name",
          [](PySessionOptions* options, const char* dim_name, int64_t dim_value)
              -> void { options->free_dimension_overrides.push_back(
                            onnxruntime::FreeDimensionOverride{
                                dim_name,
                                onnxruntime::FreeDimensionOverrideType::Name,
                                dim_value}); },
          R"pbdoc(Specify values of named dimensions within model inputs.)pbdoc")
      .def(
          "add_session_config_entry",
          [](PySessionOptions* options, const char* config_key, const char* config_value) -> void {
            //config_key and config_value will be copied
            const Status status = options->AddConfigEntry(config_key, config_value);
            if (!status.IsOK())
              throw std::runtime_error(status.ErrorMessage());
          },
          R"pbdoc(Set a single session configuration entry as a pair of strings.)pbdoc")
      .def(
          "get_session_config_entry",
          [](PySessionOptions* options, const char* config_key) -> std::string {
            const std::string key(config_key);
            std::string value;
            if (!options->TryGetConfigEntry(key, value))
              throw std::runtime_error("SessionOptions does not have configuration with key: " + key);

            return value;
          },
          R"pbdoc(Get a single session configuration value using the given configuration key.)pbdoc")
      .def(
          "register_custom_ops_library",
          [](PySessionOptions* options, const char* library_path)
              -> void {
#if !defined(ORT_MINIMAL_BUILD)
            // We need to pass in an `OrtSessionOptions` instance because the exported method in the shared library expects that
            // Once we have access to the `OrtCustomOpDomains` within the passed in `OrtSessionOptions` instance, we place it
            // into the container we are maintaining for that very purpose and the `ortSessionoptions` instance can go out of scope.
            OrtSessionOptions s;

            options->custom_op_libraries_.emplace_back(std::make_shared<CustomOpLibrary>(library_path, s));

            // reserve enough memory to hold current contents and the new incoming contents
            options->custom_op_domains_.reserve(options->custom_op_domains_.size() + s.custom_op_domains_.size());
            for (size_t i = 0; i < s.custom_op_domains_.size(); ++i) {
              options->custom_op_domains_.emplace_back(s.custom_op_domains_[i]);
            }
#else
            ORT_UNUSED_PARAMETER(options);
            ORT_UNUSED_PARAMETER(library_path);
            ORT_THROW("Custom Ops are not supported in this build.");
#endif
          },
          R"pbdoc(Specify the path to the shared library containing the custom op kernels required to run a model.)pbdoc")
      .def(
          "add_initializer", [](PySessionOptions* options, const char* name, py::object& ml_value_pyobject) -> void {
            ORT_ENFORCE(strcmp(Py_TYPE(ml_value_pyobject.ptr())->tp_name, PYTHON_ORTVALUE_OBJECT_NAME) == 0, "The provided Python object must be an OrtValue");
            // The user needs to ensure that the python OrtValue being provided as an overriding initializer
            // is not destructed as long as any session that uses the provided OrtValue initializer is still in scope
            // This is no different than the native APIs
            OrtValue* ml_value = ml_value_pyobject.attr(PYTHON_ORTVALUE_NATIVE_OBJECT_ATTR).cast<OrtValue*>();
            options->AddInitializer(name, ml_value);
          });

  py::class_<RunOptions>(m, "RunOptions", R"pbdoc(Configuration information for a single Run.)pbdoc")
      .def(py::init())
      .def_readwrite("log_severity_level", &RunOptions::run_log_severity_level,
                     R"pbdoc(Log severity level for a particular Run() invocation. 0:Verbose, 1:Info, 2:Warning. 3:Error, 4:Fatal. Default is 2.)pbdoc")
      .def_readwrite("log_verbosity_level", &RunOptions::run_log_verbosity_level,
                     R"pbdoc(VLOG level if DEBUG build and run_log_severity_level is 0.
Applies to a particular Run() invocation. Default is 0.)pbdoc")
      .def_readwrite("logid", &RunOptions::run_tag,
                     "To identify logs generated by a particular Run() invocation.")
      .def_readwrite("terminate", &RunOptions::terminate,
                     R"pbdoc(Set to True to terminate any currently executing calls that are using this
RunOptions instance. The individual calls will exit gracefully and return an error status.)pbdoc")
#ifdef ENABLE_TRAINING
      .def_readwrite("training_mode", &RunOptions::training_mode,
                     R"pbdoc(Choose to run in training or inferencing mode)pbdoc")
#endif
      .def_readwrite("only_execute_path_to_fetches", &RunOptions::only_execute_path_to_fetches,
                     R"pbdoc(Only execute the nodes needed by fetch list)pbdoc");

  py::class_<ModelMetadata>(m, "ModelMetadata", R"pbdoc(Pre-defined and custom metadata about the model.
It is usually used to identify the model used to run the prediction and
facilitate the comparison.)pbdoc")
      .def_readwrite("producer_name", &ModelMetadata::producer_name, "producer name")
      .def_readwrite("graph_name", &ModelMetadata::graph_name, "graph name")
      .def_readwrite("domain", &ModelMetadata::domain, "ONNX domain")
      .def_readwrite("description", &ModelMetadata::description, "description of the model")
      .def_readwrite("graph_description", &ModelMetadata::graph_description, "description of the graph hosted in the model")
      .def_readwrite("version", &ModelMetadata::version, "version of the model")
      .def_readwrite("custom_metadata_map", &ModelMetadata::custom_metadata_map, "additional metadata");

  py::class_<onnxruntime::NodeArg>(m, "NodeArg", R"pbdoc(Node argument definition, for both input and output,
including arg name, arg type (contains both type and shape).)pbdoc")
      .def_property_readonly("name", &onnxruntime::NodeArg::Name, "node name")
      .def_property_readonly(
          "type", [](const onnxruntime::NodeArg& na) -> std::string {
            return *(na.Type());
          },
          "node type")
      .def(
          "__str__", [](const onnxruntime::NodeArg& na) -> std::string {
            std::ostringstream res;
            res << "NodeArg(name='" << na.Name() << "', type='" << *(na.Type()) << "', shape=";
            auto shape = na.Shape();
            std::vector<py::object> arr;
            if (shape == nullptr || shape->dim_size() == 0) {
              res << "[]";
            } else {
              res << "[";
              for (int i = 0; i < shape->dim_size(); ++i) {
                if (utils::HasDimValue(shape->dim(i))) {
                  res << shape->dim(i).dim_value();
                } else if (utils::HasDimParam(shape->dim(i))) {
                  res << "'" << shape->dim(i).dim_param() << "'";
                } else {
                  res << "None";
                }

                if (i < shape->dim_size() - 1) {
                  res << ", ";
                }
              }
              res << "]";
            }
            res << ")";

            return std::string(res.str());
          },
          "converts the node into a readable string")
      .def_property_readonly(
          "shape", [](const onnxruntime::NodeArg& na) -> std::vector<py::object> {
            auto shape = na.Shape();
            std::vector<py::object> arr;
            if (shape == nullptr || shape->dim_size() == 0) {
              return arr;
            }

            arr.resize(shape->dim_size());
            for (int i = 0; i < shape->dim_size(); ++i) {
              if (utils::HasDimValue(shape->dim(i))) {
                arr[i] = py::cast(shape->dim(i).dim_value());
              } else if (utils::HasDimParam(shape->dim(i))) {
                arr[i] = py::cast(shape->dim(i).dim_param());
              } else {
                arr[i] = py::none();
              }
            }
            return arr;
          },
          "node shape (assuming the node holds a tensor)");

  py::class_<SessionObjectInitializer>(m, "SessionObjectInitializer");
  py::class_<PyInferenceSession>(m, "InferenceSession", R"pbdoc(This is the main class used to run a model.)pbdoc")
      // In Python3, a Python bytes object will be passed to C++ functions that accept std::string or char*
      // without any conversion. So this init method can be used for model file path (string) and model content (bytes)
      .def(py::init([&env](const PySessionOptions& so, const std::string arg, bool is_arg_file_name,
                           bool load_config_from_model = false) {
        std::unique_ptr<PyInferenceSession> sess;

        // separate creation of the session from model loading unless we have to read the config from the model.
        // in a minimal build we only support load via Load(...) and not at session creation time
        if (load_config_from_model) {
#if !defined(ORT_MINIMAL_BUILD)
          sess = onnxruntime::make_unique<PyInferenceSession>(env, so, arg, is_arg_file_name);

          RegisterCustomOpDomainsAndLibraries(sess.get(), so);

          OrtPybindThrowIfError(sess->GetSessionHandle()->Load());
#else
          ORT_THROW("Loading configuration from an ONNX model is not supported in this build.");
#endif
        } else {
          sess = onnxruntime::make_unique<PyInferenceSession>(env, so);
#if !defined(ORT_MINIMAL_BUILD)
          RegisterCustomOpDomainsAndLibraries(sess.get(), so);
#endif

          if (is_arg_file_name) {
            OrtPybindThrowIfError(sess->GetSessionHandle()->Load(arg));
          } else {
            OrtPybindThrowIfError(sess->GetSessionHandle()->Load(arg.data(), arg.size()));
          }
        }

        return sess;
      }))
      .def(
          "initialize_session",
          [](PyInferenceSession* sess,
             const std::vector<std::string>& provider_types = {},
             const ProviderOptionsVector& provider_options = {}) {
            InitializeSession(sess->GetSessionHandle(), provider_types, provider_options);
          },
          R"pbdoc(Load a model saved in ONNX or ORT format.)pbdoc")
      .def("run",
           [](PyInferenceSession* sess, std::vector<std::string> output_names,
              std::map<std::string, py::object> pyfeeds, RunOptions* run_options = nullptr)
               -> std::vector<py::object> {
             NameMLValMap feeds;
             for (auto _ : pyfeeds) {
               OrtValue ml_value;
               auto px = sess->GetSessionHandle()->GetModelInputs();
               if (!px.first.IsOK() || !px.second) {
                 throw std::runtime_error("Either failed to get model inputs from the session object or the input def list was null");
               }
               CreateGenericMLValue(px.second, GetAllocator(), _.first, _.second, &ml_value);
               ThrowIfPyErrOccured();
               feeds.insert(std::make_pair(_.first, ml_value));
             }

             std::vector<OrtValue> fetches;
             common::Status status;

             {
               // release GIL to allow multiple python threads to invoke Run() in parallel.
               py::gil_scoped_release release;
               if (run_options != nullptr) {
                 OrtPybindThrowIfError(sess->GetSessionHandle()->Run(*run_options, feeds, output_names, &fetches));
               } else {
                 OrtPybindThrowIfError(sess->GetSessionHandle()->Run(feeds, output_names, &fetches));
               }
             }

             std::vector<py::object> rfetch;
             rfetch.reserve(fetches.size());
             for (auto _ : fetches) {
               if (_.IsTensor()) {
                 AddTensorAsPyObj(_, rfetch, nullptr, nullptr);
               } else {
                 AddNonTensorAsPyObj(_, rfetch, nullptr, nullptr);
               }
             }
             return rfetch;
           })
      .def("end_profiling", [](PyInferenceSession* sess) -> std::string {
        return sess->GetSessionHandle()->EndProfiling();
      })
      .def_property_readonly("get_profiling_start_time_ns", [](const PyInferenceSession* sess) -> uint64_t {
        return sess->GetSessionHandle()->GetProfiling().GetStartTimeNs();
      })
      .def("get_providers", [](PyInferenceSession* sess) -> const std::vector<std::string>& {
        return sess->GetSessionHandle()->GetRegisteredProviderTypes();
      })
      .def("get_provider_options", [](const PyInferenceSession* sess) -> const ProviderOptionsMap& {
        return sess->GetSessionHandle()->GetAllProviderOptions();
      })
      .def_property_readonly("session_options", [](PyInferenceSession* sess) -> const PySessionOptions& {
        const auto& session_options = sess->GetSessionHandle()->GetSessionOptions();
        return static_cast<const PySessionOptions&>(session_options);
      })
      .def_property_readonly("inputs_meta", [](const PyInferenceSession* sess) -> const std::vector<const onnxruntime::NodeArg*>& {
        auto res = sess->GetSessionHandle()->GetModelInputs();
        OrtPybindThrowIfError(res.first);
        return *(res.second);
      })
      .def_property_readonly("outputs_meta", [](const PyInferenceSession* sess) -> const std::vector<const onnxruntime::NodeArg*>& {
        auto res = sess->GetSessionHandle()->GetModelOutputs();
        OrtPybindThrowIfError(res.first);
        return *(res.second);
      })
      .def_property_readonly("overridable_initializers", [](const PyInferenceSession* sess) -> const std::vector<const onnxruntime::NodeArg*>& {
        auto res = sess->GetSessionHandle()->GetOverridableInitializers();
        OrtPybindThrowIfError(res.first);
        return *(res.second);
      })
      .def_property_readonly("model_meta", [](const PyInferenceSession* sess) -> const onnxruntime::ModelMetadata& {
        auto res = sess->GetSessionHandle()->GetModelMetadata();
        OrtPybindThrowIfError(res.first);
        return *(res.second);
      })
      .def("run_with_iobinding", [](PyInferenceSession* sess, SessionIOBinding& io_binding, RunOptions* run_options = nullptr) -> void {
        Status status;
        if (!run_options)
          status = sess->GetSessionHandle()->Run(*io_binding.Get());
        else
          status = sess->GetSessionHandle()->Run(*run_options, *io_binding.Get());
        if (!status.IsOK())
          throw std::runtime_error("Error in execution: " + status.ErrorMessage());
      });

  py::enum_<onnxruntime::ArenaExtendStrategy>(m, "ArenaExtendStrategy", py::arithmetic())
      .value("kNextPowerOfTwo", onnxruntime::ArenaExtendStrategy::kNextPowerOfTwo)
      .value("kSameAsRequested", onnxruntime::ArenaExtendStrategy::kSameAsRequested)
      .export_values();
}

#if defined(USE_MIMALLOC_ARENA_ALLOCATOR)
static struct {
  PyMemAllocatorEx mem;
  PyMemAllocatorEx raw;
  PyMemAllocatorEx obj;
} allocators;
#endif

#ifdef ENABLE_TRAINING
void addObjectMethodsForTraining(py::module& m);
#endif

PYBIND11_MODULE(onnxruntime_pybind11_state, m) {
  m.doc() = "pybind11 stateful interface to ONNX runtime";
  RegisterExceptions(m);

#if defined(USE_MIMALLOC_ARENA_ALLOCATOR)
  PyMemAllocatorEx alloc;
  alloc.malloc = [](void* ctx, size_t size) {
    ORT_UNUSED_PARAMETER(ctx);
    return mi_malloc(size);
  };

  alloc.calloc = [](void* ctx, size_t nelem, size_t elsize) {
    ORT_UNUSED_PARAMETER(ctx);
    return mi_calloc(nelem, elsize);
  };

  alloc.realloc = [](void* ctx, void* ptr, size_t new_size) {
    if (mi_is_in_heap_region(ptr)) {
      return mi_realloc(ptr, new_size);
    } else {
      PyMemAllocatorEx* a = (PyMemAllocatorEx*)ctx;
      return a->realloc(ctx, ptr, new_size);
    }
  };

  alloc.free = [](void* ctx, void* ptr) {
    if (mi_is_in_heap_region(ptr)) {
      mi_free(ptr);
    } else {
      PyMemAllocatorEx* a = (PyMemAllocatorEx*)ctx;
      a->free(ctx, ptr);
    }
  };

  alloc.ctx = &allocators.raw;
  PyMem_GetAllocator(PYMEM_DOMAIN_RAW, &allocators.raw);
  PyMem_SetAllocator(PYMEM_DOMAIN_RAW, &alloc);

  alloc.ctx = &allocators.mem;
  PyMem_GetAllocator(PYMEM_DOMAIN_MEM, &allocators.mem);
  PyMem_SetAllocator(PYMEM_DOMAIN_MEM, &alloc);

  alloc.ctx = &allocators.obj;
  PyMem_GetAllocator(PYMEM_DOMAIN_OBJ, &allocators.obj);
  PyMem_SetAllocator(PYMEM_DOMAIN_OBJ, &alloc);

#endif

  // Initialization of the module
  ([]() -> void {
    // import_array1() forces a void return value.
    import_array1();
  })();

  Environment& env = GetEnv();

  addGlobalMethods(m, env);
  addObjectMethods(m, env);

#ifdef ENABLE_TRAINING
  addObjectMethodsForTraining(m);
#endif  // ENABLE_TRAINING

#ifdef onnxruntime_PYBIND_EXPORT_OPSCHEMA
  addOpSchemaSubmodule(m);
  addOpKernelSubmodule(m);
#endif
}

// static variable used to create inference session and training session.
static std::unique_ptr<Environment> session_env;

void InitializeEnv() {
  auto initialize = [&]() {
    // Initialization of the module
    ([]() -> void {
      // import_array1() forces a void return value.
      import_array1();
    })();
    Env::Default().GetTelemetryProvider().SetLanguageProjection(OrtLanguageProjection::ORT_PROJECTION_PYTHON);
    OrtPybindThrowIfError(Environment::Create(onnxruntime::make_unique<LoggingManager>(
                                                  std::unique_ptr<ISink>{new CLogSink{}},
                                                  Severity::kWARNING, false, LoggingManager::InstanceType::Default,
                                                  &SessionObjectInitializer::default_logger_id),
                                              session_env));

    static bool initialized = false;
    if (initialized) {
      return;
    }
    initialized = true;
  };
  initialize();
}

onnxruntime::Environment& GetEnv() {
  if (!session_env) {
    InitializeEnv();
  }
  return *session_env;
}

}  // namespace python
}  // namespace onnxruntime<|MERGE_RESOLUTION|>--- conflicted
+++ resolved
@@ -25,10 +25,7 @@
 #include "core/platform/env.h"
 #include "core/session/IOBinding.h"
 #include "core/session/abi_session_options_impl.h"
-<<<<<<< HEAD
-#include "core/platform/env.h"
 #include "python/dl_convertor.h"
-=======
 
 // execution provider factory creator headers
 #include "core/providers/cpu/cpu_provider_factory_creator.h"
@@ -38,7 +35,6 @@
 #ifdef USE_ROCM
 #include "core/providers/rocm/rocm_provider_factory_creator.h"
 #endif
->>>>>>> 5b69cbe8
 
 struct OrtStatus {
   OrtErrorCode code;
@@ -644,7 +640,7 @@
  *
  * @param providers vector of excution providers. [ep1, ep2, ...]
  * @param provider_options_vector vector of excution provider options. [option1, option2 ...]
- * @param provider_options_map an unordered map for mapping excution provider to excution provider options. 
+ * @param provider_options_map an unordered map for mapping excution provider to excution provider options.
  *        {'ep1' -> option1, 'ep2' -> option2 ...}
  *
  */
@@ -1444,7 +1440,7 @@
                      R"pbdoc(The prefix of the profile file. The current time will be appended to the file name.)pbdoc")
       .def_readwrite("optimized_model_filepath", &PySessionOptions::optimized_model_filepath,
                      R"pbdoc(
-File path to serialize optimized model to. 
+File path to serialize optimized model to.
 Optimized model is not serialized unless optimized_model_filepath is set.
 Serialized model format will default to ONNX unless:
  - add_session_config_entry is used to set 'session.save_model_format' to 'ORT', or
